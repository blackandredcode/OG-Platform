<ivy-module version="2.0">
    <info organisation="com.opengamma" module="og-financial"/>
    <dependencies>
        <dependency org="commons-lang" name="commons-lang" rev="2.4"/>
        <dependency org="org.apache.commons" name="commons-dbcp" rev="1.2.2"/>
        <dependency org="org.junit" name="junit" rev="4.5"/>
<<<<<<< HEAD
        <dependency org="org.slf4j" name="slf4j" rev="1.5.8" conf="*->core"/>
        <dependency org="ch.qos" name="logback" rev="0.9.17" conf="*->classic"/>
=======
        <dependency org="org.slf4j" name="slf4j-api" rev="1.5.8"/>
        <dependency org="org.springframework" name="spring" rev="2.5.6" conf="default->orm"/>
>>>>>>> 67fcc1ac
        <dependency org="javax.time" name="jsr-310-ri" rev="20090901"/>
        <dependency org="org.jcsp" name="jcsp" rev="1.1-rc2"/>
        <dependency org="cern" name="colt" rev="1.2.0"/>
        <dependency org="org.hibernate" name="hibernate" rev="3.3.2.GA"/>
        <dependency org="org.hibernate" name="hibernate-tools" rev="3.2.4"/>
        <dependency org="org.apache.derby" name="derby" rev="10.5.1.1"/>
    </dependencies>
</ivy-module>
<|MERGE_RESOLUTION|>--- conflicted
+++ resolved
@@ -4,13 +4,9 @@
         <dependency org="commons-lang" name="commons-lang" rev="2.4"/>
         <dependency org="org.apache.commons" name="commons-dbcp" rev="1.2.2"/>
         <dependency org="org.junit" name="junit" rev="4.5"/>
-<<<<<<< HEAD
         <dependency org="org.slf4j" name="slf4j" rev="1.5.8" conf="*->core"/>
         <dependency org="ch.qos" name="logback" rev="0.9.17" conf="*->classic"/>
-=======
-        <dependency org="org.slf4j" name="slf4j-api" rev="1.5.8"/>
         <dependency org="org.springframework" name="spring" rev="2.5.6" conf="default->orm"/>
->>>>>>> 67fcc1ac
         <dependency org="javax.time" name="jsr-310-ri" rev="20090901"/>
         <dependency org="org.jcsp" name="jcsp" rev="1.1-rc2"/>
         <dependency org="cern" name="colt" rev="1.2.0"/>
