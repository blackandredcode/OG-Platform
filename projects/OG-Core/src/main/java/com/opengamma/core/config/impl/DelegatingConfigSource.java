--- conflicted
+++ resolved
@@ -7,6 +7,7 @@
 
 import static com.google.common.collect.Sets.newHashSet;
 
+import java.util.ArrayList;
 import java.util.Collection;
 import java.util.Collections;
 import java.util.HashMap;
@@ -77,16 +78,6 @@
   }
 
   @Override
-<<<<<<< HEAD
-  public <R> ConfigItem<R> get(final Class<R> clazz, final String configName, final VersionCorrection versionCorrection) {
-    final Map<String, ConfigSource> delegates = getDelegates();
-    ArgumentChecker.notNull(clazz, "clazz");
-    ArgumentChecker.notNull(configName, "configName");
-    for (final ConfigSource configSource : delegates.values()) {
-      final ConfigItem<R> config = configSource.get(clazz, configName, versionCorrection);
-      if (config != null) {
-        return config;
-=======
   public <R> Collection<ConfigItem<R>> get(final Class<R> clazz, final String configName, final VersionCorrection versionCorrection) {
     final Map<String, ConfigSource> delegates = getDelegates();
     ArgumentChecker.notNull(clazz, "clazz");
@@ -128,7 +119,6 @@
         newResults.addAll(results);
         newResults.addAll(configs);
         return newResults;
->>>>>>> 77912cad
       }
     }
   }
@@ -165,22 +155,14 @@
   }
 
   @Override
-<<<<<<< HEAD
-  public <R> R getConfig(final Class<R> clazz, final String configName, final VersionCorrection versionCorrection) {
-=======
   public <R> R getSingle(final Class<R> clazz, final String configName, final VersionCorrection versionCorrection) {
->>>>>>> 77912cad
     ArgumentChecker.notNull(clazz, "clazz");
     ArgumentChecker.notNull(configName, "configName");
     ArgumentChecker.notNull(versionCorrection, "versionCorrection");
 
     final Map<String, ConfigSource> delegates = getDelegates();
     for (final ConfigSource configSource : delegates.values()) {
-<<<<<<< HEAD
-      final R config = configSource.getConfig(clazz, configName, versionCorrection);
-=======
       final R config = configSource.getSingle(clazz, configName, versionCorrection);
->>>>>>> 77912cad
       if (config != null) {
         return config;
       }
@@ -190,11 +172,7 @@
 
   @Override
   public <R> R getLatestByName(final Class<R> clazz, final String name) {
-<<<<<<< HEAD
-    return getConfig(clazz, name, VersionCorrection.LATEST);
-=======
     return getSingle(clazz, name, VersionCorrection.LATEST);
->>>>>>> 77912cad
   }
 
   @Override
