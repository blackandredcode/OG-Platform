--- conflicted
+++ resolved
@@ -9,6 +9,7 @@
 import java.util.Collection;
 
 import javax.ws.rs.GET;
+import javax.ws.rs.PUT;
 import javax.ws.rs.Path;
 import javax.ws.rs.PathParam;
 import javax.ws.rs.QueryParam;
@@ -74,7 +75,6 @@
     return msg;
   }
 
-<<<<<<< HEAD
   private FudgeMsg configItemSingletonResult(final ConfigItem<?> item) {
     final FudgeSerializer serializer = new FudgeSerializer(OpenGammaFudgeContext.getInstance());
     final MutableFudgeMsg msg = serializer.newMessage();
@@ -85,10 +85,6 @@
   private FudgeMsg configItemResult(final ConfigItem<?> item) {
     final FudgeSerializer serializer = new FudgeSerializer(OpenGammaFudgeContext.getInstance());
     return FudgeSerializer.addClassHeader(serializer.objectToFudgeMsg(item), item.getClass(), ConfigItem.class);
-=======
-  private FudgeMsg configItemResult(final ConfigItem<?> item) {
-    final FudgeSerializer serializer = new FudgeSerializer(OpenGammaFudgeContext.getInstance());
-    return FudgeSerializer.addClassHeader(serializer.objectToFudgeMsg(item), item.getClass(), ConfigItem.class);
   }
 
   private FudgeMsg configValueResult(final Class<?> clazz, final Object value) {
@@ -97,7 +93,6 @@
     }
     final FudgeSerializer serializer = new FudgeSerializer(OpenGammaFudgeContext.getInstance());
     return FudgeSerializer.addClassHeader(serializer.objectToFudgeMsg(value), value.getClass(), clazz);
->>>>>>> 97cf6786
   }
 
   //-------------------------------------------------------------------------
@@ -110,21 +105,11 @@
   @Path("configs")
   public Response search(
     @QueryParam("type") final String typeStr,
-<<<<<<< HEAD
-    @QueryParam("versionAsOf") final String versionAsOf,
-    @QueryParam("correctedTo") final String correctedTo,
-=======
-      @QueryParam("versionCorrection") final String versionCorrectionStr,
->>>>>>> 97cf6786
+    @QueryParam("versionCorrection") final String versionCorrectionStr,
     @QueryParam("name") final String name) {
     final Class<?> type = ReflectionUtils.loadClass(typeStr);
     final VersionCorrection versionCorrection = (versionCorrectionStr != null) ? VersionCorrection.parse(versionCorrectionStr) : VersionCorrection.LATEST;
     if (name == null) {
-<<<<<<< HEAD
-      return responseOkFudge(configItemCollectionResult(getConfigSource().getAll(type, vc)));
-    } else {
-      return responseOkFudge(configItemSingletonResult(getConfigSource().get(type, name, vc)));
-=======
       return responseOkFudge(configItemCollectionResult(getConfigSource().getAll(type, versionCorrection)));
     } else {
       return responseOkFudge(configItemCollectionResult(getConfigSource().get(type, name, versionCorrection)));
@@ -151,7 +136,6 @@
       bld.queryParam("versionCorrection", versionCorrection.toString());
     } else {
       bld.queryParam("versionCorrection", VersionCorrection.LATEST.toString());
->>>>>>> 97cf6786
     }
     return bld.build();
   }
@@ -215,11 +199,7 @@
     @QueryParam("name") final String name) {
     final Class<?> type = ReflectionUtils.loadClass(typeStr);
     final VersionCorrection versionCorrection = (versionCorrectionStr != null) ? VersionCorrection.parse(versionCorrectionStr) : VersionCorrection.LATEST;
-<<<<<<< HEAD
-    return responseOkFudge(configItemResult(getConfigSource().get(type, name, versionCorrection)));
-=======
     return responseOkFudge(configValueResult(type, getConfigSource().getSingle(type, name, versionCorrection)));
->>>>>>> 97cf6786
   }
 
   /**
@@ -278,7 +258,6 @@
     return bld.build();
   }
 
-<<<<<<< HEAD
   // TODO: put is not a RESTful URI!
   @PUT
   @Path("put")
@@ -296,6 +275,4 @@
     return bld.build();
   }
 
-=======
->>>>>>> 97cf6786
 }