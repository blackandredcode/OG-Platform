/**
 * Copyright (C) 2011 - present by OpenGamma Inc. and the OpenGamma group of companies
 * 
 * Please see distribution for license.
 */
package com.opengamma.analytics.financial.instrument.inflation;

import java.util.Arrays;

<<<<<<< HEAD
import javax.time.calendar.ZonedDateTime;
=======
import org.apache.commons.lang.ObjectUtils;
import org.threeten.bp.ZonedDateTime;
>>>>>>> 0e4f380c

import com.opengamma.analytics.financial.instrument.InstrumentDefinitionVisitor;
import com.opengamma.analytics.financial.instrument.InstrumentDefinitionWithData;
import com.opengamma.analytics.financial.instrument.index.IndexPrice;
import com.opengamma.analytics.financial.interestrate.inflation.derivative.CouponInflationZeroCouponInterpolation;
import com.opengamma.analytics.financial.interestrate.payments.derivative.Coupon;
import com.opengamma.analytics.financial.interestrate.payments.derivative.Payment;
import com.opengamma.analytics.util.time.TimeCalculator;
import com.opengamma.util.ArgumentChecker;
import com.opengamma.util.money.Currency;
import com.opengamma.util.timeseries.DoubleTimeSeries;

/**
 * Class describing an zero-coupon inflation coupon were the inflation figure are interpolated between monthly inflation figures.
 * The start index value is known when the coupon is traded/issued.
 * The index for a given month is given in the yield curve and in the time series on the first of the month.
 * The pay-off is (Index_End / Index_Start - X) with X=0 for notional payment and X=1 for no notional payment.
 */
public class CouponInflationZeroCouponInterpolationDefinition extends CouponInflationDefinition implements InstrumentDefinitionWithData<Payment, DoubleTimeSeries<ZonedDateTime>> {

  /**
   * The reference date for the index at the coupon start. May not be relevant as the index value is known.
   */
  private final ZonedDateTime _referenceStartDate;
  /**
   * The index value at the start of the coupon.
   */
  private final double _indexStartValue;
  /**
   * The reference dates for the index at the coupon end. Two months are required for the interpolation.
   * There is usually a difference of two or three month between the reference date and the payment date.
   */
  private final ZonedDateTime[] _referenceEndDate;
  /**
   * The weight on the first month index in the interpolation.
   */
  private final double _weight;
  /**
  * Flag indicating if the notional is paid (true) or not (false).
  */
  private final boolean _payNotional;
  /**
   * The lag in month between the index validity and the coupon dates.
   */
  private final int _monthLag;

  /**
   * Constructor for zero-coupon inflation coupon.
   * @param currency The coupon currency.
   * @param paymentDate The payment date.
   * @param accrualStartDate Start date of the accrual period.
   * @param accrualEndDate End date of the accrual period.
   * @param paymentYearFraction Accrual factor of the accrual period.
   * @param notional Coupon notional.
   * @param priceIndex The price index associated to the coupon.
   * @param monthLag The lag in month between the index validity and the coupon dates.
   * @param referenceStartDate The reference date for the index at the coupon start.
   * @param indexStartValue The index value at the start of the coupon.
   * @param referenceEndDate The reference date for the index at the coupon end.
   * @param payNotional Flag indicating if the notional is paid (true) or not (false).
   */
  public CouponInflationZeroCouponInterpolationDefinition(final Currency currency, final ZonedDateTime paymentDate, final ZonedDateTime accrualStartDate,
      final ZonedDateTime accrualEndDate, final double paymentYearFraction, final double notional, final IndexPrice priceIndex, final int monthLag,
      final ZonedDateTime referenceStartDate, final double indexStartValue, final ZonedDateTime[] referenceEndDate,
      final boolean payNotional) {
    super(currency, paymentDate, accrualStartDate, accrualEndDate, paymentYearFraction, notional, priceIndex);
    ArgumentChecker.notNull(referenceStartDate, "Reference start date");
    ArgumentChecker.notNull(referenceEndDate, "Reference end date");
    this._referenceStartDate = referenceStartDate;
    this._indexStartValue = indexStartValue;
    this._referenceEndDate = referenceEndDate;
<<<<<<< HEAD
    _weight = 1.0 - (getPaymentDate().getDayOfMonth() - 1.0) / getPaymentDate().getMonthOfYear().getLastDayOfMonth(getPaymentDate().isLeapYear());
=======
    this._fixingEndDate = fixingEndDate;
    _weight = 1.0 - (getPaymentDate().getDayOfMonth() - 1.0) / getPaymentDate().getDate().lengthOfMonth();
>>>>>>> 0e4f380c
    _payNotional = payNotional;
    _monthLag = monthLag;
  }

  /**
   * Builder for inflation zero-coupon.
   * The accrualStartDate is used for the referenceStartDate. The paymentDate is used for accrualEndDate. The paymentYearFraction is 1.0.
   * @param accrualStartDate Start date of the accrual period.
   * @param paymentDate The payment date.
   * @param notional Coupon notional.
   * @param priceIndex The price index associated to the coupon.
   * @param monthLag The lag in month between the index validity and the coupon dates.
   * @param indexStartValue The index value at the start of the coupon.
   * @param referenceEndDate The reference date for the index at the coupon end.
   * @param payNotional Flag indicating if the notional is paid (true) or not (false).
   * @return The coupon.
   */
  public static CouponInflationZeroCouponInterpolationDefinition from(final ZonedDateTime accrualStartDate, final ZonedDateTime paymentDate, final double notional, final IndexPrice priceIndex,
      final int monthLag, final double indexStartValue, final ZonedDateTime[] referenceEndDate, final boolean payNotional) {
    ArgumentChecker.notNull(priceIndex, "Price index");
    return new CouponInflationZeroCouponInterpolationDefinition(priceIndex.getCurrency(), paymentDate, accrualStartDate, paymentDate, 1.0, notional, priceIndex, monthLag, accrualStartDate,
        indexStartValue, referenceEndDate, payNotional);
  }

  /**
   * Builder for inflation zero-coupon based on an inflation lag and the index publication lag. The fixing date is the publication lag after the last reference month.
   * @param accrualStartDate Start date of the accrual period.
   * @param paymentDate The payment date.
   * @param notional Coupon notional.
   * @param priceIndex The price index associated to the coupon.
   * @param indexStartValue The index value at the start of the coupon.
   * @param monthLag The lag in month between the index validity and the coupon dates.
   * @param payNotional Flag indicating if the notional is paid (true) or not (false).
   * @return The inflation zero-coupon.
   */
  public static CouponInflationZeroCouponInterpolationDefinition from(final ZonedDateTime accrualStartDate, final ZonedDateTime paymentDate, final double notional, final IndexPrice priceIndex,
      final double indexStartValue, final int monthLag, final boolean payNotional) {
    final ZonedDateTime referenceStartDate = accrualStartDate.minusMonths(monthLag);
    final ZonedDateTime refInterpolatedDate = paymentDate.minusMonths(monthLag);
    final ZonedDateTime[] referenceEndDate = new ZonedDateTime[2];
    referenceEndDate[0] = refInterpolatedDate.withDayOfMonth(1);
    referenceEndDate[1] = referenceEndDate[0].plusMonths(1);
    return new CouponInflationZeroCouponInterpolationDefinition(priceIndex.getCurrency(), paymentDate, accrualStartDate, paymentDate, 1.0, notional, priceIndex, monthLag, referenceStartDate,
        indexStartValue, referenceEndDate, payNotional);
  }

  /**
   * Builder for inflation zero-coupon based on an inflation lag and the index publication lag. The fixing date is the publication lag after the last reference month.
   * The index start value is calculated from a time series. The index value required for the coupon should be in the time series.
   * @param accrualStartDate Start date of the accrual period.
   * @param paymentDate The payment date.
   * @param notional Coupon notional.
   * @param priceIndex The price index associated to the coupon.
   * @param priceIndexTimeSeries The time series with the relevant price index values.
   * @param monthLag The lag in month between the index validity and the coupon dates.
   * @param payNotional Flag indicating if the notional is paid (true) or not (false).
   * @return The inflation zero-coupon.
   */
  public static CouponInflationZeroCouponInterpolationDefinition from(final ZonedDateTime accrualStartDate, final ZonedDateTime paymentDate, final double notional, final IndexPrice priceIndex,
      final DoubleTimeSeries<ZonedDateTime> priceIndexTimeSeries, final int monthLag, final boolean payNotional) {
    final ZonedDateTime refInterpolatedDate = accrualStartDate.minusMonths(monthLag);
    final ZonedDateTime[] referenceStartDate = new ZonedDateTime[2];
    referenceStartDate[0] = refInterpolatedDate.withDayOfMonth(1);
    referenceStartDate[1] = referenceStartDate[0].plusMonths(1);
<<<<<<< HEAD
    final double weightStart = 1.0 - (accrualStartDate.getDayOfMonth() - 1.0) / accrualStartDate.getMonthOfYear().getLastDayOfMonth(accrualStartDate.isLeapYear());
    final Double[] knownIndex = new Double[] {priceIndexTimeSeries.getValue(referenceStartDate[0]), priceIndexTimeSeries.getValue(referenceStartDate[1]) };
=======
    final double weightStart = 1.0 - (accrualStartDate.getDayOfMonth() - 1.0) / accrualStartDate.getDate().lengthOfMonth();
    final Double[] knownIndex = new Double[] {priceIndexTimeSeries.getValue(referenceStartDate[0]), priceIndexTimeSeries.getValue(referenceStartDate[1])};
>>>>>>> 0e4f380c
    double indexStartValue = 0;
    if ((knownIndex[0] != null) && (knownIndex[1] != null)) { // Fixing fully known
      indexStartValue = weightStart * knownIndex[0] + (1 - weightStart) * knownIndex[1]; // Interpolated index
    } else {
      ArgumentChecker.isTrue(false, "Required price index fixing unavailable");
    }
    return from(accrualStartDate, paymentDate, notional, priceIndex, indexStartValue, monthLag, payNotional);
  }

  /**
   * Gets the reference date for the index at the coupon start.
   * @return The reference date for the index at the coupon start.
   */
  public ZonedDateTime getReferenceStartDate() {
    return _referenceStartDate;
  }

  /**
   * Gets the index value at the start of the coupon.
   * @return The index value at the start of the coupon.
   */
  public double getIndexStartValue() {
    return _indexStartValue;
  }

  /**
   * Gets the reference dates for the index at the coupon end.
   * @return The reference date for the index at the coupon end.
   */
  public ZonedDateTime[] getReferenceEndDate() {
    return _referenceEndDate;
  }

  /**
   * Gets the weight on the first month index in the interpolation.
   * @return The weight.
   */
  public double getWeight() {
    return _weight;
  }

  /**
   * Gets the pay notional flag.
   * @return The flag.
   */
  public boolean payNotional() {
    return _payNotional;
  }

  /**
   * Gets the lag in month between the index validity and the coupon dates.
   * @return The lag.
   */
  public int getMonthLag() {
    return _monthLag;
  }

  @Override
  public CouponInflationDefinition with(final ZonedDateTime paymentDate, final ZonedDateTime accrualStartDate, final ZonedDateTime accrualEndDate, final double notional) {
    final ZonedDateTime refInterpolatedDate = accrualEndDate.minusMonths(_monthLag);
    final ZonedDateTime[] referenceEndDate = new ZonedDateTime[2];
    referenceEndDate[0] = refInterpolatedDate.withDayOfMonth(1);
    referenceEndDate[1] = referenceEndDate[0].plusMonths(1);
    return new CouponInflationZeroCouponInterpolationDefinition(getCurrency(), paymentDate, accrualStartDate, accrualEndDate, getPaymentYearFraction(), getNotional(), getPriceIndex(), _monthLag,
        getReferenceStartDate(), getIndexStartValue(), referenceEndDate, payNotional());
  }

  @Override
  public CouponInflationZeroCouponInterpolation toDerivative(final ZonedDateTime date, final String... yieldCurveNames) {
    ArgumentChecker.notNull(date, "date");
    ArgumentChecker.isTrue(!date.isAfter(getPaymentDate()), "Do not have any fixing data but are asking for a derivative after the payment date");
    ArgumentChecker.notNull(yieldCurveNames, "yield curve names");
    ArgumentChecker.isTrue(yieldCurveNames.length > 0, "at least one curve required");
    ArgumentChecker.isTrue(!date.isAfter(getPaymentDate()), "date is after payment date");
    final double paymentTime = TimeCalculator.getTimeBetween(date, getPaymentDate());
    final double[] referenceEndTime = new double[2];
    referenceEndTime[0] = TimeCalculator.getTimeBetween(date, getReferenceEndDate()[0]);
    referenceEndTime[1] = TimeCalculator.getTimeBetween(date, getReferenceEndDate()[1]);

    final String discountingCurveName = yieldCurveNames[0];
    return new CouponInflationZeroCouponInterpolation(getCurrency(), paymentTime, discountingCurveName, getPaymentYearFraction(), getNotional(), getPriceIndex(), _indexStartValue, referenceEndTime,
        _weight, _payNotional);
  }

  @Override
  public Coupon toDerivative(final ZonedDateTime date, final DoubleTimeSeries<ZonedDateTime> priceIndexTimeSeries, final String... yieldCurveNames) {
    ArgumentChecker.notNull(date, "date");
    ArgumentChecker.notNull(yieldCurveNames, "yield curve names");
    ArgumentChecker.isTrue(yieldCurveNames.length > 0, "at least one curve required");
    ArgumentChecker.isTrue(!date.isAfter(getPaymentDate()), "date is after payment date");
    final double paymentTime = TimeCalculator.getTimeBetween(date, getPaymentDate());
    final String discountingCurveName = yieldCurveNames[0];
    final double[] referenceEndTime = new double[2];
    referenceEndTime[0] = TimeCalculator.getTimeBetween(date, _referenceEndDate[0]);
    referenceEndTime[1] = TimeCalculator.getTimeBetween(date, _referenceEndDate[1]);
    return new CouponInflationZeroCouponInterpolation(getCurrency(), paymentTime, discountingCurveName, getPaymentYearFraction(), getNotional(), getPriceIndex(), _indexStartValue, referenceEndTime,
        _weight, _payNotional);
  }

  @Override
  public <U, V> V accept(final InstrumentDefinitionVisitor<U, V> visitor, final U data) {
    ArgumentChecker.notNull(visitor, "visitor");
    return visitor.visitCouponInflationZeroCouponInterpolation(this, data);
  }

  @Override
  public <V> V accept(final InstrumentDefinitionVisitor<?, V> visitor) {
    ArgumentChecker.notNull(visitor, "visitor");
    return visitor.visitCouponInflationZeroCouponInterpolation(this);
  }

  @Override
  public String toString() {
    return "CouponInflationZeroCouponInterpolationDefinition [_referenceEndDate=" + Arrays.toString(_referenceEndDate) + "]";
  }

  @Override
  public int hashCode() {
    final int prime = 31;
    int result = super.hashCode();
    long temp;
    temp = Double.doubleToLongBits(_indexStartValue);
    result = prime * result + (int) (temp ^ (temp >>> 32));
    result = prime * result + Arrays.hashCode(_referenceEndDate);
    result = prime * result + ((_referenceStartDate == null) ? 0 : _referenceStartDate.hashCode());
    return result;
  }

  @Override
  public boolean equals(Object obj) {
    if (this == obj) {
      return true;
    }
    if (!super.equals(obj)) {
      return false;
    }
    if (getClass() != obj.getClass()) {
      return false;
    }
    CouponInflationZeroCouponInterpolationDefinition other = (CouponInflationZeroCouponInterpolationDefinition) obj;
    if (Double.doubleToLongBits(_indexStartValue) != Double.doubleToLongBits(other._indexStartValue)) {
      return false;
    }
    if (!Arrays.equals(_referenceEndDate, other._referenceEndDate)) {
      return false;
    }
    if (_referenceStartDate == null) {
      if (other._referenceStartDate != null) {
        return false;
      }
    } else if (!_referenceStartDate.equals(other._referenceStartDate)) {
      return false;
    }
    return true;
  }

}<|MERGE_RESOLUTION|>--- conflicted
+++ resolved
@@ -7,12 +7,7 @@
 
 import java.util.Arrays;
 
-<<<<<<< HEAD
-import javax.time.calendar.ZonedDateTime;
-=======
-import org.apache.commons.lang.ObjectUtils;
 import org.threeten.bp.ZonedDateTime;
->>>>>>> 0e4f380c
 
 import com.opengamma.analytics.financial.instrument.InstrumentDefinitionVisitor;
 import com.opengamma.analytics.financial.instrument.InstrumentDefinitionWithData;
@@ -31,7 +26,8 @@
  * The index for a given month is given in the yield curve and in the time series on the first of the month.
  * The pay-off is (Index_End / Index_Start - X) with X=0 for notional payment and X=1 for no notional payment.
  */
-public class CouponInflationZeroCouponInterpolationDefinition extends CouponInflationDefinition implements InstrumentDefinitionWithData<Payment, DoubleTimeSeries<ZonedDateTime>> {
+public class CouponInflationZeroCouponInterpolationDefinition extends CouponInflationDefinition implements
+    InstrumentDefinitionWithData<Payment, DoubleTimeSeries<ZonedDateTime>> {
 
   /**
    * The reference date for the index at the coupon start. May not be relevant as the index value is known.
@@ -76,20 +72,14 @@
    */
   public CouponInflationZeroCouponInterpolationDefinition(final Currency currency, final ZonedDateTime paymentDate, final ZonedDateTime accrualStartDate,
       final ZonedDateTime accrualEndDate, final double paymentYearFraction, final double notional, final IndexPrice priceIndex, final int monthLag,
-      final ZonedDateTime referenceStartDate, final double indexStartValue, final ZonedDateTime[] referenceEndDate,
-      final boolean payNotional) {
+      final ZonedDateTime referenceStartDate, final double indexStartValue, final ZonedDateTime[] referenceEndDate, final boolean payNotional) {
     super(currency, paymentDate, accrualStartDate, accrualEndDate, paymentYearFraction, notional, priceIndex);
     ArgumentChecker.notNull(referenceStartDate, "Reference start date");
     ArgumentChecker.notNull(referenceEndDate, "Reference end date");
     this._referenceStartDate = referenceStartDate;
     this._indexStartValue = indexStartValue;
     this._referenceEndDate = referenceEndDate;
-<<<<<<< HEAD
-    _weight = 1.0 - (getPaymentDate().getDayOfMonth() - 1.0) / getPaymentDate().getMonthOfYear().getLastDayOfMonth(getPaymentDate().isLeapYear());
-=======
-    this._fixingEndDate = fixingEndDate;
     _weight = 1.0 - (getPaymentDate().getDayOfMonth() - 1.0) / getPaymentDate().getDate().lengthOfMonth();
->>>>>>> 0e4f380c
     _payNotional = payNotional;
     _monthLag = monthLag;
   }
@@ -107,11 +97,11 @@
    * @param payNotional Flag indicating if the notional is paid (true) or not (false).
    * @return The coupon.
    */
-  public static CouponInflationZeroCouponInterpolationDefinition from(final ZonedDateTime accrualStartDate, final ZonedDateTime paymentDate, final double notional, final IndexPrice priceIndex,
-      final int monthLag, final double indexStartValue, final ZonedDateTime[] referenceEndDate, final boolean payNotional) {
+  public static CouponInflationZeroCouponInterpolationDefinition from(final ZonedDateTime accrualStartDate, final ZonedDateTime paymentDate, final double notional,
+      final IndexPrice priceIndex, final int monthLag, final double indexStartValue, final ZonedDateTime[] referenceEndDate, final boolean payNotional) {
     ArgumentChecker.notNull(priceIndex, "Price index");
-    return new CouponInflationZeroCouponInterpolationDefinition(priceIndex.getCurrency(), paymentDate, accrualStartDate, paymentDate, 1.0, notional, priceIndex, monthLag, accrualStartDate,
-        indexStartValue, referenceEndDate, payNotional);
+    return new CouponInflationZeroCouponInterpolationDefinition(priceIndex.getCurrency(), paymentDate, accrualStartDate, paymentDate, 1.0, notional, priceIndex,
+        monthLag, accrualStartDate, indexStartValue, referenceEndDate, payNotional);
   }
 
   /**
@@ -125,15 +115,15 @@
    * @param payNotional Flag indicating if the notional is paid (true) or not (false).
    * @return The inflation zero-coupon.
    */
-  public static CouponInflationZeroCouponInterpolationDefinition from(final ZonedDateTime accrualStartDate, final ZonedDateTime paymentDate, final double notional, final IndexPrice priceIndex,
-      final double indexStartValue, final int monthLag, final boolean payNotional) {
+  public static CouponInflationZeroCouponInterpolationDefinition from(final ZonedDateTime accrualStartDate, final ZonedDateTime paymentDate, final double notional,
+      final IndexPrice priceIndex, final double indexStartValue, final int monthLag, final boolean payNotional) {
     final ZonedDateTime referenceStartDate = accrualStartDate.minusMonths(monthLag);
     final ZonedDateTime refInterpolatedDate = paymentDate.minusMonths(monthLag);
     final ZonedDateTime[] referenceEndDate = new ZonedDateTime[2];
     referenceEndDate[0] = refInterpolatedDate.withDayOfMonth(1);
     referenceEndDate[1] = referenceEndDate[0].plusMonths(1);
-    return new CouponInflationZeroCouponInterpolationDefinition(priceIndex.getCurrency(), paymentDate, accrualStartDate, paymentDate, 1.0, notional, priceIndex, monthLag, referenceStartDate,
-        indexStartValue, referenceEndDate, payNotional);
+    return new CouponInflationZeroCouponInterpolationDefinition(priceIndex.getCurrency(), paymentDate, accrualStartDate, paymentDate, 1.0, notional, priceIndex,
+        monthLag, referenceStartDate, indexStartValue, referenceEndDate, payNotional);
   }
 
   /**
@@ -148,19 +138,14 @@
    * @param payNotional Flag indicating if the notional is paid (true) or not (false).
    * @return The inflation zero-coupon.
    */
-  public static CouponInflationZeroCouponInterpolationDefinition from(final ZonedDateTime accrualStartDate, final ZonedDateTime paymentDate, final double notional, final IndexPrice priceIndex,
-      final DoubleTimeSeries<ZonedDateTime> priceIndexTimeSeries, final int monthLag, final boolean payNotional) {
+  public static CouponInflationZeroCouponInterpolationDefinition from(final ZonedDateTime accrualStartDate, final ZonedDateTime paymentDate, final double notional,
+      final IndexPrice priceIndex, final DoubleTimeSeries<ZonedDateTime> priceIndexTimeSeries, final int monthLag, final boolean payNotional) {
     final ZonedDateTime refInterpolatedDate = accrualStartDate.minusMonths(monthLag);
     final ZonedDateTime[] referenceStartDate = new ZonedDateTime[2];
     referenceStartDate[0] = refInterpolatedDate.withDayOfMonth(1);
     referenceStartDate[1] = referenceStartDate[0].plusMonths(1);
-<<<<<<< HEAD
-    final double weightStart = 1.0 - (accrualStartDate.getDayOfMonth() - 1.0) / accrualStartDate.getMonthOfYear().getLastDayOfMonth(accrualStartDate.isLeapYear());
-    final Double[] knownIndex = new Double[] {priceIndexTimeSeries.getValue(referenceStartDate[0]), priceIndexTimeSeries.getValue(referenceStartDate[1]) };
-=======
     final double weightStart = 1.0 - (accrualStartDate.getDayOfMonth() - 1.0) / accrualStartDate.getDate().lengthOfMonth();
     final Double[] knownIndex = new Double[] {priceIndexTimeSeries.getValue(referenceStartDate[0]), priceIndexTimeSeries.getValue(referenceStartDate[1])};
->>>>>>> 0e4f380c
     double indexStartValue = 0;
     if ((knownIndex[0] != null) && (knownIndex[1] != null)) { // Fixing fully known
       indexStartValue = weightStart * knownIndex[0] + (1 - weightStart) * knownIndex[1]; // Interpolated index
@@ -224,8 +209,8 @@
     final ZonedDateTime[] referenceEndDate = new ZonedDateTime[2];
     referenceEndDate[0] = refInterpolatedDate.withDayOfMonth(1);
     referenceEndDate[1] = referenceEndDate[0].plusMonths(1);
-    return new CouponInflationZeroCouponInterpolationDefinition(getCurrency(), paymentDate, accrualStartDate, accrualEndDate, getPaymentYearFraction(), getNotional(), getPriceIndex(), _monthLag,
-        getReferenceStartDate(), getIndexStartValue(), referenceEndDate, payNotional());
+    return new CouponInflationZeroCouponInterpolationDefinition(getCurrency(), paymentDate, accrualStartDate, accrualEndDate, getPaymentYearFraction(), getNotional(),
+        getPriceIndex(), _monthLag, getReferenceStartDate(), getIndexStartValue(), referenceEndDate, payNotional());
   }
 
   @Override
@@ -241,8 +226,8 @@
     referenceEndTime[1] = TimeCalculator.getTimeBetween(date, getReferenceEndDate()[1]);
 
     final String discountingCurveName = yieldCurveNames[0];
-    return new CouponInflationZeroCouponInterpolation(getCurrency(), paymentTime, discountingCurveName, getPaymentYearFraction(), getNotional(), getPriceIndex(), _indexStartValue, referenceEndTime,
-        _weight, _payNotional);
+    return new CouponInflationZeroCouponInterpolation(getCurrency(), paymentTime, discountingCurveName, getPaymentYearFraction(), getNotional(), getPriceIndex(),
+        _indexStartValue, referenceEndTime, _weight, _payNotional);
   }
 
   @Override
@@ -256,8 +241,8 @@
     final double[] referenceEndTime = new double[2];
     referenceEndTime[0] = TimeCalculator.getTimeBetween(date, _referenceEndDate[0]);
     referenceEndTime[1] = TimeCalculator.getTimeBetween(date, _referenceEndDate[1]);
-    return new CouponInflationZeroCouponInterpolation(getCurrency(), paymentTime, discountingCurveName, getPaymentYearFraction(), getNotional(), getPriceIndex(), _indexStartValue, referenceEndTime,
-        _weight, _payNotional);
+    return new CouponInflationZeroCouponInterpolation(getCurrency(), paymentTime, discountingCurveName, getPaymentYearFraction(), getNotional(), getPriceIndex(),
+        _indexStartValue, referenceEndTime, _weight, _payNotional);
   }
 
   @Override
@@ -290,7 +275,7 @@
   }
 
   @Override
-  public boolean equals(Object obj) {
+  public boolean equals(final Object obj) {
     if (this == obj) {
       return true;
     }
@@ -300,7 +285,7 @@
     if (getClass() != obj.getClass()) {
       return false;
     }
-    CouponInflationZeroCouponInterpolationDefinition other = (CouponInflationZeroCouponInterpolationDefinition) obj;
+    final CouponInflationZeroCouponInterpolationDefinition other = (CouponInflationZeroCouponInterpolationDefinition) obj;
     if (Double.doubleToLongBits(_indexStartValue) != Double.doubleToLongBits(other._indexStartValue)) {
       return false;
     }
