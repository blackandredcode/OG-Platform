/**
 * Copyright (C) 2011 - present by OpenGamma Inc. and the OpenGamma group of companies
 * 
 * Please see distribution for license.
 */
package com.opengamma.analytics.financial.instrument.bond;

import javax.time.calendar.Period;
import javax.time.calendar.ZonedDateTime;

import org.apache.commons.lang.ObjectUtils;

import com.opengamma.analytics.financial.instrument.InstrumentDefinitionVisitor;
import com.opengamma.analytics.financial.instrument.annuity.AnnuityCouponFixedDefinition;
import com.opengamma.analytics.financial.instrument.annuity.AnnuityPaymentFixedDefinition;
import com.opengamma.analytics.financial.instrument.payment.CouponFixedDefinition;
import com.opengamma.analytics.financial.instrument.payment.PaymentFixedDefinition;
import com.opengamma.analytics.financial.interestrate.annuity.derivative.AnnuityCouponFixed;
import com.opengamma.analytics.financial.interestrate.annuity.derivative.AnnuityPaymentFixed;
import com.opengamma.analytics.financial.interestrate.bond.definition.BondFixedSecurity;
import com.opengamma.analytics.financial.schedule.ScheduleCalculator;
import com.opengamma.analytics.util.time.TimeCalculator;
import com.opengamma.financial.convention.businessday.BusinessDayConvention;
import com.opengamma.financial.convention.calendar.Calendar;
import com.opengamma.financial.convention.daycount.AccruedInterestCalculator;
import com.opengamma.financial.convention.daycount.ActualActualICMA;
import com.opengamma.financial.convention.daycount.ActualActualICMANormal;
import com.opengamma.financial.convention.daycount.DayCount;
import com.opengamma.financial.convention.yield.YieldConvention;
import com.opengamma.util.ArgumentChecker;
import com.opengamma.util.money.Currency;

/**
 * Describes a fixed coupon bond issue.
 */
public class BondFixedSecurityDefinition extends BondSecurityDefinition<PaymentFixedDefinition, CouponFixedDefinition> {
  /**
   * The default notional for the security.
   */
  private static final double DEFAULT_NOTIONAL = 1.0;
  /**
   * The default ex-coupon number of days.
   */
  private static final int DEFAULT_EX_COUPON_DAYS = 0;
  /**
   * The yield (to maturity) computation convention.
   */
  private final YieldConvention _yieldConvention;
  /**
   * Number of coupon per year. If needed, estimated from the first coupon.
   */
  private final int _couponPerYear;
  /**
   * Flag indicating if the bond uses the end-of-month convention.
   */
  private final boolean _isEOM;
  /**
   * The coupon day count convention.
   */
  private final DayCount _dayCount;

  /**
   * Fixed coupon bond constructor from all the bond details.
   * @param nominal The notional payments. For bullet bond, it is restricted to a single payment.
   * @param coupon The bond fixed coupons. The coupons notional should be in line with the bond nominal.
   * @param exCouponDays Number of days before the payment of the coupon is detached from the bond (and paid to the then owner).
   * @param settlementDays Standard number of days between trade date and trade settlement. Used for clean price and yield computation.
   * @param calendar The calendar used to compute the standard settlement date.
   * @param dayCount The coupon day count convention.
   * @param yieldConvention The yield (to maturity) computation convention.
   * @param isEOM The end-of-month flag.
   * @param issuer The issuer name.
   */
  public BondFixedSecurityDefinition(final AnnuityPaymentFixedDefinition nominal, final AnnuityCouponFixedDefinition coupon, final int exCouponDays, final int settlementDays, final Calendar calendar,
      final DayCount dayCount, final YieldConvention yieldConvention, final boolean isEOM, final String issuer) {
    super(nominal, coupon, exCouponDays, settlementDays, calendar, issuer);
    ArgumentChecker.notNull(yieldConvention, "Yield convention");
    _yieldConvention = yieldConvention;
    _couponPerYear = (int) Math.round(1.0 / coupon.getNthPayment(0).getPaymentYearFraction());
    _isEOM = isEOM;
    _dayCount = dayCount;
  }

  /**
   * Fixed coupon bond constructor from all the bond details.
   * @param nominal The notional payments. For bullet bond, it is restricted to a single payment.
   * @param coupon The bond fixed coupons. The coupons notional should be in line with the bond nominal.
   * @param exCouponDays Number of days before the payment of the coupon is detached from the bond (and paid to the then owner).
   * @param settlementDays Standard number of days between trade date and trade settlement. Used for clean price and yield computation.
   * @param calendar The calendar used to compute the standard settlement date.
   * @param dayCount The coupon day count convention.
   * @param yieldConvention The yield (to maturity) computation convention.
   * @param isEOM The end-of-month flag.
   * @param issuer The issuer name.
   * @param repoType The repo type name.
   */
  public BondFixedSecurityDefinition(final AnnuityPaymentFixedDefinition nominal, final AnnuityCouponFixedDefinition coupon, final int exCouponDays, final int settlementDays, final Calendar calendar,
      final DayCount dayCount, final YieldConvention yieldConvention, final boolean isEOM, final String issuer, final String repoType) {
    super(nominal, coupon, exCouponDays, settlementDays, calendar, issuer, repoType);
    ArgumentChecker.notNull(yieldConvention, "Yield convention");
    _yieldConvention = yieldConvention;
    _couponPerYear = (int) Math.round(1.0 / coupon.getNthPayment(0).getPaymentYearFraction());
    _isEOM = isEOM;
    _dayCount = dayCount;
  }

  /**
   * Fixed coupon bond builder from standard financial details. The accrual dates are unadjusted; the payment dates are adjusted according to the business day convention.
   * The default notional 1 and default ex-coupon days 0 are used; if the first coupon is non-standard, it is short; the coupon dates are computed from the maturity.
   * @param currency The currency.
   * @param maturityDate The maturity date.
   * @param firstAccrualDate The first accrual date (bond start date).
   * @param paymentPeriod The coupon payment period.
   * @param rate The fixed rate.
   * @param settlementDays Standard number of days between trade date and trade settlement. Used for clean price and yield computation.
   * @param calendar The payment calendar.
   * @param dayCount The coupon day count convention.
   * @param businessDay The business day convention for the payments.
   * @param yieldConvention The yield (to maturity) computation convention.
   * @param isEOM The end-of-month flag.
   * @param issuer The issuer name.
   * @return The fixed coupon bond.
   */
  public static BondFixedSecurityDefinition from(final Currency currency, final ZonedDateTime maturityDate, final ZonedDateTime firstAccrualDate, final Period paymentPeriod, final double rate,
      final int settlementDays, final Calendar calendar, final DayCount dayCount, final BusinessDayConvention businessDay, final YieldConvention yieldConvention, final boolean isEOM, 
      final String issuer) {
    ArgumentChecker.notNull(currency, "Currency");
    ArgumentChecker.notNull(maturityDate, "Maturity date");
    ArgumentChecker.notNull(firstAccrualDate, "First accrual date");
    ArgumentChecker.notNull(paymentPeriod, "Payment period");
    ArgumentChecker.notNull(calendar, "Calendar");
    ArgumentChecker.notNull(dayCount, "Day count");
    ArgumentChecker.notNull(businessDay, "Business day convention");
    ArgumentChecker.notNull(yieldConvention, "Yield convention");
    AnnuityCouponFixedDefinition coupon;
    if ((dayCount instanceof ActualActualICMA) || (dayCount instanceof ActualActualICMANormal)) {
      final int couponPerYear = (int) Math.round(365.0 / (firstAccrualDate.plus(paymentPeriod).toLocalDate().toModifiedJulianDays() - firstAccrualDate.toLocalDate().toModifiedJulianDays()));
      coupon = AnnuityCouponFixedDefinition.fromAccrualUnadjusted(currency, firstAccrualDate, maturityDate, paymentPeriod, couponPerYear, true, true, calendar, dayCount, businessDay, isEOM,
          DEFAULT_NOTIONAL, rate, false);
    } else {
      coupon = AnnuityCouponFixedDefinition.fromAccrualUnadjusted(currency, firstAccrualDate, maturityDate, paymentPeriod, true, true, calendar, dayCount, businessDay, isEOM, DEFAULT_NOTIONAL, rate,
          false);
    }
    final PaymentFixedDefinition[] nominalPayment = new PaymentFixedDefinition[] {new PaymentFixedDefinition(currency, businessDay.adjustDate(calendar, maturityDate), DEFAULT_NOTIONAL)};
    final AnnuityPaymentFixedDefinition nominal = new AnnuityPaymentFixedDefinition(nominalPayment);
    return new BondFixedSecurityDefinition(nominal, coupon, DEFAULT_EX_COUPON_DAYS, settlementDays, calendar, dayCount, yieldConvention, isEOM, issuer);
  }

  /**
   * Fixed coupon bond builder from standard financial details. The accrual dates are unadjusted; the payment dates are adjusted according to the business day convention.
   * The default ex-coupon days 0 is used; if the first coupon is non-standard, it is short; the coupon dates are computed from the maturity.
   * @param currency The currency.
   * @param maturityDate The maturity date.
   * @param firstAccrualDate The first accrual date (bond start date).
   * @param paymentPeriod The coupon payment period.
   * @param rate The fixed rate.
   * @param settlementDays Standard number of days between trade date and trade settlement. Used for clean price and yield computation.
   * @param notional The bond security notional. Usually is a conventional figure like 1, 100 or 1,000,000.
   * @param exCouponDays Number of days before the payment of the coupon is detached from the bond (and paid to the then owner).
   * @param calendar The payment calendar.
   * @param dayCount The coupon day count convention.
   * @param businessDay The business day convention for the payments.
   * @param yieldConvention The yield (to maturity) computation convention.
   * @param isEOM The end-of-month flag.
   * @param issuer The issuer name.
   * @param repoType The repo type name.
   * @return The fixed coupon bond.
   */
  public static BondFixedSecurityDefinition from(final Currency currency, final ZonedDateTime maturityDate, final ZonedDateTime firstAccrualDate, final Period paymentPeriod, final double rate,
      final int settlementDays, final double notional, final int exCouponDays, final Calendar calendar, final DayCount dayCount, final BusinessDayConvention businessDay,
      final YieldConvention yieldConvention, final boolean isEOM, final String issuer, final String repoType) {
    ArgumentChecker.notNull(currency, "Currency");
    ArgumentChecker.notNull(maturityDate, "Maturity date");
    ArgumentChecker.notNull(firstAccrualDate, "First accrual date");
    ArgumentChecker.notNull(paymentPeriod, "Payment period");
    ArgumentChecker.notNull(calendar, "Calendar");
    ArgumentChecker.notNull(dayCount, "Day count");
    ArgumentChecker.notNull(businessDay, "Business day convention");
    ArgumentChecker.notNull(yieldConvention, "Yield convention");
    ArgumentChecker.notNull(issuer, "Issuer");
    ArgumentChecker.notNull(repoType, "Repo type");
    AnnuityCouponFixedDefinition coupon;
    if ((dayCount instanceof ActualActualICMA) || (dayCount instanceof ActualActualICMANormal)) {
      final int couponPerYear = (int) Math.round(365.0 / (firstAccrualDate.plus(paymentPeriod).toLocalDate().toModifiedJulianDays() - firstAccrualDate.toLocalDate().toModifiedJulianDays()));
      coupon = AnnuityCouponFixedDefinition.fromAccrualUnadjusted(currency, firstAccrualDate, maturityDate, paymentPeriod, couponPerYear, true, true, calendar, dayCount, businessDay, isEOM, notional,
          rate, false);
    } else {
      coupon = AnnuityCouponFixedDefinition.fromAccrualUnadjusted(currency, firstAccrualDate, maturityDate, paymentPeriod, true, true, calendar, dayCount, businessDay, isEOM, notional, rate, false);
    }
    final PaymentFixedDefinition[] nominalPayment = new PaymentFixedDefinition[] {new PaymentFixedDefinition(currency, businessDay.adjustDate(calendar, maturityDate), notional)};
    final AnnuityPaymentFixedDefinition nominal = new AnnuityPaymentFixedDefinition(nominalPayment);
    return new BondFixedSecurityDefinition(nominal, coupon, exCouponDays, settlementDays, calendar, dayCount, yieldConvention, isEOM, issuer, repoType);
  }

  /**
   * Fixed coupon bond builder from standard financial details. The accrual dates are unadjusted; the payment dates are adjusted according to the business day convention.
   * The default ex-coupon days 0 is used.
   * @param currency The currency.
   * @param maturityDate The maturity date.
   * @param firstAccrualDate The first accrual date (bond start date).
   * @param paymentPeriod The coupon payment period.
   * @param rate The fixed rate.
   * @param settlementDays Standard number of days between trade date and trade settlement. Used for clean price and yield computation.
   * @param notional The bond security notional. Usually is a conventional figure like 1, 100 or 1,000,000.
   * @param calendar The payment calendar.
   * @param dayCount The coupon day count convention.
   * @param businessDay The business day convention for the payments.
   * @param yieldConvention The yield (to maturity) computation convention.
   * @param isEOM The end-of-month flag.
   * @param issuer The issuer name.
   * @param repoType The repo type name.
   * @return The fixed coupon bond.
   */
  public static BondFixedSecurityDefinition from(final Currency currency, final ZonedDateTime maturityDate, final ZonedDateTime firstAccrualDate, final Period paymentPeriod, final double rate,
      final int settlementDays, final double notional, final Calendar calendar, final DayCount dayCount, final BusinessDayConvention businessDay, final YieldConvention yieldConvention,
      final boolean isEOM, final String issuer, final String repoType) {
    return from(currency, maturityDate, firstAccrualDate, paymentPeriod, rate, settlementDays, notional, DEFAULT_EX_COUPON_DAYS, calendar, dayCount, businessDay, yieldConvention, isEOM, issuer,
        repoType);
  }

  /**
   * Fixed coupon bond builder from standard financial details. The accrual dates are unadjusted; the payment dates are adjusted according to the business day convention.
   * The default ex-coupon days 0 is used.
   * @param currency The currency.
   * @param maturityDate The maturity date.
   * @param firstAccrualDate The first accrual date (bond start date).
   * @param paymentPeriod The coupon payment period.
   * @param rate The fixed rate.
   * @param settlementDays Standard number of days between trade date and trade settlement. Used for clean price and yield computation.
   * @param notional The bond security notional. Usually is a conventional figure like 1, 100 or 1,000,000.
   * @param calendar The payment calendar.
   * @param dayCount The coupon day count convention.
   * @param businessDay The business day convention for the payments.
   * @param yieldConvention The yield (to maturity) computation convention.
   * @param isEOM The end-of-month flag.
   * @return The fixed coupon bond.
   */
  public static BondFixedSecurityDefinition from(final Currency currency, final ZonedDateTime maturityDate, final ZonedDateTime firstAccrualDate, final Period paymentPeriod, final double rate,
      final int settlementDays, final double notional, final Calendar calendar, final DayCount dayCount, final BusinessDayConvention businessDay, final YieldConvention yieldConvention,
      final boolean isEOM) {
    return from(currency, maturityDate, firstAccrualDate, paymentPeriod, rate, settlementDays, notional, calendar, dayCount, businessDay, yieldConvention, isEOM, "", "");
  }

  /**
   * Return the relative (not multiplied by the notional) accrued interest rate at a given date.
   * @param date The date.
   * @return The accrued interest.
   */
  public double accruedInterest(final ZonedDateTime date) {
    double result = 0;
    final int nbCoupon = getCoupons().getNumberOfPayments();
    int couponIndex = 0;
    for (int loopcpn = 0; loopcpn < nbCoupon; loopcpn++) {
      if (getCoupons().getNthPayment(loopcpn).getAccrualEndDate().isAfter(date)) {
        couponIndex = loopcpn;
        break;
      }
    }
    final ZonedDateTime previousAccrualDate = getCoupons().getNthPayment(couponIndex).getAccrualStartDate();
    final ZonedDateTime nextAccrualDate = getCoupons().getNthPayment(couponIndex).getAccrualEndDate();
<<<<<<< HEAD
    final double accruedInterest = AccruedInterestCalculator.getAccruedInterest(getDayCount(), couponIndex, nbCoupon, previousAccrualDate, date, nextAccrualDate,
        getCoupons().getNthPayment(couponIndex).getRate(), getCouponPerYear(), isEOM())
        * getCoupons().getNthPayment(couponIndex).getNotional();
    if (getExCouponDays() != 0 && nextAccrualDate.minusDays(getExCouponDays()).isBefore(date)) {
      result = accruedInterest - getCoupons().getNthPayment(couponIndex).getAmount();
    } else {
      result = accruedInterest;
=======
    try {
      final double accruedInterest = AccruedInterestCalculator.getAccruedInterest(getDayCount(), couponIndex, nbCoupon, previousAccrualDate, date, nextAccrualDate,
          getCoupons().getNthPayment(couponIndex).getRate(), getCouponPerYear(), isEOM()) * getCoupons().getNthPayment(couponIndex).getNotional();
      if (getExCouponDays() != 0 && nextAccrualDate.minusDays(getExCouponDays()).isBefore(date)) {
        result = accruedInterest - getCoupons().getNthPayment(couponIndex).getAmount();
      } else {
        result = accruedInterest;
      }
      return result;
    } catch (final IllegalArgumentException e) {
      if (date.isBefore(previousAccrualDate) && couponIndex == 0) {
        //FIXME
        return 0;
      }
      throw e;
>>>>>>> ea5732c5
    }
  }

  /**
   * Gets the yield convention.
   * @return The yield convention.
   */
  public YieldConvention getYieldConvention() {
    return _yieldConvention;
  }

  /**
   * Gets the number of coupon per year field.
   * @return The number of coupon per year.
   */
  public int getCouponPerYear() {
    return _couponPerYear;
  }

  /**
   * Gets the end-of-month flag.
   * @return The end-of-month convention flag.
   */
  public boolean isEOM() {
    return _isEOM;
  }

  /**
   * Gets the coupon day count.
   * @return The day count.
   */
  public DayCount getDayCount() {
    return _dayCount;
  }

  @Override
  public AnnuityCouponFixedDefinition getCoupons() {
    return (AnnuityCouponFixedDefinition) super.getCoupons();
  }

  @Override
  public BondFixedSecurity toDerivative(final ZonedDateTime date, final String... yieldCurveNames) {
    ArgumentChecker.notNull(date, "date");
    final ZonedDateTime spot = ScheduleCalculator.getAdjustedDate(date, getSettlementDays(), getCalendar());
    return toDerivative(date, spot, yieldCurveNames);
  }

  public BondFixedSecurity toDerivative(final ZonedDateTime date, final ZonedDateTime settlementDate, final String... yieldCurveNames) {
    // Implementation note: First yield curve used for coupon and notional (credit), the second for risk free settlement.
    ArgumentChecker.notNull(date, "date");
    ArgumentChecker.notNull(yieldCurveNames, "yield curve names");
    ArgumentChecker.isTrue(yieldCurveNames.length > 1, "at least two curves required");
    final String creditCurveName = yieldCurveNames[0];
    final String riskFreeCurveName = yieldCurveNames[1];
    double settleTime;
    double accruedInterestAtSettle;
    if (settlementDate.isBefore(date)) {
      settleTime = 0.0;
      accruedInterestAtSettle = 0.0;
    } else {
      settleTime = TimeCalculator.getTimeBetween(date, settlementDate);
      accruedInterestAtSettle = accruedInterest(settlementDate);
    }
    final AnnuityPaymentFixed nominal = (AnnuityPaymentFixed) getNominal().toDerivative(date, creditCurveName);
    AnnuityCouponFixedDefinition couponDefinition = getCoupons();
    couponDefinition = getCoupons().trimBefore(settlementDate);
    final CouponFixedDefinition[] couponExPeriodArray = new CouponFixedDefinition[couponDefinition.getNumberOfPayments()];
    System.arraycopy(couponDefinition.getPayments(), 0, couponExPeriodArray, 0, couponDefinition.getNumberOfPayments());
    if (getExCouponDays() != 0) {
      final ZonedDateTime exDividendDate = ScheduleCalculator.getAdjustedDate(couponDefinition.getNthPayment(0).getPaymentDate(), -getExCouponDays(), getCalendar());
      if (settlementDate.isAfter(exDividendDate)) {
        // Implementation note: Ex-dividend period: the next coupon is not received but its date is required for yield calculation
        couponExPeriodArray[0] = new CouponFixedDefinition(couponDefinition.getNthPayment(0), 0.0);
      }
    }
    final AnnuityCouponFixedDefinition couponDefinitionExPeriod = new AnnuityCouponFixedDefinition(couponExPeriodArray);
    final AnnuityCouponFixed couponStandard = couponDefinitionExPeriod.toDerivative(date, yieldCurveNames);
    final AnnuityPaymentFixed nominalStandard = nominal.trimBefore(settleTime);
<<<<<<< HEAD
    final double factorSpot = getDayCount().getAccruedInterest(couponDefinition.getNthPayment(0).getAccrualStartDate(), settlementDate, couponDefinition.getNthPayment(0).getAccrualEndDate(), 1.0,
        _couponPerYear);
    final double factorPeriod = getDayCount().getAccruedInterest(couponDefinition.getNthPayment(0).getAccrualStartDate(), couponDefinition.getNthPayment(0).getAccrualEndDate(),
        couponDefinition.getNthPayment(0).getAccrualEndDate(), 1.0, _couponPerYear);
=======
    double factorSpot = 0;
    try {
      factorSpot = getDayCount().getAccruedInterest(couponDefinition.getNthPayment(0).getAccrualStartDate(), settlementDate,
          couponDefinition.getNthPayment(0).getAccrualEndDate(), 1.0, _couponPerYear);
    } catch (final IllegalArgumentException e) {
      //FIXME
    }
    final double factorPeriod = getDayCount().getAccruedInterest(couponDefinition.getNthPayment(0).getAccrualStartDate(),
        couponDefinition.getNthPayment(0).getAccrualEndDate(), couponDefinition.getNthPayment(0).getAccrualEndDate(), 1.0, _couponPerYear);
>>>>>>> ea5732c5
    final double factor = (factorPeriod - factorSpot) / factorPeriod;
    final BondFixedSecurity bondStandard = new BondFixedSecurity(nominalStandard, couponStandard, settleTime, accruedInterestAtSettle, factor, getYieldConvention(), _couponPerYear, riskFreeCurveName,
        getIssuer());
    return bondStandard;

  }

  @Override
  public <U, V> V accept(final InstrumentDefinitionVisitor<U, V> visitor, final U data) {
    ArgumentChecker.notNull(visitor, "visitor");
    return visitor.visitBondFixedSecurityDefinition(this, data);
  }

  @Override
  public <V> V accept(final InstrumentDefinitionVisitor<?, V> visitor) {
    ArgumentChecker.notNull(visitor, "visitor");
    return visitor.visitBondFixedSecurityDefinition(this);
  }

  @Override
  public int hashCode() {
    final int prime = 31;
    int result = super.hashCode();
    result = prime * result + _couponPerYear;
    result = prime * result + (_isEOM ? 1231 : 1237);
    result = prime * result + _yieldConvention.hashCode();
    return result;
  }

  @Override
  public boolean equals(final Object obj) {
    if (this == obj) {
      return true;
    }
    if (!super.equals(obj)) {
      return false;
    }
    if (getClass() != obj.getClass()) {
      return false;
    }
    final BondFixedSecurityDefinition other = (BondFixedSecurityDefinition) obj;
    if (_couponPerYear != other._couponPerYear) {
      return false;
    }
    if (_isEOM != other._isEOM) {
      return false;
    }
    if (!ObjectUtils.equals(_yieldConvention, other._yieldConvention)) {
      return false;
    }
    return true;
  }

}<|MERGE_RESOLUTION|>--- conflicted
+++ resolved
@@ -122,7 +122,7 @@
    * @return The fixed coupon bond.
    */
   public static BondFixedSecurityDefinition from(final Currency currency, final ZonedDateTime maturityDate, final ZonedDateTime firstAccrualDate, final Period paymentPeriod, final double rate,
-      final int settlementDays, final Calendar calendar, final DayCount dayCount, final BusinessDayConvention businessDay, final YieldConvention yieldConvention, final boolean isEOM, 
+      final int settlementDays, final Calendar calendar, final DayCount dayCount, final BusinessDayConvention businessDay, final YieldConvention yieldConvention, final boolean isEOM,
       final String issuer) {
     ArgumentChecker.notNull(currency, "Currency");
     ArgumentChecker.notNull(maturityDate, "Maturity date");
@@ -258,7 +258,6 @@
     }
     final ZonedDateTime previousAccrualDate = getCoupons().getNthPayment(couponIndex).getAccrualStartDate();
     final ZonedDateTime nextAccrualDate = getCoupons().getNthPayment(couponIndex).getAccrualEndDate();
-<<<<<<< HEAD
     final double accruedInterest = AccruedInterestCalculator.getAccruedInterest(getDayCount(), couponIndex, nbCoupon, previousAccrualDate, date, nextAccrualDate,
         getCoupons().getNthPayment(couponIndex).getRate(), getCouponPerYear(), isEOM())
         * getCoupons().getNthPayment(couponIndex).getNotional();
@@ -266,24 +265,8 @@
       result = accruedInterest - getCoupons().getNthPayment(couponIndex).getAmount();
     } else {
       result = accruedInterest;
-=======
-    try {
-      final double accruedInterest = AccruedInterestCalculator.getAccruedInterest(getDayCount(), couponIndex, nbCoupon, previousAccrualDate, date, nextAccrualDate,
-          getCoupons().getNthPayment(couponIndex).getRate(), getCouponPerYear(), isEOM()) * getCoupons().getNthPayment(couponIndex).getNotional();
-      if (getExCouponDays() != 0 && nextAccrualDate.minusDays(getExCouponDays()).isBefore(date)) {
-        result = accruedInterest - getCoupons().getNthPayment(couponIndex).getAmount();
-      } else {
-        result = accruedInterest;
-      }
-      return result;
-    } catch (final IllegalArgumentException e) {
-      if (date.isBefore(previousAccrualDate) && couponIndex == 0) {
-        //FIXME
-        return 0;
-      }
-      throw e;
->>>>>>> ea5732c5
-    }
+    }
+    return result;
   }
 
   /**
@@ -361,22 +344,10 @@
     final AnnuityCouponFixedDefinition couponDefinitionExPeriod = new AnnuityCouponFixedDefinition(couponExPeriodArray);
     final AnnuityCouponFixed couponStandard = couponDefinitionExPeriod.toDerivative(date, yieldCurveNames);
     final AnnuityPaymentFixed nominalStandard = nominal.trimBefore(settleTime);
-<<<<<<< HEAD
     final double factorSpot = getDayCount().getAccruedInterest(couponDefinition.getNthPayment(0).getAccrualStartDate(), settlementDate, couponDefinition.getNthPayment(0).getAccrualEndDate(), 1.0,
         _couponPerYear);
     final double factorPeriod = getDayCount().getAccruedInterest(couponDefinition.getNthPayment(0).getAccrualStartDate(), couponDefinition.getNthPayment(0).getAccrualEndDate(),
         couponDefinition.getNthPayment(0).getAccrualEndDate(), 1.0, _couponPerYear);
-=======
-    double factorSpot = 0;
-    try {
-      factorSpot = getDayCount().getAccruedInterest(couponDefinition.getNthPayment(0).getAccrualStartDate(), settlementDate,
-          couponDefinition.getNthPayment(0).getAccrualEndDate(), 1.0, _couponPerYear);
-    } catch (final IllegalArgumentException e) {
-      //FIXME
-    }
-    final double factorPeriod = getDayCount().getAccruedInterest(couponDefinition.getNthPayment(0).getAccrualStartDate(),
-        couponDefinition.getNthPayment(0).getAccrualEndDate(), couponDefinition.getNthPayment(0).getAccrualEndDate(), 1.0, _couponPerYear);
->>>>>>> ea5732c5
     final double factor = (factorPeriod - factorSpot) / factorPeriod;
     final BondFixedSecurity bondStandard = new BondFixedSecurity(nominalStandard, couponStandard, settleTime, accruedInterestAtSettle, factor, getYieldConvention(), _couponPerYear, riskFreeCurveName,
         getIssuer());
