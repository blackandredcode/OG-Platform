/**
 * Copyright (C) 2009 - present by OpenGamma Inc. and the OpenGamma group of companies
 * 
 * Please see distribution for license.
 */
package com.opengamma.analytics.financial.interestrate;

import static org.testng.AssertJUnit.assertEquals;

import javax.time.calendar.Period;

import org.testng.annotations.Test;

import com.opengamma.analytics.financial.instrument.index.IborIndex;
import com.opengamma.analytics.financial.interestrate.annuity.derivative.AnnuityCouponFixed;
import com.opengamma.analytics.financial.interestrate.annuity.derivative.AnnuityPaymentFixed;
import com.opengamma.analytics.financial.interestrate.bond.definition.BondFixedSecurity;
import com.opengamma.analytics.financial.interestrate.cash.derivative.Cash;
import com.opengamma.analytics.financial.interestrate.cash.derivative.DepositZero;
import com.opengamma.analytics.financial.interestrate.fra.derivative.ForwardRateAgreement;
import com.opengamma.analytics.financial.interestrate.future.derivative.InterestRateFuture;
import com.opengamma.analytics.financial.interestrate.payments.derivative.PaymentFixed;
import com.opengamma.financial.convention.businessday.BusinessDayConventionFactory;
import com.opengamma.financial.convention.calendar.MondayToFridayCalendar;
import com.opengamma.financial.convention.daycount.DayCountFactory;
import com.opengamma.financial.convention.yield.SimpleYieldConvention;
import com.opengamma.util.money.Currency;

/**
 * 
 */
public class LastTimeCalculatorTest {
  private static LastTimeCalculator LTC = LastTimeCalculator.getInstance();
  private static final Currency CUR = Currency.EUR;

  @Test
  public void testCash() {
    final double t = 7 / 365.0;
    final Cash cash = new Cash(CUR, 1 / 365.0, t, 100, 0.0445, 5.0 / 365, "t");
<<<<<<< HEAD
    assertEquals(t, LTC.visit(cash), 1e-12);
=======
    assertEquals(t, cash.accept(LDC), 1e-12);
>>>>>>> ea5732c5
  }

  @Test
  public void testFRA() {
    final double paymentTime = 0.5;
    final double paymentYearFraction = 30. / 360;
    final double fixingTime = paymentTime - 2. / 365;
    final double fixingPeriodStartTime = paymentTime;
    final double fixingPeriodEndTime = 7. / 12;
    final double fixingYearFraction = 31. / 365;
    final IborIndex index = new IborIndex(CUR, Period.ofMonths(1), 2, new MondayToFridayCalendar("A"), DayCountFactory.INSTANCE.getDayCount("Actual/365"),
        BusinessDayConventionFactory.INSTANCE.getBusinessDayConvention("Following"), true);
    final ForwardRateAgreement fra = new ForwardRateAgreement(CUR, paymentTime, "Funding", paymentYearFraction, 1, index, fixingTime, fixingPeriodStartTime, fixingPeriodEndTime, fixingYearFraction,
        0.05, "Forward");

<<<<<<< HEAD
    assertEquals(fixingPeriodEndTime, LTC.visit(fra), 1e-12);
=======
    assertEquals(fixingPeriodEndTime, fra.accept(LDC), 1e-12);
>>>>>>> ea5732c5
  }

  @Test
  public void testFutures() {
    final IborIndex iborIndex = new IborIndex(CUR, Period.ofMonths(3), 2, new MondayToFridayCalendar("A"), DayCountFactory.INSTANCE.getDayCount("Actual/365"),
        BusinessDayConventionFactory.INSTANCE.getBusinessDayConvention("Following"), true);
    final double lastTradingTime = 1.473;
    final double fixingPeriodStartTime = 1.467;
    final double fixingPeriodEndTime = 1.75;
    final double fixingPeriodAccrualFactor = 0.267;
    final double paymentAccrualFactor = 0.25;
    final double refrencePrice = 0.0;
    final InterestRateFuture ir = new InterestRateFuture(lastTradingTime, iborIndex, fixingPeriodStartTime, fixingPeriodEndTime, fixingPeriodAccrualFactor, refrencePrice, 1, paymentAccrualFactor, 1,
        "S", "Funding", "Forward");
<<<<<<< HEAD
    assertEquals(fixingPeriodEndTime, LTC.visit(ir, fixingPeriodStartTime), 1e-12); // passing in fixingDate is just to show that anything can be passed in - it is ignored
=======
    assertEquals(fixingPeriodEndTime, ir.accept(LDC), 1e-12);
>>>>>>> ea5732c5
  }

  @Test
  public void testFixedCouponAnnuity() {
<<<<<<< HEAD
    final AnnuityCouponFixed annuity = new AnnuityCouponFixed(CUR, new double[] {1, 2, 3, 4, 5, 6, 7, 8, 9, 10}, 1.0, 1.0, "", true);
    assertEquals(10, LTC.visit(annuity), 1e-12);
=======
    final AnnuityCouponFixed annuity = new AnnuityCouponFixed(CUR, new double[] {1, 2, 3, 4, 5, 6, 7, 8, 9, 10 }, 1.0, 1.0, "", true);
    assertEquals(10, annuity.accept(LDC), 1e-12);
  }

  @Test
  public void testForwardLiborAnnuity() {
    final int n = 15;
    final double alpha = 0.245;
    final double yearFrac = 0.25;
    final double spread = 0.01;
    final double[] paymentTimes = new double[n];
    final double[] indexFixing = new double[n];
    final double[] indexMaturity = new double[n];
    final double[] yearFracs = new double[n];
    final double[] spreads = new double[n];
    for (int i = 0; i < n; i++) {
      indexFixing[i] = i * alpha + 0.1;
      paymentTimes[i] = (i + 1) * alpha;
      indexMaturity[i] = paymentTimes[i] + 0.1;
      yearFracs[i] = yearFrac;
      spreads[i] = spread;
    }
    final AnnuityCouponIborSpread annuity = new AnnuityCouponIborSpread(CUR, paymentTimes, indexFixing, INDEX, indexFixing, indexMaturity, yearFracs, yearFracs, spreads, Math.E, "Bill", "Ben", true);
    assertEquals(n * alpha + 0.1, annuity.accept(LDC), 1e-12);
>>>>>>> ea5732c5
  }

  @Test
  public void testBond() {
    final double mat = 1.0;
    final AnnuityPaymentFixed nominal = new AnnuityPaymentFixed(new PaymentFixed[] {new PaymentFixed(CUR, mat, 1.0, "a") });
    final AnnuityCouponFixed coupon = new AnnuityCouponFixed(CUR, new double[] {0.5, mat }, 0.03, "a", false);
    final BondFixedSecurity bond = new BondFixedSecurity(nominal, coupon, 0, 0, 0.5, SimpleYieldConvention.TRUE, 2, "a", "b");
<<<<<<< HEAD
    assertEquals(mat, LTC.visit(bond), 1e-12);
=======
    assertEquals(mat, bond.accept(LDC), 1e-12);
  }

  @Test
  public void testFixedFloatSwap() {
    final int n = 20;
    final double[] fixedPaymentTimes = new double[n];
    final double[] floatPaymentTimes = new double[2 * n];

    for (int i = 0; i < n * 2; i++) {
      if (i % 2 == 0) {
        fixedPaymentTimes[i / 2] = (i + 2) * 0.25;
      }
      floatPaymentTimes[i] = (i + 1) * 0.25;
    }
    final double swapRate = 0.045;

    final Swap<?, ?> swap = new FixedFloatSwap(CUR, fixedPaymentTimes, floatPaymentTimes, INDEX, swapRate, "", "", true);
    assertEquals(n * 0.5, swap.accept(LDC), 1e-12);
  }

  @Test
  public void testTenorSwap() {
    final int n = 20;
    final double tau = 0.25;
    final double[] paymentTimes = new double[n];
    final double[] spreads = new double[n];
    final double[] yearFracs = new double[n];
    final double[] indexFixing = new double[n];
    final double[] indexMaturity = new double[n];
    final double forward = 0.003;
    for (int i = 0; i < n; i++) {
      indexFixing[i] = i * tau;
      paymentTimes[i] = (i + 1) * tau;
      indexMaturity[i] = paymentTimes[i];
      spreads[i] = forward;
      yearFracs[i] = tau;
    }

    final Annuity<CouponIborSpread> payLeg = new AnnuityCouponIborSpread(CUR, paymentTimes, indexFixing, INDEX, indexFixing, indexMaturity, yearFracs, yearFracs, new double[yearFracs.length],
        1.0, "", "", true);
    final Annuity<CouponIborSpread> receiveLeg = new AnnuityCouponIborSpread(CUR, paymentTimes, indexFixing, INDEX, indexFixing, indexMaturity, yearFracs, yearFracs, spreads, 1.0, "", "",
        false);

    final Swap<?, ?> swap = new TenorSwap<CouponIborSpread>(payLeg, receiveLeg);

    assertEquals(n * tau, swap.accept(LDC), 1e-12);// passing in swap twice is just to show that anything can be passed in -second case is it is ignored

>>>>>>> ea5732c5
  }

  @Test
  public void testDepositZero() {
    final double endTime = 0.03;
<<<<<<< HEAD
    final DepositZero deposit = new DepositZero(Currency.EUR, 0, endTime, 100, 100, 0.25, new ContinuousInterestRate(0.03), 2, "FUNDING");
    assertEquals(LTC.visit(deposit), endTime, 0);
=======
    final DepositZero deposit = new DepositZero(Currency.USD, 0, endTime, 100, 100, 0.25, new ContinuousInterestRate(0.03), 2, "FUNDING");
    assertEquals(deposit.accept(LDC), endTime, 0);
>>>>>>> ea5732c5
  }
}<|MERGE_RESOLUTION|>--- conflicted
+++ resolved
@@ -30,18 +30,14 @@
  * 
  */
 public class LastTimeCalculatorTest {
-  private static LastTimeCalculator LTC = LastTimeCalculator.getInstance();
+  private static LastTimeCalculator LDC = LastTimeCalculator.getInstance();
   private static final Currency CUR = Currency.EUR;
 
   @Test
   public void testCash() {
     final double t = 7 / 365.0;
     final Cash cash = new Cash(CUR, 1 / 365.0, t, 100, 0.0445, 5.0 / 365, "t");
-<<<<<<< HEAD
-    assertEquals(t, LTC.visit(cash), 1e-12);
-=======
     assertEquals(t, cash.accept(LDC), 1e-12);
->>>>>>> ea5732c5
   }
 
   @Test
@@ -57,11 +53,7 @@
     final ForwardRateAgreement fra = new ForwardRateAgreement(CUR, paymentTime, "Funding", paymentYearFraction, 1, index, fixingTime, fixingPeriodStartTime, fixingPeriodEndTime, fixingYearFraction,
         0.05, "Forward");
 
-<<<<<<< HEAD
-    assertEquals(fixingPeriodEndTime, LTC.visit(fra), 1e-12);
-=======
     assertEquals(fixingPeriodEndTime, fra.accept(LDC), 1e-12);
->>>>>>> ea5732c5
   }
 
   @Test
@@ -76,44 +68,13 @@
     final double refrencePrice = 0.0;
     final InterestRateFuture ir = new InterestRateFuture(lastTradingTime, iborIndex, fixingPeriodStartTime, fixingPeriodEndTime, fixingPeriodAccrualFactor, refrencePrice, 1, paymentAccrualFactor, 1,
         "S", "Funding", "Forward");
-<<<<<<< HEAD
-    assertEquals(fixingPeriodEndTime, LTC.visit(ir, fixingPeriodStartTime), 1e-12); // passing in fixingDate is just to show that anything can be passed in - it is ignored
-=======
     assertEquals(fixingPeriodEndTime, ir.accept(LDC), 1e-12);
->>>>>>> ea5732c5
   }
 
   @Test
   public void testFixedCouponAnnuity() {
-<<<<<<< HEAD
-    final AnnuityCouponFixed annuity = new AnnuityCouponFixed(CUR, new double[] {1, 2, 3, 4, 5, 6, 7, 8, 9, 10}, 1.0, 1.0, "", true);
-    assertEquals(10, LTC.visit(annuity), 1e-12);
-=======
     final AnnuityCouponFixed annuity = new AnnuityCouponFixed(CUR, new double[] {1, 2, 3, 4, 5, 6, 7, 8, 9, 10 }, 1.0, 1.0, "", true);
     assertEquals(10, annuity.accept(LDC), 1e-12);
-  }
-
-  @Test
-  public void testForwardLiborAnnuity() {
-    final int n = 15;
-    final double alpha = 0.245;
-    final double yearFrac = 0.25;
-    final double spread = 0.01;
-    final double[] paymentTimes = new double[n];
-    final double[] indexFixing = new double[n];
-    final double[] indexMaturity = new double[n];
-    final double[] yearFracs = new double[n];
-    final double[] spreads = new double[n];
-    for (int i = 0; i < n; i++) {
-      indexFixing[i] = i * alpha + 0.1;
-      paymentTimes[i] = (i + 1) * alpha;
-      indexMaturity[i] = paymentTimes[i] + 0.1;
-      yearFracs[i] = yearFrac;
-      spreads[i] = spread;
-    }
-    final AnnuityCouponIborSpread annuity = new AnnuityCouponIborSpread(CUR, paymentTimes, indexFixing, INDEX, indexFixing, indexMaturity, yearFracs, yearFracs, spreads, Math.E, "Bill", "Ben", true);
-    assertEquals(n * alpha + 0.1, annuity.accept(LDC), 1e-12);
->>>>>>> ea5732c5
   }
 
   @Test
@@ -122,69 +83,13 @@
     final AnnuityPaymentFixed nominal = new AnnuityPaymentFixed(new PaymentFixed[] {new PaymentFixed(CUR, mat, 1.0, "a") });
     final AnnuityCouponFixed coupon = new AnnuityCouponFixed(CUR, new double[] {0.5, mat }, 0.03, "a", false);
     final BondFixedSecurity bond = new BondFixedSecurity(nominal, coupon, 0, 0, 0.5, SimpleYieldConvention.TRUE, 2, "a", "b");
-<<<<<<< HEAD
-    assertEquals(mat, LTC.visit(bond), 1e-12);
-=======
     assertEquals(mat, bond.accept(LDC), 1e-12);
-  }
-
-  @Test
-  public void testFixedFloatSwap() {
-    final int n = 20;
-    final double[] fixedPaymentTimes = new double[n];
-    final double[] floatPaymentTimes = new double[2 * n];
-
-    for (int i = 0; i < n * 2; i++) {
-      if (i % 2 == 0) {
-        fixedPaymentTimes[i / 2] = (i + 2) * 0.25;
-      }
-      floatPaymentTimes[i] = (i + 1) * 0.25;
-    }
-    final double swapRate = 0.045;
-
-    final Swap<?, ?> swap = new FixedFloatSwap(CUR, fixedPaymentTimes, floatPaymentTimes, INDEX, swapRate, "", "", true);
-    assertEquals(n * 0.5, swap.accept(LDC), 1e-12);
-  }
-
-  @Test
-  public void testTenorSwap() {
-    final int n = 20;
-    final double tau = 0.25;
-    final double[] paymentTimes = new double[n];
-    final double[] spreads = new double[n];
-    final double[] yearFracs = new double[n];
-    final double[] indexFixing = new double[n];
-    final double[] indexMaturity = new double[n];
-    final double forward = 0.003;
-    for (int i = 0; i < n; i++) {
-      indexFixing[i] = i * tau;
-      paymentTimes[i] = (i + 1) * tau;
-      indexMaturity[i] = paymentTimes[i];
-      spreads[i] = forward;
-      yearFracs[i] = tau;
-    }
-
-    final Annuity<CouponIborSpread> payLeg = new AnnuityCouponIborSpread(CUR, paymentTimes, indexFixing, INDEX, indexFixing, indexMaturity, yearFracs, yearFracs, new double[yearFracs.length],
-        1.0, "", "", true);
-    final Annuity<CouponIborSpread> receiveLeg = new AnnuityCouponIborSpread(CUR, paymentTimes, indexFixing, INDEX, indexFixing, indexMaturity, yearFracs, yearFracs, spreads, 1.0, "", "",
-        false);
-
-    final Swap<?, ?> swap = new TenorSwap<CouponIborSpread>(payLeg, receiveLeg);
-
-    assertEquals(n * tau, swap.accept(LDC), 1e-12);// passing in swap twice is just to show that anything can be passed in -second case is it is ignored
-
->>>>>>> ea5732c5
   }
 
   @Test
   public void testDepositZero() {
     final double endTime = 0.03;
-<<<<<<< HEAD
-    final DepositZero deposit = new DepositZero(Currency.EUR, 0, endTime, 100, 100, 0.25, new ContinuousInterestRate(0.03), 2, "FUNDING");
-    assertEquals(LTC.visit(deposit), endTime, 0);
-=======
     final DepositZero deposit = new DepositZero(Currency.USD, 0, endTime, 100, 100, 0.25, new ContinuousInterestRate(0.03), 2, "FUNDING");
     assertEquals(deposit.accept(LDC), endTime, 0);
->>>>>>> ea5732c5
   }
 }