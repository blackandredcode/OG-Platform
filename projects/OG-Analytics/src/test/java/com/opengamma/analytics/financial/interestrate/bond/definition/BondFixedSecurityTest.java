/**
 * Copyright (C) 2011 - present by OpenGamma Inc. and the OpenGamma group of companies
 * 
 * Please see distribution for license.
 */
package com.opengamma.analytics.financial.interestrate.bond.definition;

import static org.testng.AssertJUnit.assertEquals;
import static org.threeten.bp.temporal.ChronoUnit.MONTHS;
import static org.threeten.bp.temporal.ChronoUnit.YEARS;

import org.testng.annotations.Test;
import org.threeten.bp.Period;
import org.threeten.bp.ZonedDateTime;

import com.opengamma.analytics.financial.instrument.annuity.AnnuityCouponFixedDefinition;
import com.opengamma.analytics.financial.instrument.annuity.AnnuityPaymentFixedDefinition;
import com.opengamma.analytics.financial.instrument.bond.BondFixedSecurityDefinition;
import com.opengamma.analytics.financial.instrument.payment.PaymentFixedDefinition;
import com.opengamma.analytics.financial.interestrate.TestsDataSetsSABR;
import com.opengamma.analytics.financial.interestrate.YieldCurveBundle;
import com.opengamma.analytics.financial.interestrate.annuity.derivative.AnnuityCouponFixed;
import com.opengamma.analytics.financial.interestrate.annuity.derivative.AnnuityPaymentFixed;
import com.opengamma.analytics.financial.schedule.ScheduleCalculator;
import com.opengamma.financial.convention.businessday.BusinessDayConvention;
import com.opengamma.financial.convention.businessday.BusinessDayConventionFactory;
import com.opengamma.financial.convention.calendar.Calendar;
import com.opengamma.financial.convention.calendar.MondayToFridayCalendar;
import com.opengamma.financial.convention.daycount.DayCount;
import com.opengamma.financial.convention.daycount.DayCountFactory;
import com.opengamma.financial.convention.yield.YieldConvention;
import com.opengamma.financial.convention.yield.YieldConventionFactory;
import com.opengamma.util.money.Currency;
import com.opengamma.util.time.DateUtils;

public class BondFixedSecurityTest {

  //Semi-annual 2Y
<<<<<<< HEAD
  private static final Currency CUR = Currency.EUR;
  private static final Period PAYMENT_TENOR = Period.ofMonths(6);
=======
  private static final Currency CUR = Currency.USD;
  private static final Period PAYMENT_TENOR = Period.of(6, MONTHS);
>>>>>>> 0e4f380c
  private static final int PAYMENT_PER_YEAR = 2;
  private static final Calendar CALENDAR = new MondayToFridayCalendar("A");
  private static final String ISSUER_NAME = "Issuer";
  private static final DayCount DAY_COUNT = DayCountFactory.INSTANCE.getDayCount("Actual/Actual ICMA");
  private static final BusinessDayConvention BUSINESS_DAY = BusinessDayConventionFactory.INSTANCE.getBusinessDayConvention("Following");
  private static final boolean IS_EOM = false;
  private static final Period BOND_TENOR = Period.of(2, YEARS);
  private static final int SETTLEMENT_DAYS = 2;
  private static final ZonedDateTime START_ACCRUAL_DATE = DateUtils.getUTCDate(2011, 7, 13);
  private static final ZonedDateTime MATURITY_DATE = START_ACCRUAL_DATE.plus(BOND_TENOR);
  private static final double RATE = 0.0325;
  private static final YieldConvention YIELD_CONVENTION = YieldConventionFactory.INSTANCE.getYieldConvention("STREET CONVENTION");
  private static final AnnuityCouponFixedDefinition COUPON_DEFINITION = AnnuityCouponFixedDefinition.fromAccrualUnadjusted(CUR, START_ACCRUAL_DATE, MATURITY_DATE, PAYMENT_TENOR, PAYMENT_PER_YEAR,
      true, true, CALENDAR, DAY_COUNT, BUSINESS_DAY, IS_EOM, 1.0, RATE, false);
  private static final AnnuityPaymentFixedDefinition NOMINAL_DEFINITION = new AnnuityPaymentFixedDefinition(new PaymentFixedDefinition[] {new PaymentFixedDefinition(CUR, MATURITY_DATE, 1.0)});
  private static final BondFixedSecurityDefinition BOND_SECURITY_DEFINITION = BondFixedSecurityDefinition.from(CUR, MATURITY_DATE, START_ACCRUAL_DATE, PAYMENT_TENOR, RATE, SETTLEMENT_DAYS, CALENDAR,
      DAY_COUNT, BUSINESS_DAY, YIELD_CONVENTION, IS_EOM, ISSUER_NAME);
  // to derivatives: common
  private static final String CREDIT_CURVE_NAME = "Credit";
  private static final String REPO_CURVE_NAME = "Repo";
  private static final String[] CURVES_NAME = {CREDIT_CURVE_NAME, REPO_CURVE_NAME};
  YieldCurveBundle CURVES = TestsDataSetsSABR.createCurves1();
  // to derivatives: first coupon
  private static final DayCount ACT_ACT = DayCountFactory.INSTANCE.getDayCount("Actual/Actual ISDA");
  private static final ZonedDateTime REFERENCE_DATE_1 = DateUtils.getUTCDate(2011, 8, 18);
  private static final ZonedDateTime SPOT_1 = ScheduleCalculator.getAdjustedDate(REFERENCE_DATE_1, SETTLEMENT_DAYS, CALENDAR);
  private static final double SETTLEMENT_TIME_1 = ACT_ACT.getDayCountFraction(REFERENCE_DATE_1, SPOT_1);
  private static final AnnuityCouponFixedDefinition COUPON_DEFINITION_TRIM_1 = COUPON_DEFINITION.trimBefore(SPOT_1);
  private static final AnnuityCouponFixed COUPON_1 = COUPON_DEFINITION.toDerivative(REFERENCE_DATE_1, CURVES_NAME);
  private static final AnnuityPaymentFixed NOMINAL_1 = NOMINAL_DEFINITION.toDerivative(REFERENCE_DATE_1, CURVES_NAME);
  private static final double ACCRUED_AT_SPOT_1 = BOND_SECURITY_DEFINITION.accruedInterest(SPOT_1);
  private static final double FACTOR_SPOT_1 = DAY_COUNT.getAccruedInterest(COUPON_DEFINITION_TRIM_1.getNthPayment(0).getAccrualStartDate(), SPOT_1, COUPON_DEFINITION_TRIM_1.getNthPayment(0)
      .getAccrualEndDate(), 1.0, PAYMENT_PER_YEAR);
  private static final double FACTOR_PERIOD_1 = DAY_COUNT.getAccruedInterest(COUPON_DEFINITION_TRIM_1.getNthPayment(0).getAccrualStartDate(), COUPON_DEFINITION_TRIM_1.getNthPayment(0)
      .getAccrualStartDate(), COUPON_DEFINITION_TRIM_1.getNthPayment(0).getAccrualEndDate(), 1.0, PAYMENT_PER_YEAR);
  private static final double FACTOR_TO_NEXT_1 = (FACTOR_PERIOD_1 - FACTOR_SPOT_1) / FACTOR_PERIOD_1;
  private static final BondFixedSecurity BOND_DESCRIPTION_1 = new BondFixedSecurity(NOMINAL_1, COUPON_1, SETTLEMENT_TIME_1, ACCRUED_AT_SPOT_1, FACTOR_TO_NEXT_1, YIELD_CONVENTION, PAYMENT_PER_YEAR,
      REPO_CURVE_NAME, "");
  // to derivatives: second coupon
  private static final ZonedDateTime REFERENCE_DATE_2 = DateUtils.getUTCDate(2012, 2, 16);
  private static final ZonedDateTime SPOT_2 = ScheduleCalculator.getAdjustedDate(REFERENCE_DATE_2, SETTLEMENT_DAYS, CALENDAR);
  private static final double SETTLEMENT_TIME_2 = ACT_ACT.getDayCountFraction(REFERENCE_DATE_2, SPOT_2);
  private static final AnnuityCouponFixedDefinition COUPON_DEFINITION_TRIM_2 = COUPON_DEFINITION.trimBefore(SPOT_2);
  private static final AnnuityCouponFixed COUPON_2 = COUPON_DEFINITION.toDerivative(REFERENCE_DATE_2, CURVES_NAME);
  private static final AnnuityPaymentFixed NOMINAL_2 = NOMINAL_DEFINITION.toDerivative(REFERENCE_DATE_2, CURVES_NAME);
  private static final double ACCRUED_AT_SPOT_2 = BOND_SECURITY_DEFINITION.accruedInterest(SPOT_2);
  private static final double FACTOR_SPOT_2 = DAY_COUNT.getAccruedInterest(COUPON_DEFINITION_TRIM_2.getNthPayment(0).getAccrualStartDate(), SPOT_2, COUPON_DEFINITION_TRIM_2.getNthPayment(0)
      .getAccrualEndDate(), 1.0, PAYMENT_PER_YEAR);
  private static final double FACTOR_PERIOD_2 = DAY_COUNT.getAccruedInterest(COUPON_DEFINITION_TRIM_2.getNthPayment(0).getAccrualStartDate(), COUPON_DEFINITION_TRIM_2.getNthPayment(0)
      .getAccrualStartDate(), COUPON_DEFINITION_TRIM_2.getNthPayment(0).getAccrualEndDate(), 1.0, PAYMENT_PER_YEAR);
  private static final double FACTOR_TO_NEXT_2 = (FACTOR_PERIOD_2 - FACTOR_SPOT_2) / FACTOR_PERIOD_2;
  private static final BondFixedSecurity BOND_DESCRIPTION_2 = new BondFixedSecurity(NOMINAL_2, COUPON_2, SETTLEMENT_TIME_2, ACCRUED_AT_SPOT_2, FACTOR_TO_NEXT_2, YIELD_CONVENTION, PAYMENT_PER_YEAR,
      REPO_CURVE_NAME, "");

  @Test(expectedExceptions = IllegalArgumentException.class)
  public void testNullNominal() {
    new BondFixedSecurity(null, COUPON_1, SETTLEMENT_TIME_1, ACCRUED_AT_SPOT_1, FACTOR_TO_NEXT_1, YIELD_CONVENTION, PAYMENT_PER_YEAR, REPO_CURVE_NAME, "");
  }

  @Test(expectedExceptions = IllegalArgumentException.class)
  public void testNullCoupon() {
    new BondFixedSecurity(NOMINAL_1, null, SETTLEMENT_TIME_1, ACCRUED_AT_SPOT_1, FACTOR_TO_NEXT_1, YIELD_CONVENTION, PAYMENT_PER_YEAR, REPO_CURVE_NAME, "");
  }

  @Test(expectedExceptions = IllegalArgumentException.class)
  public void testNullYield() {
    new BondFixedSecurity(NOMINAL_1, COUPON_1, SETTLEMENT_TIME_1, ACCRUED_AT_SPOT_1, FACTOR_TO_NEXT_1, null, PAYMENT_PER_YEAR, REPO_CURVE_NAME, "");
  }

  @Test(expectedExceptions = IllegalArgumentException.class)
  public void testNullDiscounting() {
    new BondFixedSecurity(NOMINAL_1, COUPON_1, SETTLEMENT_TIME_1, ACCRUED_AT_SPOT_1, FACTOR_TO_NEXT_1, YIELD_CONVENTION, PAYMENT_PER_YEAR, null, "");
  }

  @Test
  public void testGetters1() {
    assertEquals(NOMINAL_1, BOND_DESCRIPTION_1.getNominal());
    assertEquals(COUPON_1, BOND_DESCRIPTION_1.getCoupon());
  }

  @Test
  public void testGetters2() {
    assertEquals(NOMINAL_2, BOND_DESCRIPTION_2.getNominal());
    assertEquals(COUPON_2, BOND_DESCRIPTION_2.getCoupon());
  }

}<|MERGE_RESOLUTION|>--- conflicted
+++ resolved
@@ -36,13 +36,8 @@
 public class BondFixedSecurityTest {
 
   //Semi-annual 2Y
-<<<<<<< HEAD
   private static final Currency CUR = Currency.EUR;
-  private static final Period PAYMENT_TENOR = Period.ofMonths(6);
-=======
-  private static final Currency CUR = Currency.USD;
   private static final Period PAYMENT_TENOR = Period.of(6, MONTHS);
->>>>>>> 0e4f380c
   private static final int PAYMENT_PER_YEAR = 2;
   private static final Calendar CALENDAR = new MondayToFridayCalendar("A");
   private static final String ISSUER_NAME = "Issuer";
