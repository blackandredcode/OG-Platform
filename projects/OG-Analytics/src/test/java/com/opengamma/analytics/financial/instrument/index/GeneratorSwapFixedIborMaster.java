--- conflicted
+++ resolved
@@ -50,45 +50,53 @@
    */
   private GeneratorSwapFixedIborMaster() {
     _iborIndexMaster = IndexIborMaster.getInstance();
-    Calendar baseCalendar = new CalendarNoHoliday("No Holidays");
+    final Calendar baseCalendar = new CalendarNoHoliday("No Holidays");
     _generatorSwap = new HashMap<String, GeneratorSwapFixedIbor>();
     _generatorSwap.put("USD6MLIBOR3M",
-        new GeneratorSwapFixedIbor("USD6MLIBOR3M", Period.of(6, MONTHS), DayCountFactory.INSTANCE.getDayCount("30/360"), _iborIndexMaster.getIndex("USDLIBOR3M", baseCalendar)));
-    _generatorSwap.put("USD1YLIBOR3M",
-        new GeneratorSwapFixedIbor("USD1YLIBOR3M", Period.of(12, MONTHS), DayCountFactory.INSTANCE.getDayCount("ACT/360"), _iborIndexMaster.getIndex("USDLIBOR3M", baseCalendar)));
+        new GeneratorSwapFixedIbor("USD6MLIBOR3M", Period.of(6, MONTHS), DayCountFactory.INSTANCE.getDayCount("30/360"), _iborIndexMaster.getIndex("USDLIBOR3M",
+            baseCalendar)));
+    _generatorSwap.put("USD1YLIBOR3M", 
+        new GeneratorSwapFixedIbor("USD1YLIBOR3M", Period.of(12, MONTHS), DayCountFactory.INSTANCE.getDayCount("ACT/360"),
+        _iborIndexMaster.getIndex("USDLIBOR3M", baseCalendar)));
     _generatorSwap.put("USD6MLIBOR6M",
-        new GeneratorSwapFixedIbor("USD6MLIBOR6M", Period.of(6, MONTHS), DayCountFactory.INSTANCE.getDayCount("30/360"), _iborIndexMaster.getIndex("USDLIBOR6M", baseCalendar)));
-    _generatorSwap.put("EUR1YEURIBOR3M",
-        new GeneratorSwapFixedIbor("EUR1YEURIBOR3M", Period.of(12, MONTHS), DayCountFactory.INSTANCE.getDayCount("30/360"), _iborIndexMaster.getIndex("EURIBOR3M", baseCalendar)));
-    _generatorSwap.put("EUR1YEURIBOR6M",
-        new GeneratorSwapFixedIbor("EUR1YEURIBOR6M", Period.of(12, MONTHS), DayCountFactory.INSTANCE.getDayCount("30/360"), _iborIndexMaster.getIndex("EURIBOR6M", baseCalendar)));
-    _generatorSwap.put("GBP1YLIBOR3M",
-        new GeneratorSwapFixedIbor("GBP1YLIBOR3M", Period.of(12, MONTHS), DayCountFactory.INSTANCE.getDayCount("ACT/365"), _iborIndexMaster.getIndex("GBPLIBOR3M", baseCalendar)));
+        new GeneratorSwapFixedIbor("USD6MLIBOR6M", Period.of(6, MONTHS), DayCountFactory.INSTANCE.getDayCount("30/360"), _iborIndexMaster.getIndex("USDLIBOR6M",
+            baseCalendar)));
+    _generatorSwap.put("EUR1YEURIBOR3M", 
+        new GeneratorSwapFixedIbor("EUR1YEURIBOR3M", Period.of(12, MONTHS), DayCountFactory.INSTANCE.getDayCount("30/360"),
+        _iborIndexMaster.getIndex("EURIBOR3M", baseCalendar)));
+    _generatorSwap.put("EUR1YEURIBOR6M", 
+        new GeneratorSwapFixedIbor("EUR1YEURIBOR6M", Period.of(12, MONTHS), DayCountFactory.INSTANCE.getDayCount("30/360"),
+        _iborIndexMaster.getIndex("EURIBOR6M", baseCalendar)));
+    _generatorSwap.put("GBP1YLIBOR3M", 
+        new GeneratorSwapFixedIbor("GBP1YLIBOR3M", Period.of(12, MONTHS), DayCountFactory.INSTANCE.getDayCount("ACT/365"),
+        _iborIndexMaster.getIndex("GBPLIBOR3M", baseCalendar)));
     _generatorSwap.put("GBP6MLIBOR6M",
-        new GeneratorSwapFixedIbor("GBP6MLIBOR6M", Period.of(6, MONTHS), DayCountFactory.INSTANCE.getDayCount("ACT/365"), _iborIndexMaster.getIndex("GBPLIBOR6M", baseCalendar)));
+        new GeneratorSwapFixedIbor("GBP6MLIBOR6M", Period.of(6, MONTHS), DayCountFactory.INSTANCE.getDayCount("ACT/365"), _iborIndexMaster.getIndex("GBPLIBOR6M",
+            baseCalendar)));
     _generatorSwap.put("DKK1YCIBOR6M",
-        new GeneratorSwapFixedIbor("DKK1YCIBOR6M", Period.of(12, MONTHS), DayCountFactory.INSTANCE.getDayCount("30/360"), _iborIndexMaster.getIndex("DKKCIBOR6M", baseCalendar)));
+        new GeneratorSwapFixedIbor("DKK1YCIBOR6M", Period.of(12, MONTHS), DayCountFactory.INSTANCE.getDayCount("30/360"), _iborIndexMaster.getIndex("DKKCIBOR6M",
+            baseCalendar)));
     _generatorSwap.put("JPY6MLIBOR3M",
-        new GeneratorSwapFixedIbor("JPY6MLIBOR3M", Period.of(6, MONTHS), DayCountFactory.INSTANCE.getDayCount("ACT/365"), _iborIndexMaster.getIndex("JPYLIBOR3M", baseCalendar)));
-    _generatorSwap.put("JPY6MLIBOR6M",
-<<<<<<< HEAD
-        new GeneratorSwapFixedIbor("JPY6MLIBOR6M", Period.ofMonths(6), DayCountFactory.INSTANCE.getDayCount("ACT/365"), _iborIndexMaster.getIndex("JPYLIBOR6M", baseCalendar)));
-    _generatorSwap.put("AUD3MBBSW3M",
-        new GeneratorSwapFixedIbor("AUD3MBBSW3M", Period.ofMonths(3), DayCountFactory.INSTANCE.getDayCount("ACT/365"), _iborIndexMaster.getIndex("AUDBB3M", baseCalendar)));
-    _generatorSwap.put("AUD6MBBSW6M",
-        new GeneratorSwapFixedIbor("AUD6MBBSW6M", Period.ofMonths(6), DayCountFactory.INSTANCE.getDayCount("ACT/365"), _iborIndexMaster.getIndex("AUDBB6M", baseCalendar)));
-=======
-        new GeneratorSwapFixedIbor("JPY6MLIBOR6M", Period.of(6, MONTHS), DayCountFactory.INSTANCE.getDayCount("ACT/365"), _iborIndexMaster.getIndex("JPYLIBOR6M", baseCalendar)));
->>>>>>> 0e4f380c
+        new GeneratorSwapFixedIbor("JPY6MLIBOR3M", Period.of(6, MONTHS), DayCountFactory.INSTANCE.getDayCount("ACT/365"), _iborIndexMaster.getIndex("JPYLIBOR3M",
+            baseCalendar)));
+    _generatorSwap.put("JPY6MLIBOR6M", 
+        new GeneratorSwapFixedIbor("JPY6MLIBOR6M", Period.of(6, MONTHS), DayCountFactory.INSTANCE.getDayCount("ACT/365"),
+        _iborIndexMaster.getIndex("JPYLIBOR6M", baseCalendar)));
+    _generatorSwap.put("AUD3MBBSW3M", 
+        new GeneratorSwapFixedIbor("AUD3MBBSW3M", Period.of(3, MONTHS), DayCountFactory.INSTANCE.getDayCount("ACT/365"),
+        _iborIndexMaster.getIndex("AUDBB3M", baseCalendar)));
+    _generatorSwap.put("AUD6MBBSW6M", 
+        new GeneratorSwapFixedIbor("AUD6MBBSW6M", Period.of(6, MONTHS), DayCountFactory.INSTANCE.getDayCount("ACT/365"),
+        _iborIndexMaster.getIndex("AUDBB6M", baseCalendar)));
   }
 
   public GeneratorSwapFixedIbor getGenerator(final String name, final Calendar cal) {
-    GeneratorSwapFixedIbor generatorNoCalendar = _generatorSwap.get(name);
+    final GeneratorSwapFixedIbor generatorNoCalendar = _generatorSwap.get(name);
     if (generatorNoCalendar == null) {
       throw new OpenGammaRuntimeException("Could not get Ibor index for " + name);
     }
-    return new GeneratorSwapFixedIbor(generatorNoCalendar.getName(), generatorNoCalendar.getFixedLegPeriod(), generatorNoCalendar.getFixedLegDayCount(), _iborIndexMaster.getIndex(generatorNoCalendar
-        .getIborIndex().getName(), cal));
+    return new GeneratorSwapFixedIbor(generatorNoCalendar.getName(), generatorNoCalendar.getFixedLegPeriod(), generatorNoCalendar.getFixedLegDayCount(),
+        _iborIndexMaster.getIndex(generatorNoCalendar.getIborIndex().getName(), cal));
   }
 
 }