/**
<<<<<<< HEAD
 * Copyright (C) 2009 - present by OpenGamma Inc. and the OpenGamma group of companies
 * 
=======
 * Copyright (C) 2009 - 2011 by OpenGamma Inc.
 *
>>>>>>> b70bb72f
 * Please see distribution for license.
 */
package com.opengamma.financial.model.finiteDifference;

/**
 * 
<<<<<<< HEAD
 *
=======
>>>>>>> b70bb72f
 */
public interface BoundaryCondition {
  
  double[] getLeftMatrixCondition(final PDEDataBundle data, final double t);
  
  double[] getRightMatrixCondition(final PDEDataBundle data, final double t);

  double getConstant(final PDEDataBundle data, final double t);
  
  double getLevel();
  
}<|MERGE_RESOLUTION|>--- conflicted
+++ resolved
@@ -1,30 +1,21 @@
 /**
-<<<<<<< HEAD
- * Copyright (C) 2009 - present by OpenGamma Inc. and the OpenGamma group of companies
+ * Copyright (C) 2009 - 2011 by OpenGamma Inc. and the OpenGamma group of companies
  * 
-=======
- * Copyright (C) 2009 - 2011 by OpenGamma Inc.
- *
->>>>>>> b70bb72f
  * Please see distribution for license.
  */
 package com.opengamma.financial.model.finiteDifference;
 
 /**
  * 
-<<<<<<< HEAD
- *
-=======
->>>>>>> b70bb72f
  */
 public interface BoundaryCondition {
-  
+
   double[] getLeftMatrixCondition(final PDEDataBundle data, final double t);
-  
+
   double[] getRightMatrixCondition(final PDEDataBundle data, final double t);
 
   double getConstant(final PDEDataBundle data, final double t);
-  
+
   double getLevel();
-  
+
 }