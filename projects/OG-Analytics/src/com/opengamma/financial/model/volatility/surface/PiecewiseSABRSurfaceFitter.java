/**
 * Copyright (C) 2011 - present by OpenGamma Inc. and the OpenGamma group of companies
 * 
 * Please see distribution for license.
 */
package com.opengamma.financial.model.volatility.surface;

import java.util.Arrays;

import org.apache.commons.lang.Validate;

import com.opengamma.financial.model.interestrate.curve.ForwardCurve;
import com.opengamma.financial.model.option.definition.SmileDeltaParameter;
import com.opengamma.financial.model.volatility.smile.fitting.PiecewiseSABRFitter;
import com.opengamma.math.MathException;
import com.opengamma.math.curve.InterpolatedDoublesCurve;
import com.opengamma.math.function.Function;
import com.opengamma.math.interpolation.CombinedInterpolatorExtrapolatorFactory;
import com.opengamma.math.interpolation.Interpolator1D;
import com.opengamma.math.interpolation.Interpolator1DFactory;
import com.opengamma.math.interpolation.data.Interpolator1DDataBundle;
import com.opengamma.math.surface.FunctionalDoublesSurface;

/**
 * 
 */
public class PiecewiseSABRSurfaceFitter {

  private static final Interpolator1D EXTRAPOLATOR = CombinedInterpolatorExtrapolatorFactory.getInterpolator(Interpolator1DFactory.NATURAL_CUBIC_SPLINE, Interpolator1DFactory.LINEAR_EXTRAPOLATOR);

  private final ForwardCurve _forwardCurve;
  private final double[] _forwards;
  private final double[] _expiries;
  private final double[][] _strikes;
  private final double[][] _vols;
  private final int _nExpiries;

  private final PiecewiseSABRFitter[] _fitters;

  public PiecewiseSABRSurfaceFitter(final double[] deltas, final double[] forwards, final double[] expiries,
      final double[] atms, final double[][] riskReversals, final double[][] strangle) {
    Validate.notNull(deltas, "null delta");
    Validate.notNull(forwards, "null forwards");
    Validate.notNull(expiries, "null expiries");
    Validate.notNull(atms, "null atms");
    Validate.notNull(riskReversals, "null rr");
    Validate.notNull(strangle, "null bf");
    _nExpiries = expiries.length;
    Validate.isTrue(_nExpiries == forwards.length, "forwards wrong length");
    Validate.isTrue(_nExpiries == atms.length, "atms wrong length");
    final int n = deltas.length;
    Validate.isTrue(n > 0, "need at lest one delta");
    Validate.isTrue(n == riskReversals.length, "wrong number of rr sets");
    Validate.isTrue(n == strangle.length, "wrong number of bf sets");
    for (int i = 0; i < n; i++) {
      Validate.isTrue(_nExpiries == riskReversals[i].length, "wrong number of rr");
      Validate.isTrue(_nExpiries == strangle[i].length, "wrong number of bf");
    }
    _forwards = forwards;
    _expiries = expiries;
    _forwardCurve = new ForwardCurve(InterpolatedDoublesCurve.from(_expiries, _forwards, EXTRAPOLATOR));
    _strikes = new double[_nExpiries][];
    _vols = new double[_nExpiries][];
    for (int i = 0; i < _nExpiries; i++) {
      final SmileDeltaParameter cal = new SmileDeltaParameter(_expiries[i], atms[i], deltas,
          new double[] {riskReversals[0][i], riskReversals[1][i] }, new double[] {strangle[0][i], strangle[1][i] });
      _strikes[i] = cal.getStrike(_forwards[i]);
      _vols[i] = cal.getVolatility();
    }

    checkVols();

    //fit each time slice with piecewise SABR
    _fitters = new PiecewiseSABRFitter[_nExpiries];
    for (int i = 0; i < _nExpiries; i++) {
      _fitters[i] = new PiecewiseSABRFitter(_forwards[i], _strikes[i], _expiries[i], _vols[i]);
    }

    checkMoneyness();
  }

  public PiecewiseSABRSurfaceFitter(final double[] forwards, final double[] expiries, final double[][] strikes, final double[][] impliedVols) {
    Validate.notNull(forwards, "null forwards");
    Validate.notNull(expiries, "null expiries");
    Validate.notNull(strikes, "null strikes");
    Validate.notNull(impliedVols, "null impliedVols");
    _nExpiries = expiries.length;
    Validate.isTrue(_nExpiries == forwards.length, "forwards wrong length");
    Validate.isTrue(_nExpiries == strikes.length, "strikes wrong length");
    Validate.isTrue(_nExpiries == impliedVols.length, "impVols wrong length");

    _expiries = expiries;
    _forwards = forwards;
    _strikes = strikes;
    _vols = impliedVols;

    checkVols();

    //fit each time slice with piecewise SABR
    _fitters = new PiecewiseSABRFitter[_nExpiries];
    for (int i = 0; i < _nExpiries; i++) {
      _fitters[i] = new PiecewiseSABRFitter(_forwards[i], _strikes[i], _expiries[i], _vols[i]);
    }

    checkMoneyness();
    _forwardCurve = new ForwardCurve(InterpolatedDoublesCurve.from(_expiries, _forwards, EXTRAPOLATOR));
  }

  private void checkVols() {
    final int n = _vols[0].length;
    for (int i = 0; i < n; i++) {
      final double[] intVar = new double[_nExpiries];
      for (int j = 0; j < _nExpiries; j++) {
        final double vol = _vols[j][i];
        intVar[j] = vol * vol * _expiries[j];
        if (j > 0) {
          Validate.isTrue(intVar[j] >= intVar[j - 1], "integrated variance not increasing");
        }
      }
    }
  }

  private void checkMoneyness() {
    final double xMin = 2 * Math.log(_strikes[0][0] / _forwards[0]) / Math.sqrt(_expiries[0]);
    final double xMax = 2 * Math.log(_strikes[0][_strikes[0].length - 1] / _forwards[0]) / Math.sqrt(_expiries[0]);
    for (int i = 0; i < 101; i++) {
      final double x = xMin + (xMax - xMin) * i / 100;
      final double[] intVar = new double[_nExpiries];
      for (int j = 0; j < _nExpiries; j++) {
        final double k = _forwards[j] * Math.exp(Math.sqrt(_expiries[0]) * x);
        final double vol = _fitters[j].getVol(k);
        intVar[j] = vol * vol * _expiries[j];
        if (j > 0) {
          Validate.isTrue(intVar[j] >= intVar[j - 1], "trouble in x space");
        }
      }
    }
  }

  private PiecewiseSABRSurfaceFitter(final PiecewiseSABRSurfaceFitter from) {
    _nExpiries = from._nExpiries;
    _forwards = Arrays.copyOf(from._forwards, from._nExpiries);
    _expiries = Arrays.copyOf(from._expiries, from._nExpiries);
    _forwardCurve = new ForwardCurve(InterpolatedDoublesCurve.from(_expiries, _forwards, EXTRAPOLATOR));
    _strikes = new double[_nExpiries][];
    _vols = new double[_nExpiries][];
    _fitters = new PiecewiseSABRFitter[_nExpiries];
    for (int i = 0; i < _nExpiries; i++) {
      _strikes[i] = Arrays.copyOf(from._strikes[i], from._nExpiries);
      _vols[i] = Arrays.copyOf(from._vols[i], from._nExpiries);
      _fitters[i] = from._fitters[i]; //shallow copy of fitters
    }
  }

  public PiecewiseSABRSurfaceFitter withBumpedPoint(final int expiryIndex, final int strikeIndex, final double amount) {
    Validate.isTrue(expiryIndex >= 0 && expiryIndex < _nExpiries, "expiry index out of range");
    final int nStrikes = _strikes[expiryIndex].length;
    Validate.isTrue(strikeIndex >= 0 && strikeIndex < nStrikes, "strike index out of range");

    final double[] vols = new double[nStrikes];
    System.arraycopy(_vols[expiryIndex], 0, vols, 0, nStrikes);
    vols[strikeIndex] += amount;
    final PiecewiseSABRFitter fitters = new PiecewiseSABRFitter(_forwards[expiryIndex], _strikes[expiryIndex], _expiries[expiryIndex], vols);

    final PiecewiseSABRSurfaceFitter res = new PiecewiseSABRSurfaceFitter(this);
    res._fitters[expiryIndex] = fitters;
    res._vols[expiryIndex] = vols;

    return res;
  }

  /**
   * For a given expiry and strike, perform a linear interpolation between the integrated variances of points with
   * the same strike on the two adjacent fitted smiles. This guarantees a monotonically increasing integrated variance
   * (hence no calendar arbitrage and a real positive local volatility), but at the cost of having jumps in the local
   * volatility surface
   * @return A interpolated implied Volatility surface
   */
  @SuppressWarnings("unused")
<<<<<<< HEAD
  private BlackVolatilitySurface getSurfaceLinear() {
    final Function<Double, Double> surFunc = new Function<Double, Double>() {
=======
  private BlackVolatilitySurfaceStrike getSurfaceLinear() {
    Function<Double, Double> surFunc = new Function<Double, Double>() {
>>>>>>> a3c1de6e

      @Override
      public Double evaluate(final Double... tk) {
        final double t = tk[0];
        final double k = tk[1];
        if (t <= _expiries[0]) { //linear extrapolation in sigma
          final double sigma1 = _fitters[0].getVol(k);
          final double sigma2 = _fitters[1].getVol(k);
          final double dt = _expiries[1] - _expiries[0];
          return ((_expiries[1] - t) * sigma1 + (t - _expiries[0]) * sigma2) / dt;
        }
        if (t >= _expiries[_nExpiries - 1]) { //flat extrapolation
          return _fitters[_nExpiries - 1].getVol(k);
        }

        final int index = getLowerBoundIndex(t);
        final double[] sample = new double[2];
        double[] times = new double[2];
        int lower;
        if (index == 0) {
          lower = 0;
        } else if (index >= _nExpiries - 1) {
          lower = index - 1;
        } else {
          lower = index;
        }
        for (int i = 0; i < 2; i++) {
          final double vol = _fitters[i + lower].getVol(k);
          sample[i] = vol * vol * _expiries[i + lower]; //interpolate the variance
          if (i > 0) {
            Validate.isTrue(sample[i] >= sample[i - 1], "variance must increase");
          }
        }
        times = Arrays.copyOfRange(_expiries, lower, lower + 2);

        final double dt = times[1] - times[0];
        final double var = ((times[1] - t) * sample[0] + (t - times[0]) * sample[1]) / dt;

        // double var = INTERPOLATOR_1D.interpolate(db, t);
        if (var >= 0) {
          return Math.sqrt(var / t);
        } else {
          throw new MathException("negative var " + var);
        }
      }
    };

    return new BlackVolatilitySurfaceStrike(FunctionalDoublesSurface.from(surFunc));
  }

  /**
   * For a given expiry and strike, perform an interpolation between either the volatility or integrated variances
   *  of points with the same modified log-moneyness (d = Math.log(forward / k) / Math.sqrt(1 + lambda * t)) on the fitted smiles.
   *  There is no guarantees a monotonically increasing integrated variance
   * (hence no calendar arbitrage and a real positive local volatility), but using log time to better space out the x-points
   * help.
   * @param useLogTime The x-axis is the log of time
   * @param useIntegratedVar the y-points are integrated variance (rather than volatility)
   * @param lambda zero the strikes are (almost) the same across fitted smiles, large lambda they scale as root-time
   * @return Implied volatility surface
   */
  public BlackVolatilitySurfaceStrike getImpliedVolatilitySurface(final boolean useLogTime, final boolean useIntegratedVar, final double lambda) {

    final Function<Double, Double> surFunc = new Function<Double, Double>() {

      @Override
      public Double evaluate(final Double... tk) {
        final double t = tk[0];
        final double k = tk[1];

        //       final double atmVol = interpolatedATMVol(t);
        final double forward = _forwardCurve.getForward(t);

        final double d = Math.log(forward / k) / Math.sqrt(1 + lambda * t);
        //
        if (t <= _expiries[0]) {
          final double k1 = _forwards[0] * Math.exp(-d * Math.sqrt(1 + lambda * _expiries[0]));
          return _fitters[0].getVol(k1);
        }

        final int index = getLowerBoundIndex(t);

        int lower;
        if (index == 0) {
          lower = 0;
        } else if (index == _nExpiries - 2) {
          lower = index - 2;
        } else if (index == _nExpiries - 1) {
          lower = index - 3;
        } else {
          lower = index - 1;
        }
        final double[] times = Arrays.copyOfRange(_expiries, lower, lower + 4);
        double[] xs = new double[4];
        double x = 0;
        if (useLogTime) {
          for (int i = 0; i < 4; i++) {
            xs[i] = Math.log(times[i]);
            x = Math.log(t);
          }
        } else {
          xs = times;
          x = t;
        }

        final double[] strikes = new double[4];
        final double[] vols = new double[4];
        final double[] intVar = new double[4];
        double[] y = null;

        for (int i = 0; i < 4; i++) {
          strikes[i] = _forwards[lower + i] * Math.exp(-d * Math.sqrt(1 + lambda * times[i]));
          vols[i] = _fitters[lower + i].getVol(strikes[i]);

          intVar[i] = vols[i] * vols[i] * times[i];
          //     if (i > 0) {
          //            if (intVar[i] < intVar[i - 1]) {
          //              //            Validate.isTrue(intVar[i] >= intVar[i - 1], "variance must increase");
          //            }
          // }
          if (useIntegratedVar) {
            y = intVar;
          } else {
            y = vols;
          }
        }

        Interpolator1DDataBundle db = EXTRAPOLATOR.getDataBundle(xs, y);
        double sigma;

        double res = EXTRAPOLATOR.interpolate(db, x);
        if (useIntegratedVar) {
          Validate.isTrue(res >= 0.0, "Negative integrated variance");
          sigma = Math.sqrt(res / t);
        } else {
          sigma = res;
        }
        return sigma;
      }
    };

    return new BlackVolatilitySurfaceStrike(FunctionalDoublesSurface.from(surFunc));
  }

  /**
   * For a given expiry and strike, perform an interpolation between either the volatility or integrated variances
   *  of points with the same modified log-moneyness (d = Math.log(forward / k) / Math.sqrt(1 + lambda * t)) on the fitted smiles.
   *  The interpolation is a natural cubic spline using the four nearest points.
   *  There is no guarantees a monotonically increasing integrated variance
   * (hence no calendar arbitrage and a real positive local volatility), but using log time to better space out the x-points
   * help.
   * @param useLogTime The x-axis is the log of time
   * @param useIntegratedVar the y-points are integrated variance (rather than volatility)
   * @param lambda zero the strikes are (almost) the same across fitted smiles, large lambda they scale as root-time
   * @return Implied volatility surface parameterised by time and moneyness
   */
  public BlackVolatilitySurfaceMoneyness getImpliedVolatilityMoneynessSurface(final boolean useLogTime, final boolean useIntegratedVar, final double lambda) {

    Function<Double, Double> surFunc = new Function<Double, Double>() {

      @Override
      public Double evaluate(Double... tm) {
        double t = tm[0];
        double m = tm[1];

        //       final double atmVol = interpolatedATMVol(t);
        //  final double forward = _forwardCurve.getForward(t);

        final double d = -Math.log(m) / Math.sqrt(1 + lambda * t);
        //
        if (t <= _expiries[0]) {
          double k1 = _forwards[0] * Math.exp(-d * Math.sqrt(1 + lambda * _expiries[0]));
          return _fitters[0].getVol(k1);
        }

        int index = getLowerBoundIndex(t);

        int lower;
        if (index == 0) {
          lower = 0;
        } else if (index == _nExpiries - 2) {
          lower = index - 2;
        } else if (index == _nExpiries - 1) {
          lower = index - 3;
        } else {
          lower = index - 1;
        }
        final double[] times = Arrays.copyOfRange(_expiries, lower, lower + 4);
        double[] xs = new double[4];
        double x = 0;
        if (useLogTime) {
          for (int i = 0; i < 4; i++) {
            xs[i] = Math.log(times[i]);
            x = Math.log(t);
          }
        } else {
          xs = times;
          x = t;
        }

        final double[] strikes = new double[4];
        final double[] vols = new double[4];
        final double[] intVar = new double[4];
        double[] y = null;

        for (int i = 0; i < 4; i++) {
          strikes[i] = _forwards[lower + i] * Math.exp(-d * Math.sqrt(1 + lambda * times[i]));
          vols[i] = _fitters[lower + i].getVol(strikes[i]);

          intVar[i] = vols[i] * vols[i] * times[i];
          //the condition on increasing integrated variance need not hold along lines of constant modified log-moneyness, d = ln(f/k)/sqrt(1+lambda*t)
          //          if (i > 0) {
          //            if (intVar[i] < intVar[i - 1]) {
          //              Validate.isTrue(intVar[i] >= intVar[i - 1], "variance must increase");
          //            }
          //          }
          if (useIntegratedVar) {
            y = intVar;
          } else {
            y = vols;
          }
        }

        final Interpolator1DDataBundle db = EXTRAPOLATOR.getDataBundle(xs, y);
        double sigma;

        final double res = EXTRAPOLATOR.interpolate(db, x);
        if (useIntegratedVar) {
          Validate.isTrue(res >= 0.0, "Negative integrated variance");
          sigma = Math.sqrt(res / t);
        } else {
          sigma = res;
        }
        return sigma;
      }
    };

    return new BlackVolatilitySurfaceMoneyness(FunctionalDoublesSurface.from(surFunc), _forwardCurve);
  }

  //  public BlackVolatilityMoneynessSurface getImpliedVolatilityMoneynessSurface(final boolean useLogTime, final boolean useIntegratedVar, final double lambda) {
  //
  //    Function<Double, Double> surFunc = new Function<Double, Double>() {
  //
  //      @Override
  //      public Double evaluate(Double... tm) {
  //        double t = tm[0];
  //        double m = tm[1];
  //
  //        //       final double atmVol = interpolatedATMVol(t);
  //        // final double forward = _forwardCurve.getForward(t);
  //
  //        final double d = -Math.log(m) / Math.sqrt(1 + lambda * t);
  //        //
  //        if (t <= _expiries[0]) {
  //          double k1 = _forwards[0] * Math.exp(-d * Math.sqrt(1 + lambda * _expiries[0]));
  //          return _fitters[0].getVol(k1);
  //        }
  //
  //        double[] xs = new double[_nExpiries];
  //        double x = 0;
  //        if (useLogTime) {
  //          for (int i = 0; i < _nExpiries; i++) {
  //            xs[i] = Math.log(_expiries[i]);
  //            x = Math.log(t);
  //          }
  //        } else {
  //          xs = _expiries;
  //          x = t;
  //        }
  //
  //        final double[] strikes = new double[_nExpiries];
  //        final double[] vols = new double[_nExpiries];
  //        final double[] intVar = new double[_nExpiries];
  //        double[] y = null;
  //
  //        for (int i = 0; i < _nExpiries; i++) {
  //          strikes[i] = _forwards[i] * Math.exp(-d * Math.sqrt(1 + lambda * _expiries[i]));
  //          vols[i] = _fitters[i].getVol(strikes[i]);
  //
  //          intVar[i] = vols[i] * vols[i] * _expiries[i];
  //          if (i > 0) {
  //            if (intVar[i] < intVar[i - 1]) {
  //              //  Validate.isTrue(intVar[i] >= intVar[i - 1], "variance must increase");
  //            }
  //          }
  //          if (useIntegratedVar) {
  //            y = intVar;
  //          } else {
  //            y = vols;
  //          }
  //        }
  //
  //        Interpolator1DDataBundle db = EXTRAPOLATOR.getDataBundle(xs, y);
  //        double sigma;
  //
  //        double res = EXTRAPOLATOR.interpolate(db, x);
  //        if (useIntegratedVar) {
  //          Validate.isTrue(res >= 0.0, "Negative integrated variance");
  //          sigma = Math.sqrt(res / t);
  //        } else {
  //          sigma = res;
  //        }
  //        return sigma;
  //      }
  //    };
  //
  //    return new BlackVolatilityMoneynessSurface(FunctionalDoublesSurface.from(surFunc), _forwardCurve);
  //  }

  private int getLowerBoundIndex(final double t) {
    if (t < _expiries[0]) {
      return 0;
    }
    if (t > _expiries[_nExpiries - 1]) {
      return _nExpiries - 1;
    }

    int index = Arrays.binarySearch(_expiries, t);
    if (index >= 0) {
      // Fast break out if it's an exact match.
      return index;
    }
    if (index < 0) {
      index = -(index + 1);
      index--;
    }
    return index;
  }

}<|MERGE_RESOLUTION|>--- conflicted
+++ resolved
@@ -177,13 +177,8 @@
    * @return A interpolated implied Volatility surface
    */
   @SuppressWarnings("unused")
-<<<<<<< HEAD
-  private BlackVolatilitySurface getSurfaceLinear() {
+  private BlackVolatilitySurfaceStrike getSurfaceLinear() {
     final Function<Double, Double> surFunc = new Function<Double, Double>() {
-=======
-  private BlackVolatilitySurfaceStrike getSurfaceLinear() {
-    Function<Double, Double> surFunc = new Function<Double, Double>() {
->>>>>>> a3c1de6e
 
       @Override
       public Double evaluate(final Double... tk) {
@@ -311,10 +306,10 @@
           }
         }
 
-        Interpolator1DDataBundle db = EXTRAPOLATOR.getDataBundle(xs, y);
+        final Interpolator1DDataBundle db = EXTRAPOLATOR.getDataBundle(xs, y);
         double sigma;
 
-        double res = EXTRAPOLATOR.interpolate(db, x);
+        final double res = EXTRAPOLATOR.interpolate(db, x);
         if (useIntegratedVar) {
           Validate.isTrue(res >= 0.0, "Negative integrated variance");
           sigma = Math.sqrt(res / t);
@@ -342,12 +337,12 @@
    */
   public BlackVolatilitySurfaceMoneyness getImpliedVolatilityMoneynessSurface(final boolean useLogTime, final boolean useIntegratedVar, final double lambda) {
 
-    Function<Double, Double> surFunc = new Function<Double, Double>() {
+    final Function<Double, Double> surFunc = new Function<Double, Double>() {
 
       @Override
-      public Double evaluate(Double... tm) {
-        double t = tm[0];
-        double m = tm[1];
+      public Double evaluate(final Double... tm) {
+        final double t = tm[0];
+        final double m = tm[1];
 
         //       final double atmVol = interpolatedATMVol(t);
         //  final double forward = _forwardCurve.getForward(t);
@@ -355,11 +350,11 @@
         final double d = -Math.log(m) / Math.sqrt(1 + lambda * t);
         //
         if (t <= _expiries[0]) {
-          double k1 = _forwards[0] * Math.exp(-d * Math.sqrt(1 + lambda * _expiries[0]));
+          final double k1 = _forwards[0] * Math.exp(-d * Math.sqrt(1 + lambda * _expiries[0]));
           return _fitters[0].getVol(k1);
         }
 
-        int index = getLowerBoundIndex(t);
+        final int index = getLowerBoundIndex(t);
 
         int lower;
         if (index == 0) {
