--- conflicted
+++ resolved
@@ -45,31 +45,10 @@
       @Override
       public final Double evaluate(final SABRFormulaData data) {
         Validate.notNull(data, "data");
-<<<<<<< HEAD
         return getVolatility(option, forward, data);
       }
     };
   }
-=======
-        final double alpha = data.getAlpha();
-        if (alpha == 0.0) {
-          return 0.0;
-        }
-        final double beta = data.getBeta();
-        final double rho = data.getRho();
-        final double nu = data.getNu();
-        double k = option.getStrike();
-        final double cutoff = forward * CUTOFF_MONEYNESS;
-        if (k < cutoff) {
-          s_logger.info("Given strike of " + k + " is less than cutoff at " + cutoff + ", therefore the strike is taken as " + cutoff);
-          k = cutoff;
-        }
-        double vol, z, zOverChi;
-        final double beta1 = 1 - beta;
-        if (CompareUtils.closeEquals(forward, k, ATM_EPS)) {
-          final double f1 = Math.pow(forward, beta1);
-          vol = alpha * (1 + t * (beta1 * beta1 * alpha * alpha / 24 / f1 / f1 + rho * alpha * beta * nu / 4 / f1 + nu * nu * (2 - 3 * rho * rho) / 24)) / f1;
->>>>>>> d49347f1
 
   @Override
   public Function1D<SABRFormulaData, double[]> getVolatilityAdjointFunction(final EuropeanVanillaOption option, final double forward) {
@@ -93,11 +72,7 @@
   /**
    * Return the Black implied volatility in the SABR model and its derivatives.
    * @param option The option.
-<<<<<<< HEAD
    * @param forward The forward value of the underlying
-=======
-   * @param forward The forward.
->>>>>>> d49347f1
    * @param data The SABR data.
    * @return An array with [0] the volatility, [1] Derivative w.r.t the forward, [2] the derivative w.r.t the strike, [3] the derivative w.r.t. to alpha,
    *  [4] the derivative w.r.t. to rho, [5] the derivative w.r.t. to nu
@@ -187,11 +162,7 @@
   /**
    * Return the Black implied volatility in the SABR model and its derivatives.
    * @param option The option.
-<<<<<<< HEAD
    * @param forward The forward value of the underlying 
-=======
-   * @param forward The forward.
->>>>>>> d49347f1
    * @param data The SABR data.
    * @return An array with [0] the volatility, [1] Derivative w.r.t the forward, [2] the derivative w.r.t the strike, [3] the derivative w.r.t. to alpha,
    *  [4] the derivative w.r.t. to beta, [5] the derivative w.r.t. to rho, [6] the derivative w.r.t. to nu
@@ -302,14 +273,15 @@
           zBar = 1 / xz * rzxzBar - xzBar / (xz * xz) * rzxzBar;
         } else {
           xzBar = -z / (xz * xz) * rzxzBar;
-          zBar = 1 / xz * rzxzBar + 1 / ((Math.sqrt(1 - 2 * rho * z + z * z) + z - rho)) * (0.5 * Math.pow(1 - 2 * rho * z + z * z, -0.5) * (-2 * rho + 2 * z) + 1) * xzBar;
+          zBar = 1 / xz * rzxzBar + 1 / ((Math.sqrt(1 - 2 * rho * z + z * z) + z - rho))
+              * (0.5 * Math.pow(1 - 2 * rho * z + z * z, -0.5) * (-2 * rho + 2 * z) + 1) * xzBar;
         }
       }
     }
 
     final double lnrfKBar = sfK * (betaStar * betaStar / 12 * lnrfK + Math.pow(betaStar, 4) / 1920 * 4 * Math.pow(lnrfK, 3)) * sf1Bar + nu / alpha * sfK * zBar;
-    final double sfKBar = nu / alpha * lnrfK * zBar + sf1 / sfK * sf1Bar - (Math.pow(betaStar * alpha, 2) / Math.pow(sfK, 3) / 12 + (rho * beta * nu * alpha) / 4 / (sfK * sfK)) * timeToExpiry
-        * sf2Bar;
+    final double sfKBar = nu / alpha * lnrfK * zBar + sf1 / sfK * sf1Bar
+                - (Math.pow(betaStar * alpha, 2) / Math.pow(sfK, 3) / 12 + (rho * beta * nu * alpha) / 4 / (sfK * sfK)) * timeToExpiry * sf2Bar;
     final double strikeBar = -1 / strike * lnrfKBar + betaStar * sfK / (2 * strike) * sfKBar;
     final double forwardBar = 1 / forward * lnrfKBar + betaStar * sfK / (2 * forward) * sfKBar;
     final double nuBar = 1 / alpha * sfK * lnrfK * zBar + ((rho * beta * alpha) / (4 * sfK) + (2 - 3 * rho * rho) * nu / 12) * timeToExpiry * sf2Bar;
@@ -334,9 +306,10 @@
     }
     rhoBar += ((beta * nu * alpha) / (4 * sfK) - rho * nu * nu / 4) * timeToExpiry * sf2Bar;
 
-    final double alphaBar = -nu / (alpha * alpha) * sfK * lnrfK * zBar + ((betaStar * alpha / sfK) * (betaStar / sfK) / 12 + (rho * beta * nu) / (4 * sfK)) * timeToExpiry * sf2Bar + 1 / sf1 * rzxz
-        * sf2 * vBar;
-    final double betaBar = -0.5 * Math.log(forward * strike) * sfK * sfKBar - sfK * (betaStar / 12 * (lnrfK * lnrfK) + Math.pow(betaStar, 3) / 480 * Math.pow(lnrfK, 4)) * sf1Bar
+    final double alphaBar = -nu / (alpha * alpha) * sfK * lnrfK * zBar + ((betaStar * alpha / sfK) * (betaStar / sfK) / 12 + (rho * beta * nu) / (4 * sfK)) * timeToExpiry * sf2Bar + 1 / sf1
+        * rzxz * sf2 * vBar;
+    final double betaBar = -0.5 * Math.log(forward * strike) * sfK * sfKBar
+        - sfK * (betaStar / 12 * (lnrfK * lnrfK) + Math.pow(betaStar, 3) / 480 * Math.pow(lnrfK, 4)) * sf1Bar
         + (-betaStar * alpha * alpha / sfK / sfK / 12 + rho * nu * alpha / 4 / sfK) * timeToExpiry * sf2Bar;
 
     volatilityAdjoint[1] = forwardBar;
