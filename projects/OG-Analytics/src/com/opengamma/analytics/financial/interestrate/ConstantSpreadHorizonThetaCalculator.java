--- conflicted
+++ resolved
@@ -261,11 +261,7 @@
       if (fixingSeries[i].isEmpty()) {
         laggedFixingSeries[i] = ArrayZonedDateTimeDoubleTimeSeries.EMPTY_SERIES;
       } else {
-<<<<<<< HEAD
-        DoubleTimeSeries<ZonedDateTime> ts = fixingSeries[i].subSeries(fixingSeries[i].getEarliestTime(), tomorrow);
-=======
         final DoubleTimeSeries<ZonedDateTime> ts = fixingSeries[i].subSeries(fixingSeries[i].getEarliestTime(), tomorrow);
->>>>>>> 83bc7a5d
         final List<ZonedDateTime> times = ts.times();
         final List<Double> values = ts.values();
         final double last = ts.getLatestValue();
