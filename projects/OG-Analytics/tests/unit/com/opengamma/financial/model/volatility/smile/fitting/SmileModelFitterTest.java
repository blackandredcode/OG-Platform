/**
 * Copyright (C) 2011 - present by OpenGamma Inc. and the OpenGamma group of companies
 * 
 * Please see distribution for license.
 */
package com.opengamma.financial.model.volatility.smile.fitting;

import static org.testng.Assert.assertEquals;
import static org.testng.Assert.assertTrue;

import java.util.Arrays;
import java.util.BitSet;

import org.apache.commons.lang.Validate;
import org.slf4j.Logger;
import org.testng.annotations.Test;

import cern.jet.random.engine.MersenneTwister;
import cern.jet.random.engine.RandomEngine;

import com.opengamma.financial.model.volatility.smile.function.SmileModelData;
import com.opengamma.financial.model.volatility.smile.function.VolatilityFunctionProvider;
import com.opengamma.math.differentiation.VectorFieldFirstOrderDifferentiator;
import com.opengamma.math.function.Function1D;
import com.opengamma.math.matrix.DoubleMatrix1D;
import com.opengamma.math.matrix.DoubleMatrix2D;
import com.opengamma.math.statistics.leastsquare.LeastSquareResults;
import com.opengamma.math.statistics.leastsquare.LeastSquareResultsWithTransform;
import com.opengamma.util.monitor.OperationTimer;

/**
 * 
 */
public abstract class SmileModelFitterTest<T extends SmileModelData> {
  private static final double TIME_TO_EXPIRY = 7.0;
  private static final double F = 0.03;
  private static RandomEngine UNIFORM = new MersenneTwister();

  static {

  }

  //  protected EuropeanOptionMarketData[] _marketData;
  // protected EuropeanOptionMarketData[] _noisyMarketData;
  protected double[] _cleanVols;
  protected double[] _noisyVols;
  protected double[] _errors;
  protected VolatilityFunctionProvider<T> _model;
  protected SmileModelFitter<T> _fitter;
  protected SmileModelFitter<T> _nosiyFitter;

  protected double _chiSqEps = 1e-6;
  protected double _paramValueEps = 1e-6;

  abstract Logger getlogger();

  abstract VolatilityFunctionProvider<T> getModel();

  abstract T getModelData();

  abstract SmileModelFitter<T> getFitter(final double forward, final double[] strikes, final double timeToExpiry, final double[] impliedVols, double[] error, VolatilityFunctionProvider<T> model);

  abstract double[][] getStartValues();

  abstract double[] getRandomStartValues();

  abstract BitSet[] getFixedValues();

  public SmileModelFitterTest() {
    VolatilityFunctionProvider<T> model = getModel();
    T data = getModelData();
    final double[] strikes = new double[] {0.005, 0.01, 0.02, 0.03, 0.04, 0.05, 0.07, 0.1 };
    final int n = strikes.length;
    _noisyVols = new double[n];

    _errors = new double[n];
    _cleanVols = model.getVolatilityFunction(F, strikes, TIME_TO_EXPIRY).evaluate(data);
    Arrays.fill(_errors, 0.0001); //1bps error
    for (int i = 0; i < n; i++) {
      _noisyVols[i] = _cleanVols[i] + UNIFORM.nextDouble() * _errors[i];
    }

    _fitter = getFitter(F, strikes, TIME_TO_EXPIRY, _cleanVols, _errors, model);
    _nosiyFitter = getFitter(F, strikes, TIME_TO_EXPIRY, _noisyVols, _errors, model);
  }

  @Test
  //(enabled = false)
  public void testExactFit() {

    final double[][] start = getStartValues();
    final BitSet[] fixed = getFixedValues();
    int nStartPoints = start.length;
    Validate.isTrue(fixed.length == nStartPoints);
    for (int trys = 0; trys < nStartPoints; trys++) {
      final LeastSquareResultsWithTransform results = _fitter.solve(new DoubleMatrix1D(start[trys]), fixed[trys]);
      final double[] res = results.getModelParameters().getData();

      assertEquals(0.0, results.getChiSq(), _chiSqEps);
      final int n = res.length;
      T data = getModelData();
      assertEquals(data.getNumberOfparameters(), n);
      for (int i = 0; i < n; i++) {
        assertEquals(data.getParameter(i), res[i], _paramValueEps);
      }
    }
  }

  @Test
  //(enabled = false)
  public void testNoisyFit() {

    final double[][] start = getStartValues();
    final BitSet[] fixed = getFixedValues();
    int nStartPoints = start.length;
    Validate.isTrue(fixed.length == nStartPoints);
    for (int trys = 0; trys < nStartPoints; trys++) {
      final LeastSquareResultsWithTransform results = _fitter.solve(new DoubleMatrix1D(start[trys]), fixed[trys]);
      final double[] res = results.getModelParameters().getData();
      final double eps = 1e-2;
      assertTrue(results.getChiSq() < 7);
      final int n = res.length;
      T data = getModelData();
      assertEquals(data.getNumberOfparameters(), n);
      for (int i = 0; i < n; i++) {
        assertEquals(data.getParameter(i), res[i], eps);
      }
    }
  }

  @Test
  (enabled = false)
  public void timeTest() {
    final int hotspotWarmupCycles = 200;
    final int benchmarkCycles = 1000;
    final int nStarts = getStartValues().length;
    for (int i = 0; i < hotspotWarmupCycles; i++) {
      testNoisyFit();
    }
    if (benchmarkCycles > 0) {
      final OperationTimer timer = new OperationTimer(getlogger(), "processing {} cycles fitting smile", nStarts * benchmarkCycles);
      for (int i = 0; i < benchmarkCycles; i++) {
        testNoisyFit();
      }
      long time = timer.finished();
      getlogger().info("time per fit: " + ((double) time) / benchmarkCycles / nStarts + "ms");

    }
  }

  @Test
  // (enabled = false)
  public void horribleMarketDataTest() {
    final double forward = 0.0059875;
    final double[] strikes = new double[] {0.0012499999999999734, 0.0024999999999999467, 0.003750000000000031, 0.0050000000000000044, 0.006249999999999978, 0.007499999999999951, 0.008750000000000036,
        0.010000000000000009, 0.011249999999999982, 0.012499999999999956, 0.01375000000000004, 0.015000000000000013, 0.016249999999999987, 0.01749999999999996, 0.018750000000000044,
        0.020000000000000018, 0.02124999999999999, 0.022499999999999964, 0.02375000000000005, 0.025000000000000022, 0.026249999999999996, 0.02749999999999997, 0.028750000000000053,
        0.030000000000000027 };
    final double expiry = 0.09041095890410959;
    final double[] vols = new double[] {2.7100433855959642, 1.5506135190088546, 0.9083977239618538, 0.738416513934868, 0.8806973450124451, 1.0906290439592792, 1.2461975189027226, 1.496275983572826,
        1.5885915338673156, 1.4842142974195722, 1.7667347426399058, 1.4550288621444052, 1.0651798188736166, 1.143318270172714, 1.216215092528441, 1.2845258218014657, 1.3488224665755535,
        1.9259326343836376, 1.9868728791190922, 2.0441767092857317, 2.0982583238541026, 2.1494622372820675, 2.198020785622251, 2.244237863291375 };
    int n = strikes.length;
    final double[] errors = new double[n];
    Arrays.fill(errors, 0.01); //1% error
    SmileModelFitter<T> fitter = getFitter(forward, strikes, expiry, vols, errors, getModel());
    LeastSquareResults best = null;
    final BitSet fixed = new BitSet();
    for (int i = 0; i < 5; i++) {
      final double[] start = getRandomStartValues();

      //   int nStartPoints = start.length;
      LeastSquareResults lsRes = fitter.solve(new DoubleMatrix1D(start), fixed);
<<<<<<< HEAD
       System.out.println(this.toString() + lsRes.toString());
=======
      //     System.out.println(this.toString() + lsRes.toString());
>>>>>>> b28cb1af
      if (i == 0) {
        best = lsRes;
      } else {
        if (lsRes.getChiSq() < best.getChiSq()) {
          best = lsRes;
        }
      }
    }
    //
    //    Function1D<DoubleMatrix1D, DoubleMatrix2D> jacFunc = fitter.getModelJacobianFunction();
    //    System.out.println("model Jac: " + jacFunc.evaluate(best.getParameters()));
    //    System.out.println("fit invJac: " + best.getInverseJacobian());
<<<<<<< HEAD
    System.out.println("best" + this.toString() + best.toString());
=======
    //    System.out.println("best" + this.toString() + best.toString());
>>>>>>> b28cb1af
    assertTrue(best.getChiSq() < 24000, "chi square"); //average error 31.6% - not a good fit, but the data is horrible
  }

  @Test
  // (enabled = false)
  public void testJacobian() {

    T data = getModelData();

    final int n = data.getNumberOfparameters();
    final double[] temp = new double[n];
    for (int i = 0; i < n; i++) {
      temp[i] = data.getParameter(i);
    }
    DoubleMatrix1D x = new DoubleMatrix1D(temp);

    testJacobian(x);
  }

  @Test
  // (enabled = false)
  public void testRandomJacobian() {
    for (int i = 0; i < 10; i++) {
      double[] temp = getRandomStartValues();
      DoubleMatrix1D x = new DoubleMatrix1D(temp);
      try {
        testJacobian(x);
      } catch (AssertionError e) {
        System.out.println("Jacobian test failed at " + x.toString());
        throw e;
      }
    }
  }

  private void testJacobian(final DoubleMatrix1D x) {

    final int n = x.getNumberOfElements();

    Function1D<DoubleMatrix1D, DoubleMatrix1D> func = _fitter.getModelValueFunction();
    Function1D<DoubleMatrix1D, DoubleMatrix2D> jacFunc = _fitter.getModelJacobianFunction();

    VectorFieldFirstOrderDifferentiator differ = new VectorFieldFirstOrderDifferentiator();
    Function1D<DoubleMatrix1D, DoubleMatrix2D> jacFuncFD = differ.differentiate(func);

    DoubleMatrix2D jac = jacFunc.evaluate(x);
    DoubleMatrix2D jacFD = jacFuncFD.evaluate(x);
    final int rows = jacFD.getNumberOfRows();
    final int cols = jacFD.getNumberOfColumns();

    assertEquals(_cleanVols.length, rows, "incorrect rows in FD matrix");
    assertEquals(n, cols, "incorrect columns in FD matrix");
    assertEquals(rows, jac.getNumberOfRows(), "incorrect rows in matrix");
    assertEquals(cols, jac.getNumberOfColumns(), "incorrect columns in matrix");

    //  System.out.println(jac);
    //   System.out.println(jacFD);
    for (int i = 0; i < rows; i++) {
      for (int j = 0; j < cols; j++) {
        assertEquals(jacFD.getEntry(i, j), jac.getEntry(i, j), 2e-2, "row: " + i + ", column: " + j);
      }
    }
  }

}<|MERGE_RESOLUTION|>--- conflicted
+++ resolved
@@ -171,11 +171,7 @@
 
       //   int nStartPoints = start.length;
       LeastSquareResults lsRes = fitter.solve(new DoubleMatrix1D(start), fixed);
-<<<<<<< HEAD
-       System.out.println(this.toString() + lsRes.toString());
-=======
       //     System.out.println(this.toString() + lsRes.toString());
->>>>>>> b28cb1af
       if (i == 0) {
         best = lsRes;
       } else {
@@ -188,11 +184,7 @@
     //    Function1D<DoubleMatrix1D, DoubleMatrix2D> jacFunc = fitter.getModelJacobianFunction();
     //    System.out.println("model Jac: " + jacFunc.evaluate(best.getParameters()));
     //    System.out.println("fit invJac: " + best.getInverseJacobian());
-<<<<<<< HEAD
-    System.out.println("best" + this.toString() + best.toString());
-=======
     //    System.out.println("best" + this.toString() + best.toString());
->>>>>>> b28cb1af
     assertTrue(best.getChiSq() < 24000, "chi square"); //average error 31.6% - not a good fit, but the data is horrible
   }
 
