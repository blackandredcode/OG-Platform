--- conflicted
+++ resolved
@@ -138,12 +138,8 @@
     assertEquals(priceCMS, priceCMS_method, 1.5); // Different precision in integration.
     final double priceCMS_calculator = PVC.visit(CMS_COUPON_RECEIVER, sabrBundle);
     assertEquals(priceCMS_method, priceCMS_calculator, 2E-1);// Different precision in integration.
-<<<<<<< HEAD
-    final double priceCMS_noConvexity = PVC.visit(CMS_COUPON_RECEIVER, curves);// Price without convexity adjustment.
-=======
-    PresentValueCalculator pvcNoConvexity = PresentValueCalculator.getInstance();
-    double priceCMS_noConvexity = pvcNoConvexity.visit(CMS_COUPON_RECEIVER, curves);// Price without convexity adjustment.
->>>>>>> 4bfd8804
+    final PresentValueCalculator pvcNoConvexity = PresentValueCalculator.getInstance();
+    final double priceCMS_noConvexity = pvcNoConvexity.visit(CMS_COUPON_RECEIVER, curves);// Price without convexity adjustment.
     assertEquals(priceCMS_calculator, priceCMS_noConvexity, 400.0);
     assertEquals(priceCMS_calculator > priceCMS_noConvexity, true);
   }
@@ -158,12 +154,8 @@
     // From previous run
     assertEquals(8853.207, priceHagan, 1E-2);
     // No convexity adjustment
-<<<<<<< HEAD
-    final double priceNoConvexity = PVC.visit(CMS_COUPON_RECEIVER, curves);
-=======
-    PresentValueCalculator pvcNoConvexity = PresentValueCalculator.getInstance();
-    double priceNoConvexity = pvcNoConvexity.visit(CMS_COUPON_RECEIVER, curves);
->>>>>>> 4bfd8804
+    final PresentValueCalculator pvcNoConvexity = PresentValueCalculator.getInstance();
+    final double priceNoConvexity = pvcNoConvexity.visit(CMS_COUPON_RECEIVER, curves);
     assertEquals(priceHagan, priceNoConvexity, 400.0);
     // SABR Hagan alternative volatility function
     final SABRInterestRateParameter sabrParameterHaganAlt = TestsDataSets.createSABR1(new SABRHaganAlternativeVolatilityFunction());
