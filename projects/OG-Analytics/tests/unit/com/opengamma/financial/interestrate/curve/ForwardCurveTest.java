/**
 * Copyright (C) 2011 - present by OpenGamma Inc. and the OpenGamma group of companies
 * 
 * Please see distribution for license.
 */
package com.opengamma.financial.interestrate.curve;

import static org.testng.AssertJUnit.assertEquals;

import org.testng.annotations.Test;

import com.opengamma.financial.model.interestrate.curve.ForwardCurve;
import com.opengamma.financial.model.interestrate.curve.YieldAndDiscountCurve;
import com.opengamma.financial.model.interestrate.curve.YieldCurve;
import com.opengamma.math.curve.ConstantDoublesCurve;
import com.opengamma.math.curve.FunctionalDoublesCurve;
import com.opengamma.math.curve.InterpolatedDoublesCurve;
import com.opengamma.math.function.Function;
import com.opengamma.math.function.Function1D;
import com.opengamma.math.interpolation.CombinedInterpolatorExtrapolator;
import com.opengamma.math.interpolation.DoubleQuadraticInterpolator1D;
import com.opengamma.math.interpolation.FlatExtrapolator1D;

/**
 * 
 */
public class ForwardCurveTest {
  private static final DoubleQuadraticInterpolator1D INTERPOLATOR_1D = new DoubleQuadraticInterpolator1D();
  private static final CombinedInterpolatorExtrapolator EXTRAPOLATOR_1D = new CombinedInterpolatorExtrapolator(INTERPOLATOR_1D, new FlatExtrapolator1D());
  private static double DRIFT = 0.05;
  private static final double[] EXPIRIES = new double[] {0.0, 7. / 365, 14 / 365., 21 / 365., 1 / 12., 3 / 12., 0.5, 0.75, 1, 5, 10 };
  private static final double SPOT = 1.34;
  private static final double[] FORWARDS;
  private static final ForwardCurve FORWARD_CURVE;

  static {
    final int n = EXPIRIES.length;
    FORWARDS = new double[n];
    for (int i = 0; i < n; i++) {
      FORWARDS[i] = SPOT * Math.exp(DRIFT * EXPIRIES[i]);
    }
    FORWARD_CURVE = new ForwardCurve(InterpolatedDoublesCurve.from(EXPIRIES, FORWARDS, EXTRAPOLATOR_1D));
  }

  @Test
  public void testFlat() {
    ForwardCurve fc = new ForwardCurve(SPOT);
    assertEquals(SPOT, fc.getForward(4.56), 1e-9);
    assertEquals(0.0, fc.getDrift(1.4), 1e-9);
  }

  @Test
  public void testConstDrift() {
    ForwardCurve fc = new ForwardCurve(SPOT, DRIFT);
    final double t = 5.67;
    assertEquals(SPOT * Math.exp(t * DRIFT), fc.getForward(t), 1e-9);
    assertEquals(DRIFT, fc.getDrift(1.4), 1e-9);
  }

  @Test
  public void testFunctional() {
    Function<Double, Double> f = new Function<Double, Double>() {

      @Override
      public Double evaluate(Double... x) {
        final double t = x[0];
        return SPOT * (1 + 0.1 * t);
      }
    };
    ForwardCurve fc = new ForwardCurve(FunctionalDoublesCurve.from(f));
    final double t = 5.67;
    assertEquals(f.evaluate(t), fc.getForward(t), 1e-9);
    assertEquals(0.1 / (1 + 0.1 * t), fc.getDrift(t), 1e-9);
  }

  @Test
  public void testDriftCurve() {
    ForwardCurve fc = new ForwardCurve(SPOT,ConstantDoublesCurve.from(DRIFT));
    final double t = 5.67;
    assertEquals(SPOT*Math.exp(t*DRIFT), fc.getForward(t), 1e-9);
    assertEquals(DRIFT, fc.getDrift(t), 1e-9);
  }

  @Test
  public void testTwoCurves() {
    final double rate = 0.05;
    final double cc = 0.02;
    YieldAndDiscountCurve r = new YieldCurve(ConstantDoublesCurve.from(rate));
    YieldAndDiscountCurve q = new YieldCurve(ConstantDoublesCurve.from(cc));
    ForwardCurve fc = new ForwardCurve(SPOT,r,q);
    final double t = 5.67;
    assertEquals(SPOT*Math.exp(t*(rate-cc)), fc.getForward(t), 1e-9);
    assertEquals(rate-cc, fc.getDrift(t), 1e-9);
  }

  @Test
  public void testShift() {
    final double shift = 0.1;
<<<<<<< HEAD

    ForwardCurve shifedCurve = FORWARD_CURVE.withFractionalShift(shift);
    assertEquals(SPOT*(1 + shift), shifedCurve.getSpot(), 0.0);

    for (int i = 0; i < EXPIRIES.length - 1; i++) {
      double t = EXPIRIES[i];
      assertEquals("time " + i, SPOT*(1 + shift)* Math.exp(DRIFT * t), shifedCurve.getForward(t), 1e-9);
=======
    final double fractionalShift = (SPOT + shift) / SPOT - 1;
    final ForwardCurve shiftedCurve = FORWARD_CURVE.withFractionalShift(fractionalShift);
    assertEquals(SPOT + shift, shiftedCurve.getSpot(), 0.0);

    for (int i = 0; i < EXPIRIES.length - 1; i++) {
      final double t = EXPIRIES[i];
      assertEquals("time " + i, (SPOT + shift) * Math.exp(DRIFT * t), shiftedCurve.getForward(t), 1e-9);
>>>>>>> 1a2f2a74
    }

    final Function1D<Double, Double> func = shiftedCurve.getForwardCurve().toFunction1D();
    for (int i = 0; i < EXPIRIES.length - 1; i++) {
<<<<<<< HEAD
      double t = EXPIRIES[i];
      assertEquals("time " + i, SPOT*(1 + shift) * Math.exp(DRIFT * t), func.evaluate(t), 1e-9);
=======
      final double t = EXPIRIES[i];
      assertEquals("time " + i, (SPOT + shift) * Math.exp(DRIFT * t), func.evaluate(t), 1e-9);
>>>>>>> 1a2f2a74
    }
  }
}<|MERGE_RESOLUTION|>--- conflicted
+++ resolved
@@ -16,7 +16,6 @@
 import com.opengamma.math.curve.FunctionalDoublesCurve;
 import com.opengamma.math.curve.InterpolatedDoublesCurve;
 import com.opengamma.math.function.Function;
-import com.opengamma.math.function.Function1D;
 import com.opengamma.math.interpolation.CombinedInterpolatorExtrapolator;
 import com.opengamma.math.interpolation.DoubleQuadraticInterpolator1D;
 import com.opengamma.math.interpolation.FlatExtrapolator1D;
@@ -75,9 +74,9 @@
 
   @Test
   public void testDriftCurve() {
-    ForwardCurve fc = new ForwardCurve(SPOT,ConstantDoublesCurve.from(DRIFT));
+    ForwardCurve fc = new ForwardCurve(SPOT, ConstantDoublesCurve.from(DRIFT));
     final double t = 5.67;
-    assertEquals(SPOT*Math.exp(t*DRIFT), fc.getForward(t), 1e-9);
+    assertEquals(SPOT * Math.exp(t * DRIFT), fc.getForward(t), 1e-9);
     assertEquals(DRIFT, fc.getDrift(t), 1e-9);
   }
 
@@ -87,43 +86,23 @@
     final double cc = 0.02;
     YieldAndDiscountCurve r = new YieldCurve(ConstantDoublesCurve.from(rate));
     YieldAndDiscountCurve q = new YieldCurve(ConstantDoublesCurve.from(cc));
-    ForwardCurve fc = new ForwardCurve(SPOT,r,q);
+    ForwardCurve fc = new ForwardCurve(SPOT, r, q);
     final double t = 5.67;
-    assertEquals(SPOT*Math.exp(t*(rate-cc)), fc.getForward(t), 1e-9);
-    assertEquals(rate-cc, fc.getDrift(t), 1e-9);
+    assertEquals(SPOT * Math.exp(t * (rate - cc)), fc.getForward(t), 1e-9);
+    assertEquals(rate - cc, fc.getDrift(t), 1e-9);
   }
 
   @Test
   public void testShift() {
     final double shift = 0.1;
-<<<<<<< HEAD
 
     ForwardCurve shifedCurve = FORWARD_CURVE.withFractionalShift(shift);
-    assertEquals(SPOT*(1 + shift), shifedCurve.getSpot(), 0.0);
+    assertEquals(SPOT * (1 + shift), shifedCurve.getSpot(), 0.0);
 
     for (int i = 0; i < EXPIRIES.length - 1; i++) {
       double t = EXPIRIES[i];
-      assertEquals("time " + i, SPOT*(1 + shift)* Math.exp(DRIFT * t), shifedCurve.getForward(t), 1e-9);
-=======
-    final double fractionalShift = (SPOT + shift) / SPOT - 1;
-    final ForwardCurve shiftedCurve = FORWARD_CURVE.withFractionalShift(fractionalShift);
-    assertEquals(SPOT + shift, shiftedCurve.getSpot(), 0.0);
-
-    for (int i = 0; i < EXPIRIES.length - 1; i++) {
-      final double t = EXPIRIES[i];
-      assertEquals("time " + i, (SPOT + shift) * Math.exp(DRIFT * t), shiftedCurve.getForward(t), 1e-9);
->>>>>>> 1a2f2a74
+      assertEquals("time " + i, SPOT * (1 + shift) * Math.exp(DRIFT * t), shifedCurve.getForward(t), 1e-9);
     }
 
-    final Function1D<Double, Double> func = shiftedCurve.getForwardCurve().toFunction1D();
-    for (int i = 0; i < EXPIRIES.length - 1; i++) {
-<<<<<<< HEAD
-      double t = EXPIRIES[i];
-      assertEquals("time " + i, SPOT*(1 + shift) * Math.exp(DRIFT * t), func.evaluate(t), 1e-9);
-=======
-      final double t = EXPIRIES[i];
-      assertEquals("time " + i, (SPOT + shift) * Math.exp(DRIFT * t), func.evaluate(t), 1e-9);
->>>>>>> 1a2f2a74
-    }
   }
 }