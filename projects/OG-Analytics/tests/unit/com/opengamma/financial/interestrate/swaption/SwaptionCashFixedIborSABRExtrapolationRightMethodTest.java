--- conflicted
+++ resolved
@@ -102,9 +102,8 @@
    */
   @Test
   public void testPresentValueNoExtra() {
-<<<<<<< HEAD
-    final YieldCurveBundle curves = TestsDataSets.createCurves1();
-    final SABRInterestRateParameter sabrParameter = TestsDataSets.createSABR1();
+    final YieldCurveBundle curves = TestsDataSets.createCurves1();
+    final SABRInterestRateParameter sabrParameter = TestsDataSets.createSABRExtrapolation1(CUT_OFF_STRIKE, MU);
     final SABRInterestRateDataBundle sabrBundle = new SABRInterestRateDataBundle(sabrParameter, curves);
     final SwaptionCashFixedIborSABRExtrapolationRightMethod method = new SwaptionCashFixedIborSABRExtrapolationRightMethod(CUT_OFF_STRIKE, MU);
     final double priceLongPayer = method.presentValue(SWAPTION_LONG_PAYER, sabrBundle);
@@ -115,20 +114,6 @@
     final double priceShortPayerNoExtra = PVC.visit(SWAPTION_SHORT_PAYER, sabrBundle);
     final double priceLongReceiverNoExtra = PVC.visit(SWAPTION_LONG_RECEIVER, sabrBundle);
     final double priceShortReceiverNoExtra = PVC.visit(SWAPTION_SHORT_RECEIVER, sabrBundle);
-=======
-    YieldCurveBundle curves = TestsDataSets.createCurves1();
-    SABRInterestRateParameter sabrParameter = TestsDataSets.createSABRExtrapolation1(CUT_OFF_STRIKE, MU);
-    SABRInterestRateDataBundle sabrBundle = new SABRInterestRateDataBundle(sabrParameter, curves);
-    SwaptionCashFixedIborSABRExtrapolationRightMethod method = new SwaptionCashFixedIborSABRExtrapolationRightMethod(CUT_OFF_STRIKE, MU);
-    double priceLongPayer = method.presentValue(SWAPTION_LONG_PAYER, sabrBundle);
-    double priceShortPayer = method.presentValue(SWAPTION_SHORT_PAYER, sabrBundle);
-    double priceLongReceiver = method.presentValue(SWAPTION_LONG_RECEIVER, sabrBundle);
-    double priceShortReceiver = method.presentValue(SWAPTION_SHORT_RECEIVER, sabrBundle);
-    double priceLongPayerNoExtra = PVC.visit(SWAPTION_LONG_PAYER, sabrBundle);
-    double priceShortPayerNoExtra = PVC.visit(SWAPTION_SHORT_PAYER, sabrBundle);
-    double priceLongReceiverNoExtra = PVC.visit(SWAPTION_LONG_RECEIVER, sabrBundle);
-    double priceShortReceiverNoExtra = PVC.visit(SWAPTION_SHORT_RECEIVER, sabrBundle);
->>>>>>> 4bfd8804
     assertEquals("Swaption cash SABR extrapolation: below cut-off strike", priceLongPayerNoExtra, priceLongPayer, 1E-2);
     assertEquals("Swaption cash SABR extrapolation: below cut-off strike", priceShortPayerNoExtra, priceShortPayer, 1E-2);
     assertEquals("Swaption cash SABR extrapolation: below cut-off strike", priceLongReceiverNoExtra, priceLongReceiver, 1E-2);
