--- conflicted
+++ resolved
@@ -184,13 +184,8 @@
   public void testBumpedData() {
     final double notional = 10394850;
     final double eps = 1e-4;
-<<<<<<< HEAD
+
     final InterestRateDerivative libor = makeSingleCurrencyIRD("libor", 1.5, FRQ, CURVE_NAMES.get(0), CURVE_NAMES.get(1), 0.04, notional);
-=======
-    final InterestRateDerivative cash = makeIRD("cash", 1.5, CURVE_NAMES.get(0), CURVE_NAMES.get(1), 0.04, notional);
-    testBumpedDataParRateMethod(cash, notional, eps);
-    final InterestRateDerivative libor = makeIRD("libor", 1.5, CURVE_NAMES.get(0), CURVE_NAMES.get(1), 0.04, notional);
->>>>>>> 6d0e694e
     testBumpedDataParRateMethod(libor, notional, eps);
     testBumpedDataPVMethod(libor, notional, eps);
     InterestRateDerivative swap = makeSingleCurrencyIRD("swap", 13,FRQ, CURVE_NAMES.get(0), CURVE_NAMES.get(1), 0.048, notional);
