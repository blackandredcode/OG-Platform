--- conflicted
+++ resolved
@@ -631,94 +631,96 @@
       // TODO Auto-generated method stub
       return null;
     }
-
-    @Override
-<<<<<<< HEAD
+    
+        @Override
+    public String visitCouponIborGearing(CouponIborGearingDefinition payment, T data) {
+      // TODO Auto-generated method stub
+      return null;
+    }
+
+    @Override
+    public String visitCouponIborGearing(CouponIborGearingDefinition payment) {
+      // TODO Auto-generated method stub
+      return null;
+    }
+
+    @Override
+    public String visitForwardRateAgreement(ForwardRateAgreementDefinition payment, T data) {
+      // TODO Auto-generated method stub
+      return null;
+    }
+
+    @Override
+    public String visitForwardRateAgreement(ForwardRateAgreementDefinition payment) {
+      // TODO Auto-generated method stub
+      return null;
+    }
+
+    @Override
+    public String visitCouponIborRatchet(CouponIborRatchetDefinition payment, T data) {
+      // TODO Auto-generated method stub
+      return null;
+    }
+
+    @Override
+    public String visitCouponIborRatchet(CouponIborRatchetDefinition payment) {
+      // TODO Auto-generated method stub
+      return null;
+    }
+
+    @Override
+    public String visitCapFloorIbor(CapFloorIborDefinition payment, T data) {
+      // TODO Auto-generated method stub
+      return null;
+    }
+
+    @Override
+    public String visitCapFloorIbor(CapFloorIborDefinition payment) {
+      // TODO Auto-generated method stub
+      return null;
+    }
+
+    @Override
+    public String visitCapFloorCMSSpread(CapFloorCMSSpreadDefinition payment, T data) {
+      // TODO Auto-generated method stub
+      return null;
+    }
+
+    @Override
+    public String visitCapFloorCMSSpread(CapFloorCMSSpreadDefinition payment) {
+      // TODO Auto-generated method stub
+      return null;
+    }
+
+    @Override
+    public String visitCouponIborCompounded(CouponIborCompoundedDefinition payment, T data) {
+      // TODO Auto-generated method stub
+      return null;
+    }
+
+    @Override
+    public String visitCouponIborCompounded(CouponIborCompoundedDefinition payment) {
+      // TODO Auto-generated method stub
+      return null;
+    }
+
+    @Override
+    public String visitSwaptionPhysicalFixedIborSpreadDefinition(SwaptionPhysicalFixedIborSpreadDefinition swaption, T data) {
+      return null;
+    }
+
+    @Override
+    public String visitSwaptionPhysicalFixedIborSpreadDefinition(SwaptionPhysicalFixedIborSpreadDefinition swaption) {
+      return null;
+    }
+
+    @Override
     public String visitCDSDefinition(ISDACDSDefinition cds, T data) {
-=======
-    public String visitCouponIborGearing(CouponIborGearingDefinition payment, T data) {
-      // TODO Auto-generated method stub
->>>>>>> 3d0a6fdf
-      return null;
-    }
-
-    @Override
-<<<<<<< HEAD
+      return null;
+    }
+
+    @Override
     public String visitCDSDefinition(ISDACDSDefinition cds) {
-=======
-    public String visitCouponIborGearing(CouponIborGearingDefinition payment) {
-      // TODO Auto-generated method stub
-      return null;
-    }
-
-    @Override
-    public String visitForwardRateAgreement(ForwardRateAgreementDefinition payment, T data) {
-      // TODO Auto-generated method stub
-      return null;
-    }
-
-    @Override
-    public String visitForwardRateAgreement(ForwardRateAgreementDefinition payment) {
-      // TODO Auto-generated method stub
-      return null;
-    }
-
-    @Override
-    public String visitCouponIborRatchet(CouponIborRatchetDefinition payment, T data) {
-      // TODO Auto-generated method stub
-      return null;
-    }
-
-    @Override
-    public String visitCouponIborRatchet(CouponIborRatchetDefinition payment) {
-      // TODO Auto-generated method stub
-      return null;
-    }
-
-    @Override
-    public String visitCapFloorIbor(CapFloorIborDefinition payment, T data) {
-      // TODO Auto-generated method stub
-      return null;
-    }
-
-    @Override
-    public String visitCapFloorIbor(CapFloorIborDefinition payment) {
-      // TODO Auto-generated method stub
-      return null;
-    }
-
-    @Override
-    public String visitCapFloorCMSSpread(CapFloorCMSSpreadDefinition payment, T data) {
-      // TODO Auto-generated method stub
-      return null;
-    }
-
-    @Override
-    public String visitCapFloorCMSSpread(CapFloorCMSSpreadDefinition payment) {
-      // TODO Auto-generated method stub
-      return null;
-    }
-
-    @Override
-    public String visitCouponIborCompounded(CouponIborCompoundedDefinition payment, T data) {
-      // TODO Auto-generated method stub
-      return null;
-    }
-
-    @Override
-    public String visitCouponIborCompounded(CouponIborCompoundedDefinition payment) {
-      // TODO Auto-generated method stub
-      return null;
-    }
-
-    @Override
-    public String visitSwaptionPhysicalFixedIborSpreadDefinition(SwaptionPhysicalFixedIborSpreadDefinition swaption, T data) {
-      return null;
-    }
-
-    @Override
-    public String visitSwaptionPhysicalFixedIborSpreadDefinition(SwaptionPhysicalFixedIborSpreadDefinition swaption) {
->>>>>>> 3d0a6fdf
       return null;
     }
 
