/**
 * Copyright (C) 2012 - present by OpenGamma Inc. and the OpenGamma group of companies
 * 
 * Please see distribution for license.
 */
package com.opengamma.analytics.financial.model.volatility.smile.fitting.interpolation;

import static org.testng.AssertJUnit.assertEquals;

import java.util.Arrays;

import org.testng.annotations.Test;

import com.opengamma.analytics.math.function.Function1D;

/**
 * 
 */
public abstract class SmileInterpolatorTestCase {

  protected static final double FORWARD = 1172.011012;
  protected static final double EXPIRY = 1.5;
  protected static final double[] STRIKES = new double[] {782.9777301, 982.3904005, 1242.99164, 1547.184937, 1854.305534 };
  protected static final double[] VOLS = new double[] {0.311, 0.288, 0.267, 0.271, 0.276 };

  public abstract GeneralSmileInterpolator getSmileInterpolator();

  @Test(expectedExceptions = IllegalArgumentException.class)
  public void testNullStrikes() {
    getSmileInterpolator().getVolatilityFunction(FORWARD, null, EXPIRY, VOLS);
  }

  @Test(expectedExceptions = IllegalArgumentException.class)
  public void testNullVols() {
    getSmileInterpolator().getVolatilityFunction(FORWARD, STRIKES, EXPIRY, null);
  }

  @Test(expectedExceptions = IllegalArgumentException.class)
  public void testWrongLengthVols() {
    getSmileInterpolator().getVolatilityFunction(FORWARD, STRIKES, EXPIRY, Arrays.copyOfRange(VOLS, 0, VOLS.length - 1));
  }

  @Test
  public void smileTest() {
    final GeneralSmileInterpolator interpolator = getSmileInterpolator();
    final Function1D<Double, Double> smile = interpolator.getVolatilityFunction(FORWARD, STRIKES, EXPIRY, VOLS);

    final int n = STRIKES.length;
    for (int i = 0; i < n; i++) {
      final double k = STRIKES[i];
      final double vol = smile.evaluate(k);
      assertEquals(VOLS[i], vol, 1e-6);
    }
  }

  @Test
  public void flatTest() {
    final int n = STRIKES.length;
    final double[] vols = new double[n];
    Arrays.fill(vols, 0.2);
    final GeneralSmileInterpolator interpolator = getSmileInterpolator();
    final Function1D<Double, Double> smile = interpolator.getVolatilityFunction(FORWARD, STRIKES, EXPIRY, vols);

    for (int i = 0; i < 200; i++) {
      final double k = 700 + 1300 * i / 199.;
      final double vol = smile.evaluate(k);
      assertEquals(0.2, vol, 1e-8);
    }
  }

  @Test
  public void smallBumpTest() {
    final GeneralSmileInterpolator interpolator = getSmileInterpolator();
    final double bump = 1e-3;
    final int n = STRIKES.length;
    for (int index = 0; index < n; index++) {
      final double[] vols = Arrays.copyOf(VOLS, VOLS.length);
      vols[index] += bump;
      final Function1D<Double, Double> smile = interpolator.getVolatilityFunction(FORWARD, STRIKES, EXPIRY, vols);
      for (int i = 0; i < n; i++) {
        final double k = STRIKES[i];
        final double vol = smile.evaluate(k);
        assertEquals(vols[i], vol, 1e-6);
      }
    }
  }

  //**********************************************************************************************
  // The following are debug tests that print output. Ensure enabled = false before committing
  //**********************************************************************************************

  @Test
  (enabled = false)
  public void printSmileTest() {

    final GeneralSmileInterpolator interpolator = getSmileInterpolator();
    final Function1D<Double, Double> smile = interpolator.getVolatilityFunction(FORWARD, STRIKES, EXPIRY, VOLS);

    for (int i = 0; i < 200; i++) {
      final double k = 700 + 1300 * i / 199.;
      final double vol = smile.evaluate(k);
      System.out.println(k + "\t" + vol);
    }
  }

  @Test
  (enabled = false)
  public void bumpTest() {
    final GeneralSmileInterpolator interpolator = getSmileInterpolator();
    final double bump = 1e-3;
    final int index = 1;
    final double[] vols = Arrays.copyOf(VOLS, VOLS.length);
    vols[index] += bump;
    final Function1D<Double, Double> smile = interpolator.getVolatilityFunction(FORWARD, STRIKES, EXPIRY, vols);

    for (int i = 0; i < 200; i++) {
      final double k = 700 + 1300 * i / 199.;
      final double vol = smile.evaluate(k);
      System.out.println(k + "\t" + vol);
    }
  }

  @Test
  //(enabled = false)
  public void FlatBumpTest() {
    final GeneralSmileInterpolator interpolator = getSmileInterpolator();
    final int n = STRIKES.length;
    final double[] vols = new double[n];
    Arrays.fill(vols, 0.2);
<<<<<<< HEAD
    double bump = 1e-4;
    int index = 4;
=======
    final double bump = 1e-3;
    final int index = 0;
>>>>>>> 9d677601
    vols[index] += bump;

    final Function1D<Double, Double> smile = interpolator.getVolatilityFunction(FORWARD, STRIKES, EXPIRY, vols);

    for (int i = 0; i < 200; i++) {
      final double k = 700 + 1300 * i / 199.;
      final double vol = smile.evaluate(k);
      System.out.println(k + "\t" + vol);
    }
  }

  @Test(enabled = false)
  public void badFitTest() {
    final GeneralSmileInterpolator interpolator = getSmileInterpolator();
    final double forward = 1.30276013603506;
    final double[] strikes = new double[] {1.080256504787705, 1.161299691076151, 1.329077636516407, 1.5210230159922162, 1.635211041136184 };
    final double expiry = 1.0;
    final double[] impVols = new double[] {0.2, 0.2, 0.2, 0.2, 0.2 };
    final double bump = 1e-3;
    final int index = 2;
    impVols[index] += bump;
    final Function1D<Double, Double> smile = interpolator.getVolatilityFunction(forward, strikes, expiry, impVols);

    for (int i = 0; i < 200; i++) {
      final double k = 0.8 + 1.2 * i / 199.;
      final double vol = smile.evaluate(k);
      System.out.println(k + "\t" + vol);
    }
  }

}<|MERGE_RESOLUTION|>--- conflicted
+++ resolved
@@ -18,32 +18,11 @@
  */
 public abstract class SmileInterpolatorTestCase {
 
-  protected static final double FORWARD = 1172.011012;
-  protected static final double EXPIRY = 1.5;
-  protected static final double[] STRIKES = new double[] {782.9777301, 982.3904005, 1242.99164, 1547.184937, 1854.305534 };
-  protected static final double[] VOLS = new double[] {0.311, 0.288, 0.267, 0.271, 0.276 };
 
   public abstract GeneralSmileInterpolator getSmileInterpolator();
 
-  @Test(expectedExceptions = IllegalArgumentException.class)
-  public void testNullStrikes() {
-    getSmileInterpolator().getVolatilityFunction(FORWARD, null, EXPIRY, VOLS);
-  }
-
-  @Test(expectedExceptions = IllegalArgumentException.class)
-  public void testNullVols() {
-    getSmileInterpolator().getVolatilityFunction(FORWARD, STRIKES, EXPIRY, null);
-  }
-
-  @Test(expectedExceptions = IllegalArgumentException.class)
-  public void testWrongLengthVols() {
-    getSmileInterpolator().getVolatilityFunction(FORWARD, STRIKES, EXPIRY, Arrays.copyOfRange(VOLS, 0, VOLS.length - 1));
-  }
-
   @Test
   public void smileTest() {
-    final GeneralSmileInterpolator interpolator = getSmileInterpolator();
-    final Function1D<Double, Double> smile = interpolator.getVolatilityFunction(FORWARD, STRIKES, EXPIRY, VOLS);
 
     final int n = STRIKES.length;
     for (int i = 0; i < n; i++) {
@@ -58,8 +37,6 @@
     final int n = STRIKES.length;
     final double[] vols = new double[n];
     Arrays.fill(vols, 0.2);
-    final GeneralSmileInterpolator interpolator = getSmileInterpolator();
-    final Function1D<Double, Double> smile = interpolator.getVolatilityFunction(FORWARD, STRIKES, EXPIRY, vols);
 
     for (int i = 0; i < 200; i++) {
       final double k = 700 + 1300 * i / 199.;
@@ -70,11 +47,8 @@
 
   @Test
   public void smallBumpTest() {
-    final GeneralSmileInterpolator interpolator = getSmileInterpolator();
-    final double bump = 1e-3;
     final int n = STRIKES.length;
     for (int index = 0; index < n; index++) {
-      final double[] vols = Arrays.copyOf(VOLS, VOLS.length);
       vols[index] += bump;
       final Function1D<Double, Double> smile = interpolator.getVolatilityFunction(FORWARD, STRIKES, EXPIRY, vols);
       for (int i = 0; i < n; i++) {
@@ -120,20 +94,14 @@
     }
   }
 
-  @Test
-  //(enabled = false)
+  @Test(enabled = false)
   public void FlatBumpTest() {
     final GeneralSmileInterpolator interpolator = getSmileInterpolator();
     final int n = STRIKES.length;
     final double[] vols = new double[n];
     Arrays.fill(vols, 0.2);
-<<<<<<< HEAD
-    double bump = 1e-4;
-    int index = 4;
-=======
-    final double bump = 1e-3;
-    final int index = 0;
->>>>>>> 9d677601
+    double bump = 1e-3;
+    int index = 0;
     vols[index] += bump;
 
     final Function1D<Double, Double> smile = interpolator.getVolatilityFunction(FORWARD, STRIKES, EXPIRY, vols);
