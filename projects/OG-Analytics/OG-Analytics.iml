<?xml version="1.0" encoding="UTF-8"?>
<module type="JAVA_MODULE" version="4">
  <component name="EclipseModuleManager">
    <conelement value="org.apache.ivyde.eclipse.cpcontainer.IVYDE_CONTAINER/?ivyXmlPath=ivy.xml&amp;confs=*" />
    <src_description expected_position="1">
      <src_folder value="file://$MODULE_DIR$/src" expected_position="1" />
      <src_folder value="file://$MODULE_DIR$/tests/unit" expected_position="2" />
    </src_description>
  </component>
  <component name="FacetManager">
    <facet type="IvyIDEA" name="IvyIDEA">
      <configuration ivyFile="$MODULE_DIR$/ivy.xml" useProjectSettings="true" useCustomIvySettings="true" ivySettingsFile="" onlyResolveSelectedConfigs="false">
        <propertiesSettings>
          <propertiesFiles includeProjectLevelPropertiesFiles="true" />
        </propertiesSettings>
      </configuration>
    </facet>
  </component>
  <component name="NewModuleRootManager" inherit-compiler-output="false">
    <output url="file://$MODULE_DIR$/build/classes" />
    <output-test url="file://$MODULE_DIR$/tests/classes" />
    <exclude-output />
    <content url="file://$MODULE_DIR$">
      <sourceFolder url="file://$MODULE_DIR$/src" isTestSource="false" />
      <sourceFolder url="file://$MODULE_DIR$/tests/unit" isTestSource="false" />
      <excludeFolder url="file://$MODULE_DIR$/build" />
    </content>
    <orderEntry type="inheritedJdk" />
    <orderEntry type="sourceFolder" forTests="false" />
    <orderEntry type="module" module-name="OG-Util" exported="" />
    <orderEntry type="module-library" exported="">
      <library name="IvyIDEA-OG-Analytics-default">
        <CLASSES>
          <root url="jar://$USER_HOME$/.ivy2/cache-chris/org.jfree/jfreechart/jars/jfreechart-1.0.13.jar!/" />
          <root url="jar://$USER_HOME$/.ivy2/cache-chris/org.jfree/jcommon/jars/jcommon-xml-1.0.16.jar!/" />
          <root url="jar://$USER_HOME$/.ivy2/cache-chris/org.jfree/jcommon/jars/jcommon-1.0.16.jar!/" />
          <root url="jar://$USER_HOME$/.ivy2/cache-chris/cern/colt/jars/colt-1.2.0.jar!/" />
          <root url="jar://$USER_HOME$/.ivy2/cache-chris/edu.oswego.cs/concurrent/jars/concurrent-1.3.4.jar!/" />
          <root url="jar://$USER_HOME$/.ivy2/cache-chris/cern/parallelcolt/jars/parallelcolt-0.9.1.jar!/" />
          <root url="jar://$USER_HOME$/.ivy2/cache-chris/edu.emory.mathcs/jtransforms/jars/jtransforms-2.3.jar!/" />
          <root url="jar://$USER_HOME$/.ivy2/cache-chris/edu.emory.mathcs/csparsej/jars/csparsej-1.0.jar!/" />
          <root url="jar://$USER_HOME$/.ivy2/cache-chris/us.fed.fs/optimization/jars/optimization-0.1.jar!/" />
          <root url="jar://$USER_HOME$/.ivy2/cache-chris/org.netlib/jarpack/jars/jarpack-0.1.jar!/" />
          <root url="jar://$USER_HOME$/.ivy2/cache-chris/org.netlib/jplasma/jars/jplasma-1.0.jar!/" />
          <root url="jar://$USER_HOME$/.ivy2/cache-chris/org.netlib/netlib-java/jars/netlib-java-0.9.1.jar!/" />
          <root url="jar://$USER_HOME$/.ivy2/cache-chris/latexlet/latexlet/jars/LaTeXlet-1.11.jar!/" />
          <root url="jar://$USER_HOME$/.ivy2/cache-chris/org.apache.commons/commons-math/jars/commons-math-2.1.jar!/" />
          <root url="jar://$USER_HOME$/.ivy2/cache-chris/org.json/simple/jars/json-simple-1.1.jar!/" />
<<<<<<< HEAD
          <root url="jar://$USER_HOME$/.ivy2/cache-chris/it.dexy/json-doclet/jars/json-doclet-0.3.jar!/" />
=======
          <root url="jar://$USER_HOME$/.ivy2/cache-chris/it.dexy/json-doclet/jars/json-doclet-0.3.1.jar!/" />
>>>>>>> 9612956d
        </CLASSES>
        <JAVADOC>
          <root url="jar://$USER_HOME$/.ivy2/cache-chris/org.apache.commons/commons-math/javadocs/commons-math-javadoc-2.1.jar!/" />
        </JAVADOC>
        <SOURCES>
          <root url="jar://$USER_HOME$/.ivy2/cache-chris/org.jfree/jfreechart/sources/jfreechart-src-1.0.13.zip!/" />
          <root url="jar://$USER_HOME$/.ivy2/cache-chris/org.jfree/jcommon/sources/jcommon-src-1.0.16.zip!/" />
          <root url="jar://$USER_HOME$/.ivy2/cache-chris/cern/colt/sources/colt-src-1.2.0.jar!/" />
          <root url="jar://$USER_HOME$/.ivy2/cache-chris/cern/parallelcolt/sources/parallelcolt-src-0.9.1.jar!/" />
          <root url="jar://$USER_HOME$/.ivy2/cache-chris/edu.emory.mathcs/jtransforms/sources/jtransforms-src-2.3.jar!/" />
          <root url="jar://$USER_HOME$/.ivy2/cache-chris/latexlet/latexlet/sources/LaTeXlet-src-1.11.jar!/" />
          <root url="jar://$USER_HOME$/.ivy2/cache-chris/org.apache.commons/commons-math/sources/commons-math-src-2.1.jar!/" />
        </SOURCES>
      </library>
    </orderEntry>
  </component>
</module>
<|MERGE_RESOLUTION|>--- conflicted
+++ resolved
@@ -46,11 +46,7 @@
           <root url="jar://$USER_HOME$/.ivy2/cache-chris/latexlet/latexlet/jars/LaTeXlet-1.11.jar!/" />
           <root url="jar://$USER_HOME$/.ivy2/cache-chris/org.apache.commons/commons-math/jars/commons-math-2.1.jar!/" />
           <root url="jar://$USER_HOME$/.ivy2/cache-chris/org.json/simple/jars/json-simple-1.1.jar!/" />
-<<<<<<< HEAD
-          <root url="jar://$USER_HOME$/.ivy2/cache-chris/it.dexy/json-doclet/jars/json-doclet-0.3.jar!/" />
-=======
           <root url="jar://$USER_HOME$/.ivy2/cache-chris/it.dexy/json-doclet/jars/json-doclet-0.3.1.jar!/" />
->>>>>>> 9612956d
         </CLASSES>
         <JAVADOC>
           <root url="jar://$USER_HOME$/.ivy2/cache-chris/org.apache.commons/commons-math/javadocs/commons-math-javadoc-2.1.jar!/" />
