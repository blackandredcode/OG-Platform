/**
 * Copyright (C) 2009 - present by OpenGamma Inc. and the OpenGamma group of companies
 *
 * Please see distribution for license.
 */
package com.opengamma.engine.view.calc;

<<<<<<< HEAD
import static com.opengamma.util.functional.Functional.reduce;
=======
>>>>>>> cff4d749
import static com.opengamma.util.functional.Functional.submapByKeySet;

import java.io.File;
import java.io.FileWriter;
import java.io.IOException;
<<<<<<< HEAD
=======
import java.util.ArrayList;
>>>>>>> cff4d749
import java.util.Collection;
import java.util.Collections;
import java.util.HashMap;
import java.util.HashSet;
<<<<<<< HEAD
=======
import java.util.Iterator;
>>>>>>> cff4d749
import java.util.LinkedList;
import java.util.List;
import java.util.Map;
import java.util.Set;
import java.util.TreeMap;
import java.util.concurrent.BlockingQueue;
import java.util.concurrent.ConcurrentHashMap;
import java.util.concurrent.ExecutionException;
import java.util.concurrent.ExecutorService;
import java.util.concurrent.Future;
import java.util.concurrent.LinkedBlockingQueue;
import java.util.concurrent.TimeUnit;
import java.util.concurrent.TimeoutException;

import javax.time.Duration;
import javax.time.Instant;

import org.slf4j.Logger;
import org.slf4j.LoggerFactory;

import com.opengamma.DataNotFoundException;
import com.opengamma.OpenGammaRuntimeException;
import com.opengamma.engine.ComputationTargetType;
import com.opengamma.engine.depgraph.DependencyGraph;
import com.opengamma.engine.depgraph.DependencyNode;
import com.opengamma.engine.depgraph.DependencyNodeFilter;
import com.opengamma.engine.function.MarketDataSourcingFunction;
import com.opengamma.engine.function.blacklist.FunctionBlacklistQuery;
import com.opengamma.engine.marketdata.MarketDataSnapshot;
import com.opengamma.engine.marketdata.OverrideOperation;
import com.opengamma.engine.value.ComputedValue;
import com.opengamma.engine.value.ValueRequirement;
import com.opengamma.engine.value.ValueSpecification;
import com.opengamma.engine.view.InMemoryViewComputationResultModel;
import com.opengamma.engine.view.ViewCalculationConfiguration;
import com.opengamma.engine.view.ViewComputationResultModel;
import com.opengamma.engine.view.ViewDefinition;
import com.opengamma.engine.view.ViewProcessContext;
import com.opengamma.engine.view.cache.CacheSelectHint;
import com.opengamma.engine.view.cache.MissingMarketDataSentinel;
import com.opengamma.engine.view.cache.NotCalculatedSentinel;
import com.opengamma.engine.view.cache.ViewComputationCache;
import com.opengamma.engine.view.calc.stats.GraphExecutorStatisticsGatherer;
import com.opengamma.engine.view.calcnode.CalculationJobResultItem;
import com.opengamma.engine.view.calcnode.MissingInput;
import com.opengamma.engine.view.compilation.CompiledViewDefinitionWithGraphsImpl;
import com.opengamma.engine.view.execution.ViewCycleExecutionOptions;
import com.opengamma.engine.view.listener.ComputationResultListener;
import com.opengamma.id.UniqueId;
import com.opengamma.id.VersionCorrection;
import com.opengamma.util.ArgumentChecker;
<<<<<<< HEAD
import com.opengamma.util.functional.Function2;
=======
>>>>>>> cff4d749
import com.opengamma.util.tuple.Pair;

/**
 * Holds all data and actions for a single computation pass. The view cycle may be executed at most once.
 * <p>
 * The cycle is thread-safe for readers, for example obtaining the current state or the result, but is only designed for a single executor.
 */
public class SingleComputationCycle implements ViewCycle, EngineResource {

  private static final Logger s_logger = LoggerFactory.getLogger(SingleComputationCycle.class);

  /**
   * The default property used to manipulate all root market data prior to cycle execution.
   */
  public static final String MARKET_DATA_SHIFT_PROPERTY = "MARKET_DATA_SHIFT";

  private enum NodeStateFlag {
    /**
     * Node was executed successfully.
     */
    EXECUTED,
    /**
     * Node was executed but failed.
     */
    FAILED,
    /**
     * Node was not executed because of function blacklist suppression.
     */
    SUPPRESSED;
  };

  // Injected inputs
  private final UniqueId _cycleId;
  private final UniqueId _viewProcessId;
  private final ViewProcessContext _viewProcessContext;
  private final CompiledViewDefinitionWithGraphsImpl _compiledViewDefinition;
  private final ViewCycleExecutionOptions _executionOptions;
  private final VersionCorrection _versionCorrection;

  private final ComputationResultListener _cycleFragmentResultListener;
  private final DependencyGraphExecutor<?> _dependencyGraphExecutor;
  private final GraphExecutorStatisticsGatherer _statisticsGatherer;

  private volatile ViewCycleState _state = ViewCycleState.AWAITING_EXECUTION;

  private volatile Instant _startTime;
  private volatile Instant _endTime;

  private final Map<DependencyNode, NodeStateFlag> _nodeStates = new ConcurrentHashMap<DependencyNode, NodeStateFlag>();
  private final Map<String, ViewComputationCache> _cachesByCalculationConfiguration = new HashMap<String, ViewComputationCache>();

  // Output
  private final InMemoryViewComputationResultModel _resultModel;

  public SingleComputationCycle(UniqueId cycleId, UniqueId viewProcessId,
      ComputationResultListener cycleFragmentResultListener, ViewProcessContext viewProcessContext,
      CompiledViewDefinitionWithGraphsImpl compiledViewDefinition, ViewCycleExecutionOptions executionOptions,
      VersionCorrection versionCorrection) {
    ArgumentChecker.notNull(cycleId, "cycleId");
    ArgumentChecker.notNull(viewProcessId, "viewProcessId");
    ArgumentChecker.notNull(cycleFragmentResultListener, "cycleFragmentResultListener");
    ArgumentChecker.notNull(viewProcessContext, "viewProcessContext");
    ArgumentChecker.notNull(compiledViewDefinition, "compiledViewDefinition");
    ArgumentChecker.notNull(executionOptions, "executionOptions");
    ArgumentChecker.isFalse(versionCorrection.containsLatest(), "versionCorrection must be fully-resolved");
    _cycleId = cycleId;
    _viewProcessId = viewProcessId;
    _viewProcessContext = viewProcessContext;
    _compiledViewDefinition = compiledViewDefinition;
<<<<<<< HEAD

    _cycleFragmentResultListener = cycleFragmentResultListener;

=======
    _cycleFragmentResultListener = cycleFragmentResultListener;
>>>>>>> cff4d749
    _executionOptions = executionOptions;
    _versionCorrection = versionCorrection;
    _resultModel = constructTemplateResultModel();
    _dependencyGraphExecutor = getViewProcessContext().getDependencyGraphExecutorFactory().createExecutor(this);
    _statisticsGatherer = getViewProcessContext().getGraphExecutorStatisticsGathererProvider().getStatisticsGatherer(getViewProcessId());
  }

  private InMemoryViewComputationResultModel constructTemplateResultModel() {
    InMemoryViewComputationResultModel result = new InMemoryViewComputationResultModel();
    result.setViewCycleId(getCycleId());
    result.setViewProcessId(getViewProcessId());
    result.setValuationTime(getValuationTime());
    result.setVersionCorrection(getVersionCorrection());
    return result;
  }

  //-------------------------------------------------------------------------
  public Instant getValuationTime() {
    return getExecutionOptions().getValuationTime();
  }

  public ViewCycleExecutionOptions getViewCycleExecutionOptions() {
    return _executionOptions;
  }

  public long getFunctionInitId() {
    return getCompiledViewDefinition().getFunctionInitId();
  }

  /**
   * Gets the start time
   * 
   * @return the start time
   */
  public Instant getStartTime() {
    return _startTime;
  }

  /**
   * Gets the end time.
   * 
   * @return the end time
   */
  public Instant getEndTime() {
    return _endTime;
  }

  /**
   * @return the viewDefinition
   */
  public ViewDefinition getViewDefinition() {
    return getCompiledViewDefinition().getViewDefinition();
  }

  public DependencyGraphExecutor<?> getDependencyGraphExecutor() {
    return _dependencyGraphExecutor;
  }

  public GraphExecutorStatisticsGatherer getStatisticsGatherer() {
    return _statisticsGatherer;
  }

  public Map<String, ViewComputationCache> getCachesByCalculationConfiguration() {
    return Collections.unmodifiableMap(_cachesByCalculationConfiguration);
  }

  public ViewProcessContext getViewProcessContext() {
    return _viewProcessContext;
  }

  public Set<String> getAllCalculationConfigurationNames() {
    return new HashSet<String>(getCompiledViewDefinition().getViewDefinition().getAllCalculationConfigurationNames());
  }

  //-------------------------------------------------------------------------
  private UniqueId getCycleId() {
    return _cycleId;
  }

  private VersionCorrection getVersionCorrection() {
    return _versionCorrection;
  }

  private ViewCycleExecutionOptions getExecutionOptions() {
    return _executionOptions;
  }

  //-------------------------------------------------------------------------
  @Override
  public UniqueId getUniqueId() {
    return _cycleId;
  }

  @Override
  public UniqueId getViewProcessId() {
    return _viewProcessId;
  }

  @Override
  public ViewCycleState getState() {
    return _state;
  }

  @Override
  public Duration getDuration() {
    ViewCycleState state = getState();
    if (state == ViewCycleState.AWAITING_EXECUTION || state == ViewCycleState.EXECUTION_INTERRUPTED) {
      return null;
    }
    return Duration.between(getStartTime(), getEndTime() == null ? Instant.now() : getEndTime());
  }

  @Override
  public CompiledViewDefinitionWithGraphsImpl getCompiledViewDefinition() {
    return _compiledViewDefinition;
  }

  @Override
  public InMemoryViewComputationResultModel getResultModel() {
    return _resultModel;
  }

  @Override
  public ComputationCacheResponse queryComputationCaches(ComputationCacheQuery query) {
    ArgumentChecker.notNull(query, "query");
    ArgumentChecker.notNull(query.getCalculationConfigurationName(), "calculationConfigurationName");
    ArgumentChecker.notNull(query.getValueSpecifications(), "valueSpecifications");
    ViewComputationCache cache = getComputationCache(query.getCalculationConfigurationName());
    if (cache == null) {
      throw new DataNotFoundException("No computation cache for calculation configuration '" + query.getCalculationConfigurationName()
          + "' was found.");
    }

    Collection<Pair<ValueSpecification, Object>> result = cache.getValues(query.getValueSpecifications());
    ComputationCacheResponse response = new ComputationCacheResponse();
    response.setResults(result);
    return response;
  }

  //--------------------------------------------------------------------------  
  // REVIEW jonathan 2011-03-18 -- The following comment should be given some sort of 'listed' status for preservation :-)
  // REVIEW kirk 2009-11-03 -- This is a database kernel. Act accordingly.

  /**
   * Synchronously runs the cycle.
   * 
   * @param previousCycle the previous cycle from which a delta cycle should be performed, or null to perform a full cycle
   * @param marketDataSnapshot the market data snapshot with which to execute the cycle, not null
   * @param calcJobResultExecutorService the executor to use for streaming calculation job result consumption, not null
   * @throws InterruptedException if the thread is interrupted while waiting for the computation cycle to complete. Execution of any outstanding jobs will be cancelled, but {@link #release()} still
   *           must be called.
   */
  public void execute(SingleComputationCycle previousCycle, MarketDataSnapshot marketDataSnapshot, ExecutorService calcJobResultExecutorService) throws InterruptedException {
    if (_state != ViewCycleState.AWAITING_EXECUTION) {
      throw new IllegalStateException("State must be " + ViewCycleState.AWAITING_EXECUTION);
    }
    _startTime = Instant.now();
    _state = ViewCycleState.EXECUTING;

    createAllCaches();
    prepareInputs(marketDataSnapshot);

    if (previousCycle != null) {
      computeDelta(previousCycle);
    }

    final BlockingQueue<ExecutionResult> calcJobResultQueue = new LinkedBlockingQueue<ExecutionResult>();
    CalculationJobResultStreamConsumer calculationJobResultStreamConsumer = new CalculationJobResultStreamConsumer(calcJobResultQueue, this);
    Future<?> resultStreamConsumerJobInProgress;
    try {
      resultStreamConsumerJobInProgress = calcJobResultExecutorService.submit(calculationJobResultStreamConsumer);

      LinkedList<Future<?>> futures = new LinkedList<Future<?>>();

      for (String calcConfigurationName : getAllCalculationConfigurationNames()) {
        s_logger.info("Executing plans for calculation configuration {}", calcConfigurationName);
        final DependencyGraph depGraph = createExecutableDependencyGraph(calcConfigurationName);
        s_logger.info("Submitting {} for execution by {}", depGraph, getDependencyGraphExecutor());
        final Future<?> future = getDependencyGraphExecutor().execute(depGraph, calcJobResultQueue, _statisticsGatherer);
        futures.add(future);
      }

      while (!futures.isEmpty()) {
        Future<?> future = futures.poll();
        try {
          future.get(5, TimeUnit.SECONDS);
        } catch (TimeoutException e) {
          s_logger.info("Waiting for " + future);
          futures.add(future);
        } catch (InterruptedException e) {
          Thread.interrupted();
          // Cancel all outstanding jobs to free up resources
          future.cancel(true);
          for (Future<?> incompleteFuture : futures) {
            incompleteFuture.cancel(true);
          }
          _state = ViewCycleState.EXECUTION_INTERRUPTED;
          s_logger.info("Execution interrupted before completion.");
          throw e;
        } catch (ExecutionException e) {
          s_logger.error("Unable to execute dependency graph", e);
          // Should we be swallowing this or not?
          throw new OpenGammaRuntimeException("Unable to execute dependency graph", e);
        }
      }

      _endTime = Instant.now();
    } finally {
      calculationJobResultStreamConsumer.terminate();
    }

    //wait for StreamCalculationJobResultConsumer to finish
    try {
      if (resultStreamConsumerJobInProgress != null) {
        resultStreamConsumerJobInProgress.get();
      }
    } catch (ExecutionException e) {
      Thread.currentThread().interrupt();
    }

    populateResultModel();
    _state = ViewCycleState.EXECUTED;
  }

  /**
   * Creates a map containing the "shift" operations to apply to market data or each calculation configuration. If there is no operation to apply, the map contains null for that configuration.
   * 
   * @return the map of computation cache to shift operations
   */
  private Map<ViewComputationCache, OverrideOperation> getCacheMarketDataOperation() {
    final Map<ViewComputationCache, OverrideOperation> shifts = new HashMap<ViewComputationCache, OverrideOperation>();
    for (ViewCalculationConfiguration calcConfig : getCompiledViewDefinition().getViewDefinition().getAllCalculationConfigurations()) {
      final Set<String> marketDataShift = calcConfig.getDefaultProperties().getValues(MARKET_DATA_SHIFT_PROPERTY);
      OverrideOperation operation = null;
      if (marketDataShift != null) {
        if (marketDataShift.size() != 1) {
          // This doesn't really mean much
          s_logger.error("Market data shift for {} not valid - {}", calcConfig.getName(), marketDataShift);
        } else {
          final String shiftExpr = marketDataShift.iterator().next();
          try {
            operation = getViewProcessContext().getOverrideOperationCompiler().compile(shiftExpr);
          } catch (IllegalArgumentException e) {
            s_logger.error("Market data shift for  {} not valid - {}", calcConfig.getName(), shiftExpr);
            s_logger.info("Invalid market data shift", e);
          }
        }
      }
      shifts.put(getComputationCache(calcConfig.getName()), operation);
    }
    return shifts;
  }

  private void prepareInputs(MarketDataSnapshot snapshot) {
    Set<ValueSpecification> missingMarketData = new HashSet<ValueSpecification>();
    Map<ValueRequirement, ValueSpecification> marketDataRequirements = getCompiledViewDefinition().getMarketDataRequirements();
    s_logger.debug("Populating {} market data items using snapshot {}", marketDataRequirements.size(), snapshot);
    Map<ViewComputationCache, OverrideOperation> cacheMarketDataOperation = getCacheMarketDataOperation();
    InMemoryViewComputationResultModel marketDataResultFragment = constructTemplateResultModel();
    final Map<ValueRequirement, Object> marketDataValues = snapshot.query(marketDataRequirements.keySet());
    for (Map.Entry<ValueRequirement, ValueSpecification> marketDataRequirement : marketDataRequirements.entrySet()) {
      // REVIEW 2010-10-22 Andrew
      // If we're asking the snapshot for a "requirement" then it should give back a more detailed "specification" with the data (i.e. a
      // ComputedValue instance where the specification satisfies the requirement). Functions should then declare their requirements and
      // not the exact specification they want for market data. Alternatively, if the snapshot will give us the exact value we ask for then
      // we should be querying with a "specification" and not a requirement.
      final Object data = marketDataValues.get(marketDataRequirement.getKey());
      final ComputedValue dataAsValue;
      if (data == null) {
        s_logger.debug("Unable to load market data value for {} from snapshot {}", marketDataRequirement, getValuationTime());
        missingMarketData.add(marketDataRequirement.getValue());
        dataAsValue = new ComputedValue(marketDataRequirement.getValue(), MissingMarketDataSentinel.getInstance());
      } else {
        dataAsValue = new ComputedValue(marketDataRequirement.getValue(), data);

        // REVIEW jonathan 2011-11-17 -- do we really need to include all market data in the result by default?
        getResultModel().addMarketData(dataAsValue);
        addMarketDataToResultFragment(marketDataResultFragment, marketDataRequirement.getValue(), dataAsValue);
      }
      addToAllCaches(marketDataRequirement.getKey(), dataAsValue, cacheMarketDataOperation);
    }
    if (!missingMarketData.isEmpty()) {
      s_logger.info("Missing {} market data elements: {}", missingMarketData.size(), formatMissingLiveData(missingMarketData));
    }
    notifyFragmentCompleted(marketDataResultFragment);
  }

  private static String formatMissingLiveData(Set<ValueSpecification> missingLiveData) {
    StringBuilder sb = new StringBuilder();
    for (ValueSpecification spec : missingLiveData) {
      sb.append("[").append(spec.getValueName()).append(" on ");
      sb.append(spec.getTargetSpecification().getType());
      if (spec.getTargetSpecification().getType() == ComputationTargetType.PRIMITIVE) {
        sb.append("-").append(spec.getTargetSpecification().getIdentifier().getScheme().getName());
      }
      sb.append(":").append(spec.getTargetSpecification().getIdentifier().getValue()).append("] ");
    }
    return sb.toString();
  }

  /**
   *
   */
  private void createAllCaches() {
    for (String calcConfigurationName : getAllCalculationConfigurationNames()) {
      ViewComputationCache cache = getViewProcessContext().getComputationCacheSource()
          .getCache(getUniqueId(), calcConfigurationName);
      _cachesByCalculationConfiguration.put(calcConfigurationName, cache);
    }
  }

  private void addToAllCaches(final ValueRequirement valueRequirement, final ComputedValue dataAsValue, final Map<ViewComputationCache, OverrideOperation> cacheMarketDataInfo) {
    for (Map.Entry<ViewComputationCache, OverrideOperation> cacheMarketData : cacheMarketDataInfo.entrySet()) {
      final ViewComputationCache cache = cacheMarketData.getKey();
      final ComputedValue cacheValue;
      if ((dataAsValue.getValue() instanceof MissingInput) || (cacheMarketData.getValue() == null)) {
        cacheValue = dataAsValue;
      } else {
        final Object newValue = cacheMarketData.getValue().apply(valueRequirement, dataAsValue.getValue());
        if (newValue != dataAsValue.getValue()) {
          cacheValue = new ComputedValue(dataAsValue.getSpecification(), newValue);
        } else {
          cacheValue = dataAsValue;
        }
      }
      cache.putSharedValue(cacheValue);
    }
  }

  private ViewComputationCache getComputationCache(String calcConfigName) {
    return _cachesByCalculationConfiguration.get(calcConfigName);
  }

  /**
   * Determine which live data inputs have changed between iterations, and:
   * <ul>
   * <li>Copy over all values that can be demonstrated to be the same from the previous iteration (because no input has changed)
   * <li>Only recompute the values that could have changed based on live data inputs
   * </ul>
   * 
   * @param previousCycle Previous iteration. It must not have been cleaned yet ({@link #releaseResources()}).
   */
  private void computeDelta(SingleComputationCycle previousCycle) {
    if (previousCycle.getState() != ViewCycleState.EXECUTED) {
      throw new IllegalArgumentException("State of previous cycle must be " + ViewCycleState.EXECUTED);
    }
    InMemoryViewComputationResultModel deltaResultFragment = constructTemplateResultModel();
    for (String calcConfigurationName : getAllCalculationConfigurationNames()) {
      final DependencyGraph depGraph = getCompiledViewDefinition().getDependencyGraph(calcConfigurationName);
      ViewComputationCache cache = getComputationCache(calcConfigurationName);
      ViewComputationCache previousCache = previousCycle.getComputationCache(calcConfigurationName);
      LiveDataDeltaCalculator deltaCalculator = new LiveDataDeltaCalculator(depGraph, cache, previousCache);
      deltaCalculator.computeDelta();
      s_logger.info("Computed delta for calculation configuration '{}'. {} nodes out of {} require recomputation.",
          new Object[] {calcConfigurationName, deltaCalculator.getChangedNodes().size(), depGraph.getSize() });
<<<<<<< HEAD

      Collection<ValueSpecification> specsToCopy = new HashSet<ValueSpecification>();

=======
      Collection<ValueSpecification> specsToCopy = new LinkedList<ValueSpecification>();
      Collection<ComputedValue> errors = new LinkedList<ComputedValue>();
>>>>>>> cff4d749
      for (DependencyNode unchangedNode : deltaCalculator.getUnchangedNodes()) {
        final NodeStateFlag nodeState = previousCycle.getNodeState(unchangedNode);
        if (nodeState != null) {
          setNodeState(unchangedNode, nodeState);
          if (nodeState == NodeStateFlag.EXECUTED) {
            specsToCopy.addAll(unchangedNode.getOutputValues());
          } else {
            for (ValueSpecification outputValue : unchangedNode.getOutputValues()) {
              errors.add(new ComputedValue(outputValue, NotCalculatedSentinel.SUPPRESSED));
            }
          }
        }
      }
      if (!specsToCopy.isEmpty()) {
        for (ComputedValue value : copyValues(cache, previousCache, specsToCopy)) {
          if (depGraph.getTerminalOutputSpecifications().contains(value.getSpecification())) {
            deltaResultFragment.addValue(calcConfigurationName, value);
          }
        }
      }
      if (!errors.isEmpty()) {
        cache.putSharedValues(errors);
      }
    }
    if (!deltaResultFragment.getAllResults().isEmpty()) {
      notifyFragmentCompleted(deltaResultFragment);
    }
  }

  private Collection<ComputedValue> copyValues(ViewComputationCache cache, ViewComputationCache previousCache, Collection<ValueSpecification> specsToCopy) {
    Collection<Pair<ValueSpecification, Object>> valuesToCopy = previousCache.getValues(specsToCopy);
    Collection<ComputedValue> newValues = new ArrayList<ComputedValue>(valuesToCopy.size());
    for (Pair<ValueSpecification, Object> pair : valuesToCopy) {
      Object previousValue = pair.getSecond();
      if (previousValue != null) {
        newValues.add(new ComputedValue(pair.getFirst(), previousValue));
      } else {
        newValues.add(new ComputedValue(pair.getFirst(), NotCalculatedSentinel.EVALUATION_ERROR));
      }
    }
    cache.putSharedValues(newValues);
    return newValues;
  }

  private void populateResultModel() {
    getResultModel().setCalculationTime(Instant.now());
    getResultModel().setCalculationDuration(getDuration());
    for (DependencyGraph depGraph : getCompiledViewDefinition().getAllDependencyGraphs()) {
      populateResultModel(depGraph);
    }
  }

<<<<<<< HEAD
  private void populateResultModel(String calcConfigurationName, DependencyGraph depGraph) {
    ViewComputationCache computationCache = getComputationCache(calcConfigurationName);

=======
  private void populateResultModel(DependencyGraph depGraph) {
    ViewComputationCache computationCache = getComputationCache(depGraph.getCalculationConfigurationName());
>>>>>>> cff4d749
    for (Pair<ValueSpecification, Object> value : computationCache.getValues(getOutputSpecificationsForResultModel(depGraph), CacheSelectHint.allShared())) {
      if (value.getValue() == null) {
        continue;
      }
      if (value.getValue() instanceof MissingInput) {
        continue;
      }
<<<<<<< HEAD
      getResultModel().addValue(calcConfigurationName, new ComputedValue(value.getFirst(), value.getSecond()));
    }
  }

  private ViewComputationResultModel populateResultModel(CalculationJobResult calculationJobResult) {
    InMemoryViewComputationResultModel resultModel = constructTemplateResultModel();
    String calcConfigurationName = calculationJobResult.getSpecification().getCalcConfigName();
    ViewComputationCache computationCache = getComputationCache(calcConfigurationName);
    DependencyGraph depGraph = getCompiledViewDefinition().getDependencyGraph(calcConfigurationName);

    Map<ValueSpecification, Set<ValueRequirement>> specsToRequirementsMapping = depGraph.getTerminalOutputs();

    /*Map<ValueSpecification, Set<ValueRequirement>> mapping = depGraph.getTerminalOutputs();

    final Map<ValueRequirement, ValueSpecification> reverseMapping = new HashMap<ValueRequirement, ValueSpecification>();
    for (ValueSpecification specification : mapping.keySet()) {
      Set<ValueRequirement> requirements = mapping.get(specification);
      for (ValueRequirement requirement : requirements) {
        reverseMapping.put(requirement, specification);
      }
    }*/

    for (CalculationJobResultItem calculationJobResultItem : calculationJobResult.getResultItems()) {

      if (calculationJobResultItem.failed()) {
        // build computed values denoting failure
        for (ValueSpecification specification : calculationJobResultItem.getOutputs()) {
          ComputedValue computedValue = new ComputedValue(specification, null);
          computedValue.setInvocationResult(calculationJobResultItem.getResult());
          computedValue.setMissingInputs(calculationJobResultItem.getMissingInputs());
          computedValue.setExceptionClass(calculationJobResultItem.getExceptionClass());
          computedValue.setExceptionMsg(calculationJobResultItem.getExceptionMsg());
          computedValue.setStackTrace(calculationJobResultItem.getStackTrace());
          computedValue.setRequirements(specsToRequirementsMapping.get(specification));
          computedValue.setComputeNodeId(calculationJobResult.getComputeNodeId());
          resultModel.addValue(calcConfigurationName, computedValue);
        }
      } else {
        // build computed values denoting success
        Set<ValueSpecification> specifications = calculationJobResultItem.getOutputs();

        // lookup computed values from cache by specifications, and build mapping from these specifications to actual values
        Map<ValueSpecification, Object> valuesFromCacheBySpecification = reduce(new HashMap<ValueSpecification, Object>(),
            computationCache.getValues(specifications, CacheSelectHint.allShared()),
            new Function2<HashMap<ValueSpecification, Object>, Pair<ValueSpecification, Object>, HashMap<ValueSpecification, Object>>() {
              @Override
              public HashMap<ValueSpecification, Object> execute(HashMap<ValueSpecification, Object> acc, Pair<ValueSpecification, Object> value) {
                acc.put(value.getKey(), value.getValue());
                return acc;
              }
            });

        // iterate trough all specifications of the calc job result item and build computed values
        for (ValueSpecification specification : specifications) {
          Object actualValue = valuesFromCacheBySpecification.get(specification);
          if (actualValue == null) {
            throw new OpenGammaRuntimeException("Encountered cache miss for successful CalculationJobResultItem [spec: " + specification + "]");
          } else {
            ComputedValue computedValue = new ComputedValue(specification, actualValue);
            computedValue.setInvocationResult(InvocationResult.SUCCESS);
            computedValue.setRequirements(specsToRequirementsMapping.get(specification));
            computedValue.setRequirements(specsToRequirementsMapping.get(specification));
            computedValue.setComputeNodeId(calculationJobResult.getComputeNodeId());
            resultModel.addValue(calcConfigurationName, computedValue);
          }
        }

      }
=======
      getResultModel().addValue(depGraph.getCalculationConfigurationName(), new ComputedValue(value.getFirst(), value.getSecond()));
>>>>>>> cff4d749
    }
  }

  /*package*/void calculationJobsCompleted(List<ExecutionResult> results) {
    try {
      ViewComputationResultModel fragmentResult = generateCycleFragmentResult(results);
      if (fragmentResult != null) {
        notifyFragmentCompleted(fragmentResult);
      }
    } catch (Exception e) {
      s_logger.warn("Error forming cycle fragment result after calculation jobs completed: " + results, e);
    }
  }

  private void notifyFragmentCompleted(ViewComputationResultModel fragmentResult) {
    try {
      _cycleFragmentResultListener.resultAvailable(fragmentResult);
    } catch (Exception e) {
      s_logger.warn("Error notifying listener of cycle fragment completion", e);
    }
  }

  private ViewComputationResultModel generateCycleFragmentResult(List<ExecutionResult> calculationJobResults) {
    InMemoryViewComputationResultModel resultModel = constructTemplateResultModel();
    for (ExecutionResult calculationJobResult : calculationJobResults) {
      String calcConfigurationName = calculationJobResult.getResult().getSpecification().getCalcConfigName();
      DependencyGraph depGraph = getCompiledViewDefinition().getDependencyGraph(calcConfigurationName);
      ViewComputationCache computationCache = getComputationCache(calcConfigurationName);
<<<<<<< HEAD
      for (CalculationJobResultItem calculationJobResultItem : calculationJobResult.getResultItems()) {
        Set<ValueSpecification> specifications = calculationJobResultItem.getOutputs();
        Map<ValueSpecification, Set<ValueRequirement>> requirements = submapByKeySet(depGraph.getTerminalOutputs(), specifications);
        resultModel.addRequirements(requirements);
        //
        for (Pair<ValueSpecification, Object> value : computationCache.getValues(specifications, CacheSelectHint.allShared())) {
          ValueSpecification valueSpec = value.getFirst();
          Object calculatedValue = value.getSecond();
          if (!requirements.containsKey(valueSpec)) {
=======
      final Iterator<CalculationJobResultItem> itrResultItem = calculationJobResult.getResult().getResultItems().iterator();
      final Iterator<DependencyNode> itrNode = calculationJobResult.getNodes().iterator();
      while (itrResultItem.hasNext()) {
        assert itrNode.hasNext();
        final CalculationJobResultItem resultItem = itrResultItem.next();
        final DependencyNode node = itrNode.next();
        Set<ValueSpecification> specifications = node.getOutputValues();
        Map<ValueSpecification, Set<ValueRequirement>> requirements = submapByKeySet(depGraph.getTerminalOutputs(), specifications);
        resultModel.addRequirements(requirements);
        for (Pair<ValueSpecification, Object> value : computationCache.getValues(specifications, CacheSelectHint.allShared())) {
          final ValueSpecification valueSpec = value.getFirst();
          final Object calculatedValue = value.getSecond();
          if ((calculatedValue == null) || !requirements.containsKey(valueSpec)) {
>>>>>>> cff4d749
            // Not in cache or not a terminal output
            continue;
          }
          if (calculatedValue instanceof MissingMarketDataSentinel) {
            continue;
          }
          ComputedValue computedValue = new ComputedValue(valueSpec, calculatedValue);
<<<<<<< HEAD

          computedValue.setInvocationResult(calculationJobResultItem.getResult());
          computedValue.setMissingInputs(calculationJobResultItem.getMissingInputs());
          computedValue.setExceptionClass(calculationJobResultItem.getExceptionClass());
          computedValue.setExceptionMsg(calculationJobResultItem.getExceptionMsg());
          computedValue.setStackTrace(calculationJobResultItem.getStackTrace());
=======
          computedValue.setInvocationResult(resultItem.getResult());
          computedValue.setMissingInputs(resultItem.getMissingInputs());
          computedValue.setExceptionClass(resultItem.getExceptionClass());
          computedValue.setExceptionMsg(resultItem.getExceptionMsg());
          computedValue.setStackTrace(resultItem.getStackTrace());
>>>>>>> cff4d749
          computedValue.setRequirements(depGraph.getTerminalOutputs().get(valueSpec));
          computedValue.setComputeNodeId(calculationJobResult.getResult().getComputeNodeId());
          resultModel.addValue(calcConfigurationName, computedValue);
        }
      }
    }
    return !resultModel.getAllResults().isEmpty() ? resultModel : null;
  }

  private void addMarketDataToResultFragment(InMemoryViewComputationResultModel result, ValueSpecification marketDataSpecification, ComputedValue marketData) {
    result.addMarketData(marketData);
    for (DependencyGraph depGraph : getCompiledViewDefinition().getAllDependencyGraphs()) {
      if (depGraph.getTerminalOutputSpecifications().contains(marketDataSpecification)) {
        result.addValue(depGraph.getCalculationConfigurationName(), marketData);
      }
    }
  }

  private Set<ValueSpecification> getOutputSpecificationsForResultModel(DependencyGraph depGraph) {
    Set<ValueSpecification> outputSpecifications = new HashSet<ValueSpecification>();
    for (ValueSpecification valueSpecification : depGraph.getOutputSpecifications()) {
      if (getViewDefinition().getResultModelDefinition().shouldOutputResult(valueSpecification, depGraph)) {
        outputSpecifications.add(valueSpecification);
      }
    }
    return outputSpecifications;
  }

  /**
   * Returns the dependency graph used by this cycle for the given calculation configuration.
   * 
   * @param calcConfName calculation configuration name
   * @return the dependency graph
   */
  protected DependencyGraph getDependencyGraph(String calcConfName) {
    return getCompiledViewDefinition().getDependencyGraph(calcConfName);
  }

  /**
   * Creates a subset of the dependency graph for execution. This will only include nodes that do are not dummy ones to source market data, have been considered executed by a delta from the previous
   * cycle, or are being suppressed by the execution blacklist. Note that this will update the cache with synthetic output values from suppressed nodes and alter the execution state of any nodes not
   * in the resultant subgraph.
   * 
   * @param calcConfName calculation configuration name
   * @return a dependency graph with any nodes which have already been satisfied filtered out, not null See {@link #computeDelta} and how it calls {@link #markExecuted}.
   */
  private DependencyGraph createExecutableDependencyGraph(final String calcConfName) {
    final FunctionBlacklistQuery blacklist = getViewProcessContext().getFunctionCompilationService().getFunctionCompilationContext().getGraphExecutionBlacklist();
    return getDependencyGraph(calcConfName).subGraph(new DependencyNodeFilter() {
      public boolean accept(final DependencyNode node) {
        // Market data functions must not be executed
        if (node.getFunction().getFunction() instanceof MarketDataSourcingFunction) {
          markExecuted(node);
          return false;
        }
        // Everything else should be executed unless it was copied from a previous cycle or matched by the blacklist
        final NodeStateFlag state = getNodeState(node);
        if (state != null) {
          return false;
        }
        if (blacklist.isBlacklisted(node)) {
          markSuppressed(node);
          // If the node is suppressed, put values into the cache to indicate this
          final Set<ValueSpecification> outputs = node.getOutputValues();
          final ViewComputationCache cache = getComputationCache(calcConfName);
          if (outputs.size() == 1) {
            cache.putSharedValue(new ComputedValue(outputs.iterator().next(), NotCalculatedSentinel.SUPPRESSED));
          } else {
            final Collection<ComputedValue> errors = new ArrayList<ComputedValue>(outputs.size());
            for (ValueSpecification output : outputs) {
              errors.add(new ComputedValue(output, NotCalculatedSentinel.SUPPRESSED));
            }
            cache.putSharedValues(errors);
          }
          return false;
        }
        return true;
      }
    });
  }

  //--------------------------------------------------------------------------
  @Override
  public void release() {
    if (getState() == ViewCycleState.DESTROYED) {
      throw new IllegalStateException("View cycle " + getUniqueId() + " has already been released");
    }
    if (getViewDefinition().isDumpComputationCacheToDisk()) {
      dumpComputationCachesToDisk();
    }
    getViewProcessContext().getComputationCacheSource().releaseCaches(getUniqueId());
    _state = ViewCycleState.DESTROYED;
  }

  public void dumpComputationCachesToDisk() {
    for (String calcConfigurationName : getAllCalculationConfigurationNames()) {
      DependencyGraph depGraph = getDependencyGraph(calcConfigurationName);
      ViewComputationCache computationCache = getComputationCache(calcConfigurationName);

      TreeMap<String, Object> key2Value = new TreeMap<String, Object>();
      for (ValueSpecification outputSpec : depGraph.getOutputSpecifications()) {
        Object value = computationCache.getValue(outputSpec);
        key2Value.put(outputSpec.toString(), value);
      }

      try {
        File file = File.createTempFile("computation-cache-" + calcConfigurationName + "-", ".txt");
        s_logger.info("Dumping cache for calc conf " + calcConfigurationName + " to " + file.getAbsolutePath());
        FileWriter writer = new FileWriter(file);
        writer.write(key2Value.toString());
        writer.close();
      } catch (IOException e) {
        throw new RuntimeException("Writing cache to file failed", e);
      }
    }
  }

  private NodeStateFlag getNodeState(final DependencyNode node) {
    return _nodeStates.get(node);
  }

  private void setNodeState(final DependencyNode node, final NodeStateFlag state) {
    _nodeStates.put(node, state);
  }

  public void markExecuted(final DependencyNode node) {
    setNodeState(node, NodeStateFlag.EXECUTED);
  }

  public void markFailed(final DependencyNode node) {
    setNodeState(node, NodeStateFlag.FAILED);
  }

  private void markSuppressed(final DependencyNode node) {
    setNodeState(node, NodeStateFlag.SUPPRESSED);
  }

}<|MERGE_RESOLUTION|>--- conflicted
+++ resolved
@@ -5,27 +5,17 @@
  */
 package com.opengamma.engine.view.calc;
 
-<<<<<<< HEAD
-import static com.opengamma.util.functional.Functional.reduce;
-=======
->>>>>>> cff4d749
 import static com.opengamma.util.functional.Functional.submapByKeySet;
 
 import java.io.File;
 import java.io.FileWriter;
 import java.io.IOException;
-<<<<<<< HEAD
-=======
 import java.util.ArrayList;
->>>>>>> cff4d749
 import java.util.Collection;
 import java.util.Collections;
 import java.util.HashMap;
 import java.util.HashSet;
-<<<<<<< HEAD
-=======
 import java.util.Iterator;
->>>>>>> cff4d749
 import java.util.LinkedList;
 import java.util.List;
 import java.util.Map;
@@ -77,10 +67,6 @@
 import com.opengamma.id.UniqueId;
 import com.opengamma.id.VersionCorrection;
 import com.opengamma.util.ArgumentChecker;
-<<<<<<< HEAD
-import com.opengamma.util.functional.Function2;
-=======
->>>>>>> cff4d749
 import com.opengamma.util.tuple.Pair;
 
 /**
@@ -150,13 +136,7 @@
     _viewProcessId = viewProcessId;
     _viewProcessContext = viewProcessContext;
     _compiledViewDefinition = compiledViewDefinition;
-<<<<<<< HEAD
-
     _cycleFragmentResultListener = cycleFragmentResultListener;
-
-=======
-    _cycleFragmentResultListener = cycleFragmentResultListener;
->>>>>>> cff4d749
     _executionOptions = executionOptions;
     _versionCorrection = versionCorrection;
     _resultModel = constructTemplateResultModel();
@@ -168,7 +148,7 @@
     InMemoryViewComputationResultModel result = new InMemoryViewComputationResultModel();
     result.setViewCycleId(getCycleId());
     result.setViewProcessId(getViewProcessId());
-    result.setValuationTime(getValuationTime());
+    result.setValuationTime(getExecutionOptions().getValuationTime());
     result.setVersionCorrection(getVersionCorrection());
     return result;
   }
@@ -512,14 +492,8 @@
       deltaCalculator.computeDelta();
       s_logger.info("Computed delta for calculation configuration '{}'. {} nodes out of {} require recomputation.",
           new Object[] {calcConfigurationName, deltaCalculator.getChangedNodes().size(), depGraph.getSize() });
-<<<<<<< HEAD
-
-      Collection<ValueSpecification> specsToCopy = new HashSet<ValueSpecification>();
-
-=======
       Collection<ValueSpecification> specsToCopy = new LinkedList<ValueSpecification>();
       Collection<ComputedValue> errors = new LinkedList<ComputedValue>();
->>>>>>> cff4d749
       for (DependencyNode unchangedNode : deltaCalculator.getUnchangedNodes()) {
         final NodeStateFlag nodeState = previousCycle.getNodeState(unchangedNode);
         if (nodeState != null) {
@@ -572,14 +546,8 @@
     }
   }
 
-<<<<<<< HEAD
-  private void populateResultModel(String calcConfigurationName, DependencyGraph depGraph) {
-    ViewComputationCache computationCache = getComputationCache(calcConfigurationName);
-
-=======
   private void populateResultModel(DependencyGraph depGraph) {
     ViewComputationCache computationCache = getComputationCache(depGraph.getCalculationConfigurationName());
->>>>>>> cff4d749
     for (Pair<ValueSpecification, Object> value : computationCache.getValues(getOutputSpecificationsForResultModel(depGraph), CacheSelectHint.allShared())) {
       if (value.getValue() == null) {
         continue;
@@ -587,78 +555,7 @@
       if (value.getValue() instanceof MissingInput) {
         continue;
       }
-<<<<<<< HEAD
-      getResultModel().addValue(calcConfigurationName, new ComputedValue(value.getFirst(), value.getSecond()));
-    }
-  }
-
-  private ViewComputationResultModel populateResultModel(CalculationJobResult calculationJobResult) {
-    InMemoryViewComputationResultModel resultModel = constructTemplateResultModel();
-    String calcConfigurationName = calculationJobResult.getSpecification().getCalcConfigName();
-    ViewComputationCache computationCache = getComputationCache(calcConfigurationName);
-    DependencyGraph depGraph = getCompiledViewDefinition().getDependencyGraph(calcConfigurationName);
-
-    Map<ValueSpecification, Set<ValueRequirement>> specsToRequirementsMapping = depGraph.getTerminalOutputs();
-
-    /*Map<ValueSpecification, Set<ValueRequirement>> mapping = depGraph.getTerminalOutputs();
-
-    final Map<ValueRequirement, ValueSpecification> reverseMapping = new HashMap<ValueRequirement, ValueSpecification>();
-    for (ValueSpecification specification : mapping.keySet()) {
-      Set<ValueRequirement> requirements = mapping.get(specification);
-      for (ValueRequirement requirement : requirements) {
-        reverseMapping.put(requirement, specification);
-      }
-    }*/
-
-    for (CalculationJobResultItem calculationJobResultItem : calculationJobResult.getResultItems()) {
-
-      if (calculationJobResultItem.failed()) {
-        // build computed values denoting failure
-        for (ValueSpecification specification : calculationJobResultItem.getOutputs()) {
-          ComputedValue computedValue = new ComputedValue(specification, null);
-          computedValue.setInvocationResult(calculationJobResultItem.getResult());
-          computedValue.setMissingInputs(calculationJobResultItem.getMissingInputs());
-          computedValue.setExceptionClass(calculationJobResultItem.getExceptionClass());
-          computedValue.setExceptionMsg(calculationJobResultItem.getExceptionMsg());
-          computedValue.setStackTrace(calculationJobResultItem.getStackTrace());
-          computedValue.setRequirements(specsToRequirementsMapping.get(specification));
-          computedValue.setComputeNodeId(calculationJobResult.getComputeNodeId());
-          resultModel.addValue(calcConfigurationName, computedValue);
-        }
-      } else {
-        // build computed values denoting success
-        Set<ValueSpecification> specifications = calculationJobResultItem.getOutputs();
-
-        // lookup computed values from cache by specifications, and build mapping from these specifications to actual values
-        Map<ValueSpecification, Object> valuesFromCacheBySpecification = reduce(new HashMap<ValueSpecification, Object>(),
-            computationCache.getValues(specifications, CacheSelectHint.allShared()),
-            new Function2<HashMap<ValueSpecification, Object>, Pair<ValueSpecification, Object>, HashMap<ValueSpecification, Object>>() {
-              @Override
-              public HashMap<ValueSpecification, Object> execute(HashMap<ValueSpecification, Object> acc, Pair<ValueSpecification, Object> value) {
-                acc.put(value.getKey(), value.getValue());
-                return acc;
-              }
-            });
-
-        // iterate trough all specifications of the calc job result item and build computed values
-        for (ValueSpecification specification : specifications) {
-          Object actualValue = valuesFromCacheBySpecification.get(specification);
-          if (actualValue == null) {
-            throw new OpenGammaRuntimeException("Encountered cache miss for successful CalculationJobResultItem [spec: " + specification + "]");
-          } else {
-            ComputedValue computedValue = new ComputedValue(specification, actualValue);
-            computedValue.setInvocationResult(InvocationResult.SUCCESS);
-            computedValue.setRequirements(specsToRequirementsMapping.get(specification));
-            computedValue.setRequirements(specsToRequirementsMapping.get(specification));
-            computedValue.setComputeNodeId(calculationJobResult.getComputeNodeId());
-            resultModel.addValue(calcConfigurationName, computedValue);
-          }
-        }
-
-      }
-=======
       getResultModel().addValue(depGraph.getCalculationConfigurationName(), new ComputedValue(value.getFirst(), value.getSecond()));
->>>>>>> cff4d749
     }
   }
 
@@ -687,17 +584,6 @@
       String calcConfigurationName = calculationJobResult.getResult().getSpecification().getCalcConfigName();
       DependencyGraph depGraph = getCompiledViewDefinition().getDependencyGraph(calcConfigurationName);
       ViewComputationCache computationCache = getComputationCache(calcConfigurationName);
-<<<<<<< HEAD
-      for (CalculationJobResultItem calculationJobResultItem : calculationJobResult.getResultItems()) {
-        Set<ValueSpecification> specifications = calculationJobResultItem.getOutputs();
-        Map<ValueSpecification, Set<ValueRequirement>> requirements = submapByKeySet(depGraph.getTerminalOutputs(), specifications);
-        resultModel.addRequirements(requirements);
-        //
-        for (Pair<ValueSpecification, Object> value : computationCache.getValues(specifications, CacheSelectHint.allShared())) {
-          ValueSpecification valueSpec = value.getFirst();
-          Object calculatedValue = value.getSecond();
-          if (!requirements.containsKey(valueSpec)) {
-=======
       final Iterator<CalculationJobResultItem> itrResultItem = calculationJobResult.getResult().getResultItems().iterator();
       final Iterator<DependencyNode> itrNode = calculationJobResult.getNodes().iterator();
       while (itrResultItem.hasNext()) {
@@ -711,7 +597,6 @@
           final ValueSpecification valueSpec = value.getFirst();
           final Object calculatedValue = value.getSecond();
           if ((calculatedValue == null) || !requirements.containsKey(valueSpec)) {
->>>>>>> cff4d749
             // Not in cache or not a terminal output
             continue;
           }
@@ -719,20 +604,11 @@
             continue;
           }
           ComputedValue computedValue = new ComputedValue(valueSpec, calculatedValue);
-<<<<<<< HEAD
-
-          computedValue.setInvocationResult(calculationJobResultItem.getResult());
-          computedValue.setMissingInputs(calculationJobResultItem.getMissingInputs());
-          computedValue.setExceptionClass(calculationJobResultItem.getExceptionClass());
-          computedValue.setExceptionMsg(calculationJobResultItem.getExceptionMsg());
-          computedValue.setStackTrace(calculationJobResultItem.getStackTrace());
-=======
           computedValue.setInvocationResult(resultItem.getResult());
           computedValue.setMissingInputs(resultItem.getMissingInputs());
           computedValue.setExceptionClass(resultItem.getExceptionClass());
           computedValue.setExceptionMsg(resultItem.getExceptionMsg());
           computedValue.setStackTrace(resultItem.getStackTrace());
->>>>>>> cff4d749
           computedValue.setRequirements(depGraph.getTerminalOutputs().get(valueSpec));
           computedValue.setComputeNodeId(calculationJobResult.getResult().getComputeNodeId());
           resultModel.addValue(calcConfigurationName, computedValue);
