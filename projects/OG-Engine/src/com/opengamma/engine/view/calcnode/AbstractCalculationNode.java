--- conflicted
+++ resolved
@@ -130,14 +130,9 @@
         resultItem = new CalculationJobResultItem(jobItem);
       } catch (MissingInputException e) {
         // NOTE kirk 2009-10-20 -- We intentionally only do the message here so that we don't
-<<<<<<< HEAD
-        // litter the logs with stack traces.
-        s_logger.warn("Unable to invoke {} due to {} missing inputs", jobItem, e.getMissingInputs().size());
-=======
         // litter the logs with stack traces; the inputs missing have also already been
         // written at INFO level
         s_logger.warn("Unable to invoke {} due to missing inputs", jobItem);
->>>>>>> c9802a1b
         resultItem = new CalculationJobResultItem(jobItem, e);
       } catch (Throwable t) {
         s_logger.error("Invoking " + jobItem.getFunctionUniqueIdentifier() + " threw exception", t);
