--- conflicted
+++ resolved
@@ -5,25 +5,13 @@
  */
 package com.opengamma.engine.function.resolver;
 
-<<<<<<< HEAD
-import org.apache.commons.lang.builder.EqualsBuilder;
-import org.apache.commons.lang.builder.HashCodeBuilder;
-
 import com.opengamma.engine.ComputationTarget;
-=======
-import com.opengamma.engine.depgraph.DependencyNode;
->>>>>>> 9016482e
 
 /**
  * Computation target filter that applies to all nodes in the dependency graph.
  */
-<<<<<<< HEAD
-public class ApplyToAllTargets extends ComputationTargetFilter {
-  
-=======
 public final class ApplyToAllTargets implements ComputationTargetFilter {
 
->>>>>>> 9016482e
   /**
    * Standard instance, singleton not enforced.
    */
