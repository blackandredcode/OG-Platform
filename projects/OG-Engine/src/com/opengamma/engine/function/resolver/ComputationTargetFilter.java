/**
 * Copyright (C) 2009 - present by OpenGamma Inc. and the OpenGamma group of companies
 *
 * Please see distribution for license.
 */
package com.opengamma.engine.function.resolver;

import com.opengamma.engine.ComputationTarget;
import com.opengamma.engine.depgraph.DependencyNode;
import com.opengamma.engine.depgraph.DependencyNodeFilter;

/**
 * Strategy for filtering computation targets as dependency nodes.
 * <p>
 * This interface is used to decide whether a specific node should be
 * included in the sub-graph.
 */
<<<<<<< HEAD
public abstract class ComputationTargetFilter implements DependencyNodeFilter {

  @Override
  public boolean accept(DependencyNode node) {
    return accept(node.getComputationTarget());
  }

  public abstract boolean accept(ComputationTarget target);
  
=======
public interface ComputationTargetFilter extends DependencyNodeFilter {

>>>>>>> 9016482e
}<|MERGE_RESOLUTION|>--- conflicted
+++ resolved
@@ -5,8 +5,6 @@
  */
 package com.opengamma.engine.function.resolver;
 
-import com.opengamma.engine.ComputationTarget;
-import com.opengamma.engine.depgraph.DependencyNode;
 import com.opengamma.engine.depgraph.DependencyNodeFilter;
 
 /**
@@ -15,18 +13,6 @@
  * This interface is used to decide whether a specific node should be
  * included in the sub-graph.
  */
-<<<<<<< HEAD
-public abstract class ComputationTargetFilter implements DependencyNodeFilter {
-
-  @Override
-  public boolean accept(DependencyNode node) {
-    return accept(node.getComputationTarget());
-  }
-
-  public abstract boolean accept(ComputationTarget target);
-  
-=======
 public interface ComputationTargetFilter extends DependencyNodeFilter {
 
->>>>>>> 9016482e
 }