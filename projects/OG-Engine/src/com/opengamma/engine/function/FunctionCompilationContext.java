/**
 * Copyright (C) 2009 - 2010 by OpenGamma Inc.
 * 
 * Please see distribution for license.
 */
package com.opengamma.engine.function;

import com.opengamma.core.security.SecuritySource;
import com.opengamma.engine.view.ViewCalculationConfiguration;
import com.opengamma.util.PublicAPI;

/**
 * Contains objects useful to {@link FunctionDefinition} instances
 * during expression compilation.
 */
@PublicAPI
public class FunctionCompilationContext extends AbstractFunctionContext {

  /**
   * The name under which an instance of {@link SecuritySource} should be bound.
   */
  public static final String SECURITY_SOURCE_NAME = "securitySource";

  /**
   * The name under which an instance of {@link PortfolioStructure} should be bound.
   */
  public static final String PORTFOLIO_STRUCTURE_NAME = "portfolioStructure";

  /**
<<<<<<< HEAD
   * The name under which the view calculation configuration should be bound.
   */
  public static final String VIEW_CALCULATION_CONFIGURATION_NAME = "viewCalculationConfiguration";
=======
   * The name under which the initialization reference of the functions should be bound.
   */
  public static final String FUNCTION_INIT_ID_NAME = "functionInitialization";
  
  /**
   * The name under which a configuration source should be bound.
   */
>>>>>>> b89aa578

  /**
   * Creates an empty function compilation context.
   */
  public FunctionCompilationContext() {
  }

  /**
   * Creates a function compilation context as a deep copy of an existing one.
   * 
   * @param copyFrom context to copy elements from, not {@code null}
   */
  protected FunctionCompilationContext(final FunctionCompilationContext copyFrom) {
    super(copyFrom);
  }

  /**
   * Gets the source of securities.
   * @return the source of securities
   */
  public SecuritySource getSecuritySource() {
    return (SecuritySource) get(SECURITY_SOURCE_NAME);
  }

  /**
   * Sets the source of securities.
   * @param securitySource  the source of securities
   */
  public void setSecuritySource(SecuritySource securitySource) {
    put(SECURITY_SOURCE_NAME, securitySource);
  }

  /**
   * Gets the source of portfolio structure information.
   * @return the {@link PortfolioStructure} instance
   */
  public PortfolioStructure getPortfolioStructure() {
    return (PortfolioStructure) get(PORTFOLIO_STRUCTURE_NAME);
  }

  /**
   * Sets the source of portfolio structure information.
   * @param portfolioStructure the {@link PortfolioStructure} instance
   */
  public void setPortfolioStructure(final PortfolioStructure portfolioStructure) {
    put(PORTFOLIO_STRUCTURE_NAME, portfolioStructure);
  }

  /**
<<<<<<< HEAD
   * Gets the view calculation configuration information. This may only be valid during dependency graph construction
   * and not during function initialization or compilation.
   * @return the view configuration
   */
  public ViewCalculationConfiguration getViewCalculationConfiguration() {
    return (ViewCalculationConfiguration) get(VIEW_CALCULATION_CONFIGURATION_NAME);
  }

  /**
   * Sets the view calculation configuration information. This should be set prior to dependency graph construction.
   * @param viewCalculationConfiguration the configuration
   */
  public void setViewCalculationConfiguration(final ViewCalculationConfiguration viewCalculationConfiguration) {
    put(VIEW_CALCULATION_CONFIGURATION_NAME, viewCalculationConfiguration);
  }

  /**
   * Produces a copy of the context.
   * @return the copy
   */
=======
   * Sets the function initialization identifier.
   * 
   * @param id the identifier
   */
  public void setFunctionInitId(final long id) {
    put(FUNCTION_INIT_ID_NAME, id);
  }

  /**
   * Gets the function initialization identifier.
   * 
   * @return the identifier
   */
  public Long getFunctionInitId() {
    return (Long) get(FUNCTION_INIT_ID_NAME);
  }

>>>>>>> b89aa578
  @Override
  public FunctionCompilationContext clone() {
    return new FunctionCompilationContext(this);
  }

}<|MERGE_RESOLUTION|>--- conflicted
+++ resolved
@@ -27,20 +27,15 @@
   public static final String PORTFOLIO_STRUCTURE_NAME = "portfolioStructure";
 
   /**
-<<<<<<< HEAD
    * The name under which the view calculation configuration should be bound.
    */
   public static final String VIEW_CALCULATION_CONFIGURATION_NAME = "viewCalculationConfiguration";
-=======
+
+  /**
    * The name under which the initialization reference of the functions should be bound.
    */
   public static final String FUNCTION_INIT_ID_NAME = "functionInitialization";
   
-  /**
-   * The name under which a configuration source should be bound.
-   */
->>>>>>> b89aa578
-
   /**
    * Creates an empty function compilation context.
    */
@@ -89,7 +84,6 @@
   }
 
   /**
-<<<<<<< HEAD
    * Gets the view calculation configuration information. This may only be valid during dependency graph construction
    * and not during function initialization or compilation.
    * @return the view configuration
@@ -107,10 +101,6 @@
   }
 
   /**
-   * Produces a copy of the context.
-   * @return the copy
-   */
-=======
    * Sets the function initialization identifier.
    * 
    * @param id the identifier
@@ -128,7 +118,10 @@
     return (Long) get(FUNCTION_INIT_ID_NAME);
   }
 
->>>>>>> b89aa578
+/**
+ * Produces a copy of the context.
+ * @return the copy
+ */
   @Override
   public FunctionCompilationContext clone() {
     return new FunctionCompilationContext(this);
