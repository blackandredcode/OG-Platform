/**
 * Copyright (C) 2009 - present by OpenGamma Inc. and the OpenGamma group of companies
 *
 * Please see distribution for license.
 */
package com.opengamma.engine.view;

import java.util.Collection;
import java.util.Map;

import com.opengamma.engine.ComputationTargetSpecification;
import com.opengamma.engine.value.ComputedValue;
import com.opengamma.engine.value.ComputedValueResult;
import com.opengamma.engine.value.ValueProperties;
import com.opengamma.util.PublicAPI;
import com.opengamma.util.tuple.Pair;

/**
 * A container for the results of calculations performed when executing one cycle of a {@link ViewCalculationConfiguration} within a {@link ViewDefinition}.
 */
@PublicAPI
public interface ViewCalculationResultModel {

  /**
   * Returns all terminal output target specifications present in the configuration.
   * 
   * @return the target specifications
   */
  Collection<ComputationTargetSpecification> getAllTargets();

  /**
   * Returns the computed values for a given target. The values are returned as a map from the value name and properties to the {@link ComputedValue}.
   * 
   * @param target the target to search for, not null
   * @return the computed values for this configuration, or null if the target does not exist in the view results
   */
<<<<<<< HEAD
  Map<Pair<String, ValueProperties>, ComputedValue> getValues(ComputationTargetSpecification target);

  // TODO: note that getValues should be querying on the target's unique identifier (and any context identifiers) and not the target type as the caller
  // may be passing in a more (or less) descriptive type component that will not be an exact match

=======
  Map<Pair<String, ValueProperties>, ComputedValueResult> getValues(ComputationTargetSpecification target);
  
>>>>>>> ec428cd4
  /**
   * Returns all computed values for a given target.
   * 
   * @param target the target to search for, not null
   * @return the computed values for this configuration, or null if the target does not exist in the view results
   */
  Collection<ComputedValueResult> getAllValues(ComputationTargetSpecification target);

}<|MERGE_RESOLUTION|>--- conflicted
+++ resolved
@@ -34,16 +34,12 @@
    * @param target the target to search for, not null
    * @return the computed values for this configuration, or null if the target does not exist in the view results
    */
-<<<<<<< HEAD
-  Map<Pair<String, ValueProperties>, ComputedValue> getValues(ComputationTargetSpecification target);
 
   // TODO: note that getValues should be querying on the target's unique identifier (and any context identifiers) and not the target type as the caller
   // may be passing in a more (or less) descriptive type component that will not be an exact match
 
-=======
   Map<Pair<String, ValueProperties>, ComputedValueResult> getValues(ComputationTargetSpecification target);
   
->>>>>>> ec428cd4
   /**
    * Returns all computed values for a given target.
    * 
