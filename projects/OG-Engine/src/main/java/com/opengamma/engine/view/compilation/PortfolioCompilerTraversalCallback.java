--- conflicted
+++ resolved
@@ -1,6 +1,6 @@
 /**
  * Copyright (C) 2009 - present by OpenGamma Inc. and the OpenGamma group of companies
- * 
+ *
  * Please see distribution for license.
  */
 package com.opengamma.engine.view.compilation;
@@ -49,20 +49,15 @@
   private final DependencyGraphBuilder _builder;
   private final ConcurrentMap<ComputationTargetReference, UniqueId> _resolutions;
 
-<<<<<<< HEAD
+  /**
+   * This map persists gathered requirements for each portfolio node and position across multiple traversal steps,
+   * thus allowing child nodes/positions to insert aggregate requirements into their parent node.
+   */
+  private final ConcurrentMap<UniqueId, Set<Pair<String, ValueProperties>>> _nodeRequirements =
+      new ConcurrentHashMap<UniqueId, Set<Pair<String, ValueProperties>>>();
+
   public PortfolioCompilerTraversalCallback(final ViewCalculationConfiguration calculationConfiguration, final DependencyGraphBuilder builder,
       final ConcurrentMap<ComputationTargetReference, UniqueId> resolutions) {
-=======
-  /**
-   * This map persists gathered requirements for each portfolio node and position across multiple traversal steps,
-   * thus allowing child nodes/positions to insert aggregate requirements into their parent node.
-   */
-  private final ConcurrentMap<UniqueId, Set<Pair<String, ValueProperties>>> _nodeRequirements =
-      new ConcurrentHashMap<UniqueId, Set<Pair<String, ValueProperties>>>();
-
-  public PortfolioCompilerTraversalCallback(final ViewCalculationConfiguration calculationConfiguration,
-                                            final DependencyGraphBuilder builder) {
->>>>>>> 33740b5b
     _calculationConfiguration = calculationConfiguration;
     _resultModelDefinition = calculationConfiguration.getViewDefinition().getResultModelDefinition();
     _builder = builder;
@@ -78,10 +73,9 @@
   }
 
   /**
-<<<<<<< HEAD
    * Store details of the security link in the resolution cache. The link is assumed to be a record of the link to the object, for example is it held by strong (object id) or weak (external id)
    * reference.
-   * 
+   *
    * @param link the link to store - the identifier is taken from this along with the resolved unique identifier
    */
   private void store(final SecurityLink link) {
@@ -101,12 +95,11 @@
     }
   }
 
-=======
-   * The pre-order operation for a portfolio node, which adds the aggregate value requirements for the current
-   * portfolio node to the graph builder's set of value requirements.
-   * @param node  the portfolio node being traversed
-   */
->>>>>>> 33740b5b
+  /**
+   * The pre-order operation for a portfolio node, which adds the aggregate value requirements for the current portfolio node to the graph builder's set of value requirements.
+   * 
+   * @param node the portfolio node being traversed
+   */
   @Override
   public void preOrderOperation(final PortfolioNode node) {
 
@@ -120,9 +113,6 @@
         _calculationConfiguration.getPortfolioRequirementsBySecurityType().get(ViewCalculationConfiguration.SECURITY_TYPE_AGGREGATE_ONLY);
 
     if ((requiredOutputs != null) && !requiredOutputs.isEmpty()) {
-<<<<<<< HEAD
-      final ComputationTargetSpecification nodeSpec = ComputationTargetSpecification.of(node);
-=======
 
       // Create a computation target spec for the current portfolio node
       final ComputationTargetSpecification nodeSpec =
@@ -131,8 +121,7 @@
       // Add the aggregate value requirements for the current portfolio node to the graph builder's set of value requirements,
       // building them using the retrieved required aggregate outputs and the newly created computation target spec
       // for this portfolio node.
->>>>>>> 33740b5b
-      for (Pair<String, ValueProperties> requiredOutput : requiredOutputs) {
+      for (final Pair<String, ValueProperties> requiredOutput : requiredOutputs) {
         addValueRequirement(new ValueRequirement(requiredOutput.getFirst(), nodeSpec, requiredOutput.getSecond()));
       }
     }
@@ -146,23 +135,15 @@
    * @param position  the position being traversed
    */
   @Override
-<<<<<<< HEAD
   public void preOrderOperation(final PortfolioNode parentNode, final Position position) {
-=======
-  public void preOrderOperation(final Position position) {
-
     // Get this position's security or return immediately if not available
->>>>>>> 33740b5b
     final Security security = position.getSecurity();
     if (security == null) {
       return;
     }
-<<<<<<< HEAD
     store(position.getSecurityLink());
-=======
 
     // Identify this position's security type
->>>>>>> 33740b5b
     final String securityType = security.getSecurityType();
 
     Set<Pair<String, ValueProperties>> requiredOutputs;
@@ -179,90 +160,49 @@
 
         // Are we interested in aggregate results for the parent? If so, pass on requirements to parent portfolio node
         if (_resultModelDefinition.getAggregatePositionOutputMode() != ResultOutputMode.NONE) {
-<<<<<<< HEAD
           final Set<Pair<String, ValueProperties>> nodeRequirements = _nodeRequirements.get(parentNode.getUniqueId());
           synchronized (nodeRequirements) {
             nodeRequirements.addAll(requiredOutputs);
-=======
-
-          // Retrieve the parent portfolio node's requirements
-          final Set<Pair<String, ValueProperties>> parentNodeRequirements = _nodeRequirements.get(position.getParentNodeId());
-
-          // No race hazard despite IntelliJ's warning, as the sync happens on a particular member of_nodeRequirements
-          // within a single instance of PortfolioCompilerTraversalCallback whose methods are called by multiple threads
-          // in a parallel traversal.
-          synchronized (parentNodeRequirements) {
-            // Add this position's requirements to the parent portfolio node's requirements
-            parentNodeRequirements.addAll(requiredOutputs);
->>>>>>> 33740b5b
           }
         }
 
         // Are we interested in any results at all for this position?
         if (_resultModelDefinition.getPositionOutputMode() != ResultOutputMode.NONE) {
-<<<<<<< HEAD
           // TODO: [PLAT-2286] Don't need to create the parent node specification each time
           final ComputationTargetSpecification positionSpec = ComputationTargetSpecification.of(parentNode).containing(ComputationTargetType.POSITION, position.getUniqueId().toLatest());
-=======
-
-          // Create a computation target spec for the current position
-          final ComputationTargetSpecification positionSpec =
-              new ComputationTargetSpecification(ComputationTargetType.POSITION, position.getUniqueId());
 
           // Add the value requirements for the current position to the graph builder's set of value requirements,
           // building them using the retrieved required outputs for this security type and the newly created computation
           // target spec for this position.
->>>>>>> 33740b5b
-          for (Pair<String, ValueProperties> requiredOutput : requiredOutputs) {
+          for (final Pair<String, ValueProperties> requiredOutput : requiredOutputs) {
             addValueRequirement(new ValueRequirement(requiredOutput.getFirst(), positionSpec, requiredOutput.getSecond()));
           }
         }
       }
     }
-<<<<<<< HEAD
     final Collection<Trade> trades = position.getTrades();
     if (!trades.isEmpty()) {
       if (_resultModelDefinition.getTradeOutputMode() != ResultOutputMode.NONE) {
-=======
-
-    // Are we interested in producing results for trades?
-    if (_resultModelDefinition.getTradeOutputMode() != ResultOutputMode.NONE) {
-
-      // Retrieve this position's trades
-      final Collection<Trade> trades = position.getTrades();
-
-      // Any trades at all?
-      if (!trades.isEmpty()) {
-
-        // Get all known required outputs icw trades for this security type in the current calculation configuration
->>>>>>> 33740b5b
         requiredOutputs = _calculationConfiguration.getTradeRequirementsBySecurityType().get(securityType);
 
         // Check that there's at least one required output to deal with
         if ((requiredOutputs != null) && !requiredOutputs.isEmpty()) {
 
           // Add value requirements for each trade
-          for (Trade trade : trades) {
-<<<<<<< HEAD
+          for (final Trade trade : trades) {
             // TODO: [PLAT-2286] Scope the trade underneath it's parent portfolio node and position
             final ComputationTargetSpecification tradeSpec = ComputationTargetSpecification.of(trade);
-=======
-
-            // Create a computation target spec for the current trade
-            final ComputationTargetSpecification tradeSpec =
-                new ComputationTargetSpecification(ComputationTargetType.TRADE, trade.getUniqueId());
 
             // Add the value requirements for the current trade to the graph builder's set of value requirements,
             // building them using the retrieved required outputs icw trades for this security type and the newly
             // created computation target spec for this trade.
->>>>>>> 33740b5b
-            for (Pair<String, ValueProperties> requiredOutput : requiredOutputs) {
+            for (final Pair<String, ValueProperties> requiredOutput : requiredOutputs) {
               addValueRequirement(new ValueRequirement(requiredOutput.getFirst(), tradeSpec, requiredOutput.getSecond()));
             }
           }
         }
       }
-      for (Trade trade : position.getTrades()) {
+      for (final Trade trade : position.getTrades()) {
         store(trade.getSecurityLink());
       }
     }
@@ -293,19 +233,12 @@
         parentNodeRequirements.addAll(nodeRequirements);
       }
     }
-<<<<<<< HEAD
     final ComputationTargetSpecification nodeSpec = ComputationTargetSpecification.of(node);
-=======
-
-    // Create a computation target spec for the current portfolio node
-    final ComputationTargetSpecification nodeSpec =
-        new ComputationTargetSpecification(ComputationTargetType.PORTFOLIO_NODE, node.getUniqueId());
 
     // Add the value requirements for the current portfolio node to the graph builder's set of value requirements,
     // building them using the requirements gathered during its children's traversal and the newly created computation
     // target spec for this portfolio node.
->>>>>>> 33740b5b
-    for (Pair<String, ValueProperties> requiredOutput : nodeRequirements) {
+    for (final Pair<String, ValueProperties> requiredOutput : nodeRequirements) {
       addValueRequirement(new ValueRequirement(requiredOutput.getFirst(), nodeSpec, requiredOutput.getSecond()));
     }
   }
