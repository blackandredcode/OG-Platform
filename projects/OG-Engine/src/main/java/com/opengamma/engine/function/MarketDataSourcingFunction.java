/**
 * Copyright (C) 2009 - present by OpenGamma Inc. and the OpenGamma group of companies
 * 
 * Please see distribution for license.
 */
package com.opengamma.engine.function;

import java.util.Collections;
import java.util.Set;

import org.fudgemsg.FudgeMsg;
import org.fudgemsg.MutableFudgeMsg;
import org.fudgemsg.mapping.FudgeDeserializer;
import org.fudgemsg.mapping.FudgeSerializer;

import com.opengamma.engine.ComputationTarget;
import com.opengamma.engine.ComputationTargetSpecification;
import com.opengamma.engine.target.ComputationTargetReference;
import com.opengamma.engine.target.ComputationTargetReferenceVisitor;
import com.opengamma.engine.target.ComputationTargetRequirement;
import com.opengamma.engine.target.ComputationTargetType;
import com.opengamma.engine.value.ComputedValue;
import com.opengamma.engine.value.ValueRequirement;
import com.opengamma.engine.value.ValueSpecification;
import com.opengamma.id.ExternalIdBundle;
import com.opengamma.util.ArgumentChecker;
<<<<<<< HEAD
import com.opengamma.lambdava.tuple.Pair;
=======
>>>>>>> 6b100962

/**
 * Special case of function implementation that is never executed by the graph executor but is used to source market data. It will not be considered directly during graph construction; the singleton
 * instance is associated with DependencyNode objects to act as a marker on the node.
 */
public final class MarketDataSourcingFunction extends AbstractFunction.NonCompiledInvoker implements ComputationTargetReferenceVisitor<FunctionParameters> {

  /**
   * Function input parameters; defining which externally sourced market data is to be introduced by this function. These inputs allow a full external identifier bundle to be referenced; the value
   * specification that the market data must be added to the cache under will be identified from the dependency graph structure.
   */
  public static final class Inputs implements FunctionParameters {

    private final ExternalIdBundle _identifiers;

    private Inputs(final ExternalIdBundle identifiers) {
      ArgumentChecker.notNull(identifiers, "identifiers");
      _identifiers = identifiers;
    }

    private ExternalIdBundle getIdentifiers() {
      return _identifiers;
    }

    public FudgeMsg toFudgeMsg(final FudgeSerializer serializer) {
      final MutableFudgeMsg msg = serializer.newMessage();
      serializer.addToMessage(msg, "identifiers", null, getIdentifiers());
      return msg;
    }

    public static Inputs fromFudgeMsg(final FudgeDeserializer deserializer, final FudgeMsg msg) {
      return new Inputs(deserializer.fieldValueToObject(ExternalIdBundle.class, msg.getByName("identifiers")));
    }

    @Override
    public int hashCode() {
      return getIdentifiers().hashCode();
    }

    @Override
    public boolean equals(final Object o) {
      if (o == this) {
        return true;
      }
      if (!(o instanceof Inputs)) {
        return false;
      }
      return getIdentifiers().equals(((Inputs) o).getIdentifiers());
    }

  }

  /**
   * Singleton instance.
   */
  public static final MarketDataSourcingFunction INSTANCE = new MarketDataSourcingFunction();

  /**
   * Function unique ID
   */
  public static final String UNIQUE_ID = "MarketDataSourcingFunction";

  private MarketDataSourcingFunction() {
    setUniqueId(UNIQUE_ID);
  }

  @Override
  public Set<ComputedValue> execute(final FunctionExecutionContext executionContext, final FunctionInputs inputs, final ComputationTarget target, final Set<ValueRequirement> desiredValues) {
    return null;
  }

  @Override
  public boolean canApplyTo(final FunctionCompilationContext context, final ComputationTarget target) {
    return false;
  }

  @Override
  public Set<ValueRequirement> getRequirements(final FunctionCompilationContext context, final ComputationTarget target, final ValueRequirement desiredValue) {
    return null;
  }

  @Override
  public Set<ValueSpecification> getResults(final FunctionCompilationContext context, final ComputationTarget target) {
    return Collections.emptySet();
  }

  @Override
  public ComputationTargetType getTargetType() {
    return ComputationTargetType.PRIMITIVE;
  }

  @Override
  public FunctionParameters visitComputationTargetRequirement(final ComputationTargetRequirement reference) {
    return new Inputs(reference.getIdentifiers());
  }

  @Override
  public FunctionParameters visitComputationTargetSpecification(final ComputationTargetSpecification specification) {
    return getDefaultParameters();
  }

  public FunctionParameters getParameters(final ValueRequirement valueRequirement) {
    return valueRequirement.getTargetReference().accept(this);
  }

  public ValueRequirement getMarketDataRequirement(final FunctionParameters parameters, final ValueSpecification desiredValue) {
    final ComputationTargetReference target;
    if (parameters instanceof Inputs) {
      target = new ComputationTargetRequirement(desiredValue.getTargetSpecification().getType(), ((Inputs) parameters).getIdentifiers());
    } else {
      target = desiredValue.getTargetSpecification();
    }
    return new ValueRequirement(desiredValue.getValueName(), target);
  }

}<|MERGE_RESOLUTION|>--- conflicted
+++ resolved
@@ -24,10 +24,6 @@
 import com.opengamma.engine.value.ValueSpecification;
 import com.opengamma.id.ExternalIdBundle;
 import com.opengamma.util.ArgumentChecker;
-<<<<<<< HEAD
-import com.opengamma.lambdava.tuple.Pair;
-=======
->>>>>>> 6b100962
 
 /**
  * Special case of function implementation that is never executed by the graph executor but is used to source market data. It will not be considered directly during graph construction; the singleton
