--- conflicted
+++ resolved
@@ -319,13 +319,8 @@
             singleComputationCycle.getAllCalculationConfigurationNames(),
             configToComputationTargets,
             configToTerminalOutputs));
-<<<<<<< HEAD
-        executeViewCycle(cycleType, cycleReference, marketDataSnapshot, getViewProcess().getCalcJobResultExecutorService());
+        executeViewCycle(cycleType, cycleReference, marketDataSnapshot);
       } catch (final InterruptedException e) {
-=======
-        executeViewCycle(cycleType, cycleReference, marketDataSnapshot);
-      } catch (InterruptedException e) {
->>>>>>> ec428cd4
         // Execution interrupted - don't propagate as failure
         s_logger.info("View cycle execution interrupted for view process {}", getViewProcess());
         cycleReference.release();
@@ -466,16 +461,9 @@
     }
   }
 
-<<<<<<< HEAD
   private void executeViewCycle(final ViewCycleType cycleType,
                                 final EngineResourceReference<SingleComputationCycle> cycleReference,
-                                final MarketDataSnapshot marketDataSnapshot,
-                                final ExecutorService calcJobResultExecutorService) throws Exception {
-=======
-  private void executeViewCycle(ViewCycleType cycleType,
-                                EngineResourceReference<SingleComputationCycle> cycleReference,
-                                MarketDataSnapshot marketDataSnapshot) throws Exception {
->>>>>>> ec428cd4
+                                final MarketDataSnapshot marketDataSnapshot) throws Exception {
     SingleComputationCycle deltaCycle;
     if (cycleType == ViewCycleType.FULL) {
       s_logger.info("Performing full computation");
@@ -490,13 +478,8 @@
     }
 
     try {
-<<<<<<< HEAD
-      cycleReference.get().execute(deltaCycle, marketDataSnapshot, calcJobResultExecutorService);
+      cycleReference.get().execute(deltaCycle, marketDataSnapshot, _calcJobResultExecutor);
     } catch (final InterruptedException e) {
-=======
-      cycleReference.get().execute(deltaCycle, marketDataSnapshot, _calcJobResultExecutor);
-    } catch (InterruptedException e) {
->>>>>>> ec428cd4
       Thread.interrupted();
       // In reality this means that the job has been terminated, and it will end as soon as we return from this method.
       // In case the thread has been interrupted without terminating the job, we tidy everything up as if the
@@ -603,13 +586,8 @@
         cycleFragmentCompleted(result);
       }
     };
-<<<<<<< HEAD
     final SingleComputationCycle cycle = new SingleComputationCycle(cycleId, getViewProcess().getUniqueId(),
-        streamingResultListener, getProcessContext(), compiledViewDefinition, executionOptions, versionCorrection);
-=======
-    SingleComputationCycle cycle = new SingleComputationCycle(cycleId, getViewProcess().getUniqueId(),
         streamingResultListener, getProcessContext(), compiledViewDefinition, executionOptions, getViewProcess(), versionCorrection);
->>>>>>> ec428cd4
     return getCycleManager().manage(cycle);
   }
 
