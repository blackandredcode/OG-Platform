--- conflicted
+++ resolved
@@ -88,40 +88,19 @@
 
   }
 
-<<<<<<< HEAD
   private static boolean isSatisfied(final ValueRequirement requirement, final ValueSpecification result) {
     return (requirement.getValueName() == result.getValueName()) && requirement.getConstraints().isSatisfiedBy(result.getProperties());
   }
 
-  /**
-   * Constructs a new output set.
-   * 
-   * @param portfolio the portfolio (must be resolved), not null
-   * @param functionRepository the functions, not null
-   * @param functionExclusionGroups the function exclusion groups
-   * @param marketDataAvailabilityProvider the market data availability provider, not null
-   * @param anyValue value to use when composing a wild-card with a finite set of property values, or null to not compose
-   */
-  public AvailablePortfolioOutputs(final Portfolio portfolio, final CompiledFunctionRepository functionRepository, final FunctionExclusionGroups functionExclusionGroups,
-      final MarketDataAvailabilityProvider marketDataAvailabilityProvider, final String anyValue) {
-    ArgumentChecker.notNull(portfolio, "portfolio");
-    ArgumentChecker.notNull(functionRepository, "functions");
-    ArgumentChecker.notNull(marketDataAvailabilityProvider, "marketDataAvailabilityProvider");
-    _anyValue = anyValue;
-    final Collection<CompiledFunctionDefinition> functions = removeDummyFunctions(functionRepository.getAllFunctions());
-    final Map<UniqueId, UniqueIdentifiable> targetCache = new HashMap<UniqueId, UniqueIdentifiable>();
-    PortfolioNodeTraverser.depthFirst(new AbstractPortfolioNodeTraversalCallback() {
-=======
   private static final class TargetCachePopulator extends AbstractPortfolioNodeTraversalCallback {
->>>>>>> 77912cad
-
-    private final Map<UniqueId, Object> _targetCache = new HashMap<UniqueId, Object>();
+
+    private final Map<UniqueId, UniqueIdentifiable> _targetCache = new HashMap<UniqueId, UniqueIdentifiable>();
     private int _work;
 
     public TargetCachePopulator() {
     }
 
-    public Map<UniqueId, Object> getCache() {
+    public Map<UniqueId, UniqueIdentifiable> getCache() {
       return _targetCache;
     }
 
@@ -137,25 +116,14 @@
       }
     }
 
-<<<<<<< HEAD
-      @Override
-      public void preOrderOperation(final PortfolioNode parentNode, final Position position) {
-        targetCache.put(position.getUniqueId(), position);
-        targetCache.put(position.getSecurity().getUniqueId(), position.getSecurity());
-        for (Trade trade : position.getTrades()) {
-          targetCache.put(trade.getUniqueId(), trade);
-          targetCache.put(trade.getSecurity().getUniqueId(), trade.getSecurity());
-        }
-=======
-    @Override
-    public void preOrderOperation(final Position position) {
+    @Override
+    public void preOrderOperation(final PortfolioNode parentNode, final Position position) {
       _work++;
       _targetCache.put(position.getUniqueId(), position);
       _targetCache.put(position.getSecurity().getUniqueId(), position.getSecurity());
       for (final Trade trade : position.getTrades()) {
         _targetCache.put(trade.getUniqueId(), trade);
         _targetCache.put(trade.getSecurity().getUniqueId(), trade.getSecurity());
->>>>>>> 77912cad
       }
     }
 
@@ -167,7 +135,7 @@
     private final Collection<CompiledFunctionDefinition> _functions;
     private final FunctionExclusionGroups _functionExclusionGroups;
     private final MarketDataAvailabilityProvider _marketDataAvailabilityProvider;
-    private final Map<UniqueId, Object> _targetCache;
+    private final Map<UniqueId, UniqueIdentifiable> _targetCache;
     private final Map<ComputationTarget, Map<CompiledFunctionDefinition, Set<ValueSpecification>>> _resultsCache =
         new HashMap<ComputationTarget, Map<CompiledFunctionDefinition, Set<ValueSpecification>>>();
     private final Map<ValueRequirement, List<Pair<List<ValueRequirement>, Set<ValueSpecification>>>> _resolutionCache =
@@ -230,29 +198,16 @@
           s_logger.debug("Cache result hit on {}", requirement);
           return allResults;
         }
-<<<<<<< HEAD
-        Map<CompiledFunctionDefinition, Set<ValueSpecification>> functionResults = _resultsCache.get(target);
-        if (functionResults == null) {
-          functionResults = new HashMap<CompiledFunctionDefinition, Set<ValueSpecification>>();
-          for (CompiledFunctionDefinition function : functions) {
-            try {
-              if (function.getTargetType().isCompatible(target.getType()) && function.canApplyTo(_context, target)) {
-                final Set<ValueSpecification> results = function.getResults(_context, target);
-                if (results != null) {
-                  functionResults.put(function, results);
-                }
-=======
       }
       Map<CompiledFunctionDefinition, Set<ValueSpecification>> functionResults = _resultsCache.get(target);
       if (functionResults == null) {
         functionResults = new HashMap<CompiledFunctionDefinition, Set<ValueSpecification>>();
         for (final CompiledFunctionDefinition function : _functions) {
           try {
-            if ((function.getTargetType() == target.getType()) && function.canApplyTo(_context, target)) {
+            if (function.getTargetType().isCompatible(target.getType()) && function.canApplyTo(_context, target)) {
               final Set<ValueSpecification> results = function.getResults(_context, target);
               if (results != null) {
                 functionResults.put(function, results);
->>>>>>> 77912cad
               }
             }
           } catch (final Throwable t) {
@@ -260,23 +215,6 @@
             s_logger.info("Exception thrown", t);
           }
         }
-<<<<<<< HEAD
-        for (Map.Entry<CompiledFunctionDefinition, Set<ValueSpecification>> functionResult : functionResults.entrySet()) {
-          final CompiledFunctionDefinition function = functionResult.getKey();
-          for (ValueSpecification result : functionResult.getValue()) {
-            if (isSatisfied(requirement, result)) {
-              final FunctionExclusionGroup group = (functionExclusionGroups == null) ? null : functionExclusionGroups.getExclusionGroup(function.getFunctionDefinition());
-              if ((group == null) || visitedFunctions.add(group)) {
-                final Set<ValueSpecification> resolved = resultWithSatisfiedRequirements(visitedRequirements, visitedFunctions, function, target, requirement, result.compose(requirement));
-                if (resolved != null) {
-                  if (allResults == null) {
-                    allResults = new HashSet<ValueSpecification>();
-                  }
-                  allResults.addAll(resolved);
-                }
-                if (group != null) {
-                  visitedFunctions.remove(group);
-=======
         _resultsCache.put(target, functionResults);
       }
       if (!visitedRequirements.add(requirement)) {
@@ -286,7 +224,7 @@
       for (final Map.Entry<CompiledFunctionDefinition, Set<ValueSpecification>> functionResult : functionResults.entrySet()) {
         final CompiledFunctionDefinition function = functionResult.getKey();
         for (final ValueSpecification result : functionResult.getValue()) {
-          if (requirement.isSatisfiedBy(result)) {
+          if (isSatisfied(requirement, result)) {
             final FunctionExclusionGroup group = (_functionExclusionGroups == null) ? null : _functionExclusionGroups.getExclusionGroup(function.getFunctionDefinition());
             if ((group == null) || visitedFunctions.add(group)) {
               s_logger.debug("Resolving {} to satisfy {}", result, requirement);
@@ -294,7 +232,6 @@
               if (resolved != null) {
                 if (allResults == null) {
                   allResults = new HashSet<ValueSpecification>();
->>>>>>> 77912cad
                 }
                 allResults.addAll(resolved);
               }
@@ -331,47 +268,22 @@
         if (visitedRequirements.contains(requirement)) {
           return null;
         }
-<<<<<<< HEAD
-        final Map<Iterator<ValueSpecification>, ValueRequirement> inputs = new HashMap<Iterator<ValueSpecification>, ValueRequirement>();
-        for (ValueRequirement requirement : requirements) {
-          final ComputationTargetReference targetRef = requirement.getTargetReference();
-          if (targetRef instanceof ComputationTargetSpecification) {
-            final ComputationTargetSpecification targetSpec = targetRef.getSpecification();
-            if (MarketDataUtils.isAvailable(marketDataAvailabilityProvider, requirement)) {
-              s_logger.debug("Requirement {} can be satisfied by market data", requirement);
-              inputs.put(new SingleItem<ValueSpecification>(new ValueSpecification(requirement.getValueName(), targetSpec, ValueProperties.with(ValuePropertyNames.FUNCTION, "marketdata").get())),
-                  requirement);
-            } else {
-              final UniqueIdentifiable requirementTarget = targetCache.get(targetSpec.getUniqueId());
-              if (requirementTarget != null) {
-                final Set<ValueSpecification> satisfied = satisfyRequirement(visitedRequirements, visitedFunctions, ComputationTargetResolverUtils.createResolvedTarget(targetSpec, requirementTarget),
-                    requirement);
-                if (satisfied == null) {
-                  s_logger.debug("Can't satisfy {} for function {}", requirement, function);
-                  if (!function.canHandleMissingRequirements()) {
-                    return null;
-                  }
-                } else {
-                  inputs.put(satisfied.iterator(), requirement);
-                }
-              } else {
-                s_logger.debug("No target cached for {}, assuming ok", targetSpec);
-                inputs.put(new SingleItem<ValueSpecification>(new ValueSpecification(requirement.getValueName(), targetSpec,
-                    ValueProperties.with(ValuePropertyNames.FUNCTION, "").get())), requirement);
-=======
       }
       final Map<Iterator<ValueSpecification>, ValueRequirement> inputs = new HashMap<Iterator<ValueSpecification>, ValueRequirement>();
       for (final ValueRequirement requirement : requirements) {
-        final ComputationTargetSpecification targetSpec = requirement.getTargetSpecification();
-        if (targetSpec.getUniqueId() != null) {
+        final ComputationTargetReference targetRef = requirement.getTargetReference();
+        if (targetRef instanceof ComputationTargetSpecification) {
+          final ComputationTargetSpecification targetSpec = targetRef.getSpecification();
           if (MarketDataUtils.isAvailable(_marketDataAvailabilityProvider, requirement)) {
             s_logger.debug("Requirement {} can be satisfied by market data", requirement);
-            inputs.put(Collections.singleton(new ValueSpecification(requirement, "marketdata")).iterator(), requirement);
+            inputs.put(new SingleItem<ValueSpecification>(new ValueSpecification(requirement.getValueName(), targetSpec, ValueProperties.with(ValuePropertyNames.FUNCTION, "marketdata").get())),
+                requirement);
           } else {
-            final Object requirementTarget = _targetCache.get(targetSpec.getUniqueId());
+            final UniqueIdentifiable requirementTarget = _targetCache.get(targetSpec.getUniqueId());
             if (requirementTarget != null) {
               s_logger.debug("Resolving {} for function {}", requirement, function);
-              final Set<ValueSpecification> satisfied = satisfyRequirement(visitedRequirements, visitedFunctions, new ComputationTarget(requirementTarget), requirement);
+              final Set<ValueSpecification> satisfied = satisfyRequirement(visitedRequirements, visitedFunctions, ComputationTargetResolverUtils.createResolvedTarget(targetSpec, requirementTarget),
+                  requirement);
               if (satisfied == null) {
                 s_logger.debug("Can't satisfy {} for function {}", requirement, function);
                 if (!function.canHandleMissingRequirements()) {
@@ -380,26 +292,20 @@
               } else {
                 s_logger.debug("Resolved {} to {}", requirement, satisfied);
                 inputs.put(satisfied.iterator(), requirement);
->>>>>>> 77912cad
               }
             } else {
               s_logger.debug("No target cached for {}, assuming ok", targetSpec);
-              inputs.put(new SingleItem<ValueSpecification>(new ValueSpecification(requirement, "")), requirement);
-            }
-<<<<<<< HEAD
-          } else {
-            s_logger.debug("Externally referenced entity {}, assuming ok", targetRef);
-            final ExternalId eid = targetRef.getRequirement().getIdentifiers().iterator().next();
-            final UniqueId uid = UniqueId.of(eid.getScheme().getName(), eid.getValue());
-            inputs.put(
-                new SingleItem<ValueSpecification>(new ValueSpecification(requirement.getValueName(), new ComputationTargetSpecification(targetRef.getType(), uid), ValueProperties.with(
-                    ValuePropertyNames.FUNCTION, "").get())), requirement);
-=======
->>>>>>> 77912cad
+              inputs.put(new SingleItem<ValueSpecification>(new ValueSpecification(requirement.getValueName(), targetSpec,
+                  ValueProperties.with(ValuePropertyNames.FUNCTION, "").get())), requirement);
+            }
           }
         } else {
-          s_logger.debug("No unique ID for {}, assuming ok", targetSpec);
-          inputs.put(new SingleItem<ValueSpecification>(new ValueSpecification(requirement, "")), requirement);
+          s_logger.debug("Externally referenced entity {}, assuming ok", targetRef);
+          final ExternalId eid = targetRef.getRequirement().getIdentifiers().iterator().next();
+          final UniqueId uid = UniqueId.of(eid.getScheme().getName(), eid.getValue());
+          inputs.put(
+              new SingleItem<ValueSpecification>(new ValueSpecification(requirement.getValueName(), new ComputationTargetSpecification(targetRef.getType(), uid), ValueProperties.with(
+                  ValuePropertyNames.FUNCTION, "").get())), requirement);
         }
       }
       final Set<ValueSpecification> outputs = new HashSet<ValueSpecification>();
@@ -409,16 +315,6 @@
           if (!input.getKey().hasNext()) {
             inputSet.clear();
             break;
-<<<<<<< HEAD
-          } else {
-            try {
-              final Set<ValueSpecification> results = function.getResults(_context, target, inputSet);
-              if (results != null) {
-                for (ValueSpecification result : results) {
-                  if ((resolvedOutputValue == result) || isSatisfied(requiredOutputValue, result)) {
-                    outputs.add(result.compose(requiredOutputValue));
-                  }
-=======
           }
           inputSet.put(input.getKey().next(), input.getValue());
         }
@@ -429,9 +325,8 @@
             final Set<ValueSpecification> results = function.getResults(_context, target, inputSet);
             if (results != null) {
               for (final ValueSpecification result : results) {
-                if ((resolvedOutputValue == result) || requiredOutputValue.isSatisfiedBy(result)) {
+                if ((resolvedOutputValue == result) || isSatisfied(requiredOutputValue, result)) {
                   outputs.add(result.compose(requiredOutputValue));
->>>>>>> 77912cad
                 }
               }
             }
@@ -450,38 +345,6 @@
       }
     }
 
-<<<<<<< HEAD
-      @Override
-      public void preOrderOperation(final PortfolioNode portfolioNode) {
-        if (portfolioNode.getUniqueId() == null) {
-          // Anonymous node in the portfolio means it cannot be referenced so no results can be produced on it.
-          // Being presented with a portfolio like this almost certainly implies a temporary portfolio for which
-          // node-level results are not required.
-          s_logger.debug("Ignoring portfolio node with no unique ID: {}", portfolioNode);
-          return;
-        }
-        final ComputationTarget target = new ComputationTarget(ComputationTargetType.PORTFOLIO_NODE, portfolioNode);
-        final Set<ValueRequirement> visitedRequirements = new HashSet<ValueRequirement>();
-        final Set<FunctionExclusionGroup> visitedFunctions = new HashSet<FunctionExclusionGroup>();
-        for (CompiledFunctionDefinition function : functions) {
-          try {
-            if (function.getTargetType().isCompatible(ComputationTargetType.PORTFOLIO_NODE) && function.canApplyTo(_context, target)) {
-              final Set<ValueSpecification> results = function.getResults(_context, target);
-              for (ValueSpecification result : results) {
-                visitedRequirements.clear();
-                visitedFunctions.clear();
-                final FunctionExclusionGroup group = (functionExclusionGroups == null) ? null : functionExclusionGroups.getExclusionGroup(function.getFunctionDefinition());
-                if (group != null) {
-                  visitedFunctions.add(group);
-                }
-                final Set<ValueSpecification> resolved = resultWithSatisfiedRequirements(visitedRequirements, visitedFunctions, function, target, new ValueRequirement(result.getValueName(), result
-                    .getTargetSpecification()), result);
-                if (resolved != null) {
-                  s_logger.info("Resolved {} on {}", result.getValueName(), portfolioNode);
-                  for (ValueSpecification resolvedItem : resolved) {
-                    portfolioNodeOutput(resolvedItem.getValueName(), resolvedItem.getProperties());
-                  }
-=======
     private final String _watch = null; // Don't check in with != null
 
     @Override
@@ -498,7 +361,7 @@
       final Set<FunctionExclusionGroup> visitedFunctions = new HashSet<FunctionExclusionGroup>();
       for (final CompiledFunctionDefinition function : _functions) {
         try {
-          if ((function.getTargetType() == ComputationTargetType.PORTFOLIO_NODE) && function.canApplyTo(_context, target)) {
+          if (function.getTargetType().isCompatible(ComputationTargetType.PORTFOLIO_NODE) && function.canApplyTo(_context, target)) {
             final Set<ValueSpecification> results = function.getResults(_context, target);
             for (final ValueSpecification result : results) {
               visitedRequirements.clear();
@@ -510,7 +373,6 @@
               if (_watch != null) {
                 if (_watch.equals(result.getValueName())) {
                   System.out.println(function.getFunctionDefinition().getUniqueId());
->>>>>>> 77912cad
                 } else {
                   continue;
                 }
@@ -541,39 +403,14 @@
       }
     }
 
-<<<<<<< HEAD
-      @Override
-      public void preOrderOperation(final PortfolioNode parentNode, final Position position) {
-        final ComputationTarget target = new ComputationTarget(ComputationTargetType.POSITION, position);
-        final Set<ValueRequirement> visitedRequirements = new HashSet<ValueRequirement>();
-        final Set<FunctionExclusionGroup> visitedFunctions = new HashSet<FunctionExclusionGroup>();
-        for (CompiledFunctionDefinition function : functions) {
-          try {
-            if (function.getTargetType().isCompatible(ComputationTargetType.POSITION) && function.canApplyTo(_context, target)) {
-              final Set<ValueSpecification> results = function.getResults(_context, target);
-              for (ValueSpecification result : results) {
-                visitedRequirements.clear();
-                visitedFunctions.clear();
-                final FunctionExclusionGroup group = (functionExclusionGroups == null) ? null : functionExclusionGroups.getExclusionGroup(function.getFunctionDefinition());
-                if (group != null) {
-                  visitedFunctions.add(group);
-                }
-                final Set<ValueSpecification> resolved = resultWithSatisfiedRequirements(visitedRequirements, visitedFunctions, function, target,
-                    new ValueRequirement(result.getValueName(), result.getTargetSpecification()), result);
-                if (resolved != null) {
-                  s_logger.info("Resolved {} on {}", result.getValueName(), position);
-                  for (ValueSpecification resolvedItem : resolved) {
-                    positionOutput(resolvedItem.getValueName(), position.getSecurity().getSecurityType(), resolvedItem.getProperties());
-                  }
-=======
-    @Override
-    public void preOrderOperation(final Position position) {
+    @Override
+    public void preOrderOperation(final PortfolioNode parentNode, final Position position) {
       final ComputationTarget target = new ComputationTarget(ComputationTargetType.POSITION, position);
       final Set<ValueRequirement> visitedRequirements = new HashSet<ValueRequirement>();
       final Set<FunctionExclusionGroup> visitedFunctions = new HashSet<FunctionExclusionGroup>();
       for (final CompiledFunctionDefinition function : _functions) {
         try {
-          if ((function.getTargetType() == ComputationTargetType.POSITION) && function.canApplyTo(_context, target)) {
+          if (function.getTargetType().isCompatible(ComputationTargetType.POSITION) && function.canApplyTo(_context, target)) {
             final Set<ValueSpecification> results = function.getResults(_context, target);
             for (final ValueSpecification result : results) {
               visitedRequirements.clear();
@@ -585,7 +422,6 @@
               if (_watch != null) {
                 if (_watch.equals(result.getValueName())) {
                   System.out.println(function.getFunctionDefinition().getUniqueId() + " on " + position.getSecurity());
->>>>>>> 77912cad
                 } else {
                   continue;
                 }
