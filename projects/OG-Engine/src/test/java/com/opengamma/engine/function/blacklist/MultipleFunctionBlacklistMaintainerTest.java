--- conflicted
+++ resolved
@@ -1,6 +1,6 @@
 /**
  * Copyright (C) 2012 - present by OpenGamma Inc. and the OpenGamma group of companies
- * 
+ *
  * Please see distribution for license.
  */
 package com.opengamma.engine.function.blacklist;
@@ -23,19 +23,10 @@
 @Test
 public class MultipleFunctionBlacklistMaintainerTest {
 
-<<<<<<< HEAD
   private final CalculationJobItem _item1 = new CalculationJobItem("F1", new EmptyFunctionParameters(), ComputationTargetSpecification.NULL,
-      Collections.<ValueSpecification>emptySet(), Collections.<ValueSpecification>emptySet());
+      Collections.<ValueSpecification>emptySet(), Collections.<ValueSpecification>emptySet(), ExecutionLogMode.INDICATORS);
   private final CalculationJobItem _item2 = new CalculationJobItem("F2", new EmptyFunctionParameters(), ComputationTargetSpecification.NULL,
-      Collections.<ValueSpecification>emptySet(), Collections.<ValueSpecification>emptySet());
-=======
-  private final CalculationJobItem _item1 = new CalculationJobItem(
-      "F1", new EmptyFunctionParameters(), new ComputationTargetSpecification(UniqueId.of("Test", "Test")),
       Collections.<ValueSpecification>emptySet(), Collections.<ValueSpecification>emptySet(), ExecutionLogMode.INDICATORS);
-  private final CalculationJobItem _item2 = new CalculationJobItem(
-      "F2", new EmptyFunctionParameters(), new ComputationTargetSpecification(UniqueId.of("Test", "Test")),
-      Collections.<ValueSpecification>emptySet(), Collections.<ValueSpecification>emptySet(), ExecutionLogMode.INDICATORS);
->>>>>>> ec428cd4
 
   public void testNone() {
     final MultipleFunctionBlacklistMaintainer m = new MultipleFunctionBlacklistMaintainer(Collections.<FunctionBlacklistMaintainer>emptySet());
