/**
 * Copyright (C) 2009 - present by OpenGamma Inc. and the OpenGamma group of companies
 *
 * Please see distribution for license.
 */
package com.opengamma.livedata.server;

import java.util.ArrayList;
import java.util.Collection;
import java.util.HashMap;
import java.util.List;
import java.util.Map;
import java.util.concurrent.ConcurrentHashMap;

import org.fudgemsg.FudgeMsg;

import com.opengamma.id.ExternalScheme;
import com.opengamma.livedata.normalization.StandardRules;
import com.opengamma.util.ArgumentChecker;
import com.opengamma.util.ehcache.EHCacheUtils;
import com.opengamma.util.fudgemsg.OpenGammaFudgeContext;

/**
 * 
 */
public class MockLiveDataServer extends AbstractLiveDataServer {

  private final ExternalScheme _domain;
  private final List<String> _subscriptions = new ArrayList<String>();
  private final List<String> _unsubscriptions = new ArrayList<String>();
  private volatile int _numConnections; // = 0;
  private volatile int _numDisconnections; // = 0;
  private final Map<String, FudgeMsg> _uniqueId2MarketData;

  public MockLiveDataServer(ExternalScheme domain) {
    this(domain, new ConcurrentHashMap<String, FudgeMsg>());
  }
<<<<<<< HEAD
  
=======

>>>>>>> 7907bc85
  public MockLiveDataServer(ExternalScheme domain, Map<String, FudgeMsg> uniqueId2Snapshot) {
    super(EHCacheUtils.createCacheManager());
    ArgumentChecker.notNull(domain, "Identification domain");
    ArgumentChecker.notNull(uniqueId2Snapshot, "Snapshot map");
    _domain = domain;
    _uniqueId2MarketData = uniqueId2Snapshot;
  }

  //-------------------------------------------------------------------------
  public void addMarketDataMapping(String key, FudgeMsg value) {
    _uniqueId2MarketData.put(key, value);        
  }
  
  @Override
  public ExternalScheme getUniqueIdDomain() {
    return _domain;
  }

  @Override
  protected Map<String, Object> doSubscribe(Collection<String> uniqueIds) {
    Map<String, Object> returnValue = new HashMap<String, Object>();
    
    for (String uniqueId : uniqueIds) {
      _subscriptions.add(uniqueId);
      returnValue.put(uniqueId, uniqueId);
    }
    
    return returnValue;
  }

  @Override
  protected void doUnsubscribe(Collection<Object> subscriptionHandles) {
    for (Object subscriptionHandle : subscriptionHandles) {
      _unsubscriptions.add((String) subscriptionHandle);
    }
  }
  
  @Override
  protected Map<String, FudgeMsg> doSnapshot(Collection<String> uniqueIds) {
    Map<String, FudgeMsg> returnValue = new HashMap<String, FudgeMsg>();
    
    for (String uniqueId : uniqueIds) {
      FudgeMsg snapshot = _uniqueId2MarketData.get(uniqueId);
      if (snapshot == null) {
        snapshot = OpenGammaFudgeContext.getInstance().newMessage();
      }
      returnValue.put(uniqueId, snapshot);
    }
    
    return returnValue;
  }
  
  public void sendLiveDataToClient() {
    for (Subscription subscription : getSubscriptions()) {
      FudgeMsg marketData = doSnapshot(subscription.getSecurityUniqueId());
      liveDataReceived(subscription.getSecurityUniqueId(), marketData);
    }
  }

  public List<String> getActualSubscriptions() {
    return _subscriptions;
  }

  public List<String> getActualUnsubscriptions() {
    return _unsubscriptions;
  }

  @Override
  protected void doConnect() {
    _numConnections++;
  }

  @Override
  protected void doDisconnect() {
    _numDisconnections++;
  }
  
  @Override
  protected boolean snapshotOnSubscriptionStartRequired(
      Subscription subscription) {
    return false;
  }

  public int getNumConnections() {
    return _numConnections;
  }

  public int getNumDisconnections() {
    return _numDisconnections;
  }
  
  @Override
  public String getDefaultNormalizationRuleSetId() {
    return StandardRules.getNoNormalization().getId();
  }

}<|MERGE_RESOLUTION|>--- conflicted
+++ resolved
@@ -35,11 +35,7 @@
   public MockLiveDataServer(ExternalScheme domain) {
     this(domain, new ConcurrentHashMap<String, FudgeMsg>());
   }
-<<<<<<< HEAD
-  
-=======
 
->>>>>>> 7907bc85
   public MockLiveDataServer(ExternalScheme domain, Map<String, FudgeMsg> uniqueId2Snapshot) {
     super(EHCacheUtils.createCacheManager());
     ArgumentChecker.notNull(domain, "Identification domain");
