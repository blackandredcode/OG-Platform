--- conflicted
+++ resolved
@@ -69,16 +69,10 @@
 
   //-------------------------------------------------------------------------
   /**
-<<<<<<< HEAD
-   * Main method to run the tool. No arguments are needed.
-   * 
-   * @param args the arguments, unused
-=======
    * Main method to run the tool.
    * No arguments are needed.
    *
    * @param args  the arguments, unused
->>>>>>> 77912cad
    */
   public static void main(final String[] args) { // CSIGNORE
     new ExampleViewsPopulator().initAndRun(args, ToolContext.class);
@@ -95,13 +89,8 @@
     storeViewDefinition(getAUDSwapView2Definition(AUD_SWAP_PORFOLIO_NAME));
     storeViewDefinition(getAUDSwapView3Definition(AUD_SWAP_PORFOLIO_NAME));
     storeViewDefinition(getSwaptionParityViewDefinition(SWAPTION_PORTFOLIO_NAME));
-<<<<<<< HEAD
-    storeViewDefinition(getSABRExtrapolationViewDefinition(MIXED_CMS_PORTFOLIO_NAME));
-    //    storeViewDefinition(getFXLocalVolatilityViewDefinition(VANILLA_FX_OPTION_PORTFOLIO_NAME));
-=======
     //storeViewDefinition(getSABRExtrapolationViewDefinition(MIXED_CMS_PORTFOLIO_NAME));
     //storeViewDefinition(getFXLocalVolatilityViewDefinition(VANILLA_FX_OPTION_PORTFOLIO_NAME));
->>>>>>> 77912cad
   }
 
   private ViewDefinition getEquityViewDefinition(final String portfolioName) {
@@ -116,13 +105,8 @@
     final ViewCalculationConfiguration defaultCalc = new ViewCalculationConfiguration(viewDefinition, DEFAULT_CALC_CONFIG);
     addValueRequirements(defaultCalc, EquitySecurity.SECURITY_TYPE,
         new String[] {ValueRequirementNames.FAIR_VALUE, ValueRequirementNames.CAPM_BETA, ValueRequirementNames.HISTORICAL_VAR,
-<<<<<<< HEAD
-            ValueRequirementNames.SHARPE_RATIO, ValueRequirementNames.TREYNOR_RATIO, ValueRequirementNames.JENSENS_ALPHA,
-            ValueRequirementNames.TOTAL_RISK_ALPHA });
-=======
           ValueRequirementNames.SHARPE_RATIO, ValueRequirementNames.TREYNOR_RATIO, ValueRequirementNames.JENSENS_ALPHA,
           ValueRequirementNames.TOTAL_RISK_ALPHA });
->>>>>>> 77912cad
     defaultCalc.addPortfolioRequirement(EquitySecurity.SECURITY_TYPE, ValueRequirementNames.PNL, ValueProperties.with(ValuePropertyNames.CURRENCY, Currency.USD.getCode()).get());
     viewDefinition.addViewCalculationConfiguration(defaultCalc);
     return viewDefinition;
