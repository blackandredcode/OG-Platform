--- conflicted
+++ resolved
@@ -19,9 +19,9 @@
 import com.opengamma.core.change.BasicChangeManager;
 import com.opengamma.core.change.ChangeManager;
 import com.opengamma.core.change.ChangeType;
-import com.opengamma.id.ObjectIdentifiable;
 import com.opengamma.id.ObjectId;
 import com.opengamma.id.ObjectIdSupplier;
+import com.opengamma.id.ObjectIdentifiable;
 import com.opengamma.id.UniqueId;
 import com.opengamma.id.VersionCorrection;
 import com.opengamma.master.security.ManageableSecurity;
@@ -75,13 +75,8 @@
    * 
    * @param changeManager  the change manager, not null
    */
-<<<<<<< HEAD
-  public InMemorySecurityMaster(final MasterChangeManager changeManager) {
+  public InMemorySecurityMaster(final ChangeManager changeManager) {
     this(new ObjectIdSupplier(DEFAULT_OID_SCHEME), changeManager);
-=======
-  public InMemorySecurityMaster(final ChangeManager changeManager) {
-    this(new ObjectIdentifierSupplier(DEFAULT_OID_SCHEME), changeManager);
->>>>>>> 412e2163
   }
 
   /**
@@ -89,13 +84,8 @@
    * 
    * @param objectIdSupplier  the supplier of object identifiers, not null
    */
-<<<<<<< HEAD
   public InMemorySecurityMaster(final Supplier<ObjectId> objectIdSupplier) {
-    this(objectIdSupplier, new BasicMasterChangeManager());
-=======
-  public InMemorySecurityMaster(final Supplier<ObjectIdentifier> objectIdSupplier) {
     this(objectIdSupplier, new BasicChangeManager());
->>>>>>> 412e2163
   }
 
   /**
@@ -104,11 +94,7 @@
    * @param objectIdSupplier  the supplier of object identifiers, not null
    * @param changeManager  the change manager, not null
    */
-<<<<<<< HEAD
-  public InMemorySecurityMaster(final Supplier<ObjectId> objectIdSupplier, final MasterChangeManager changeManager) {
-=======
-  public InMemorySecurityMaster(final Supplier<ObjectIdentifier> objectIdSupplier, final ChangeManager changeManager) {
->>>>>>> 412e2163
+  public InMemorySecurityMaster(final Supplier<ObjectId> objectIdSupplier, final ChangeManager changeManager) {
     ArgumentChecker.notNull(objectIdSupplier, "objectIdSupplier");
     ArgumentChecker.notNull(changeManager, "changeManager");
     _objectIdSupplier = objectIdSupplier;
