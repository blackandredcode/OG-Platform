--- conflicted
+++ resolved
@@ -27,7 +27,7 @@
  * The {@link UserSource} interface provides exchanges to the application via a narrow API.
  * This class provides the source on top of a standard {@link UserMaster}.
  */
-public class MasterUserSource extends AbstractMasterSource<UserDocument, UserMaster> implements UserSource {
+public class MasterUserSource extends AbstractMasterSource<ManageableOGUser, UserDocument, UserMaster> implements UserSource {
 
   /**
    * Creates an instance with an underlying master which does not override versions.
@@ -50,23 +50,6 @@
 
   //-------------------------------------------------------------------------
   @Override
-<<<<<<< HEAD
-  public OGUser getUser(UniqueId uniqueId) {
-    UserDocument userDoc = _userMaster.get(uniqueId);
-    if (userDoc != null) {
-      return userDoc.getObject();
-    }
-    return null;
-  }
-
-  @Override
-  public OGUser getUser(ObjectId objectId, VersionCorrection versionCorrection) {
-    UserDocument userDoc = _userMaster.get(objectId, versionCorrection);
-    if (userDoc != null) {
-      return userDoc.getObject();
-    }
-    return null;
-=======
   public ManageableOGUser getUser(UniqueId uniqueId) {
     return getDocument(uniqueId).getUser();
   }
@@ -74,7 +57,6 @@
   @Override
   public ManageableOGUser getUser(ObjectId objectId, VersionCorrection versionCorrection) {
     return getDocument(objectId, versionCorrection).getUser();
->>>>>>> beab27de
   }
 
   @Override
