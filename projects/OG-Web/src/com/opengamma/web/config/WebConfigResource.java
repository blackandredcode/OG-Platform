--- conflicted
+++ resolved
@@ -25,12 +25,7 @@
 
 import org.apache.commons.lang.StringEscapeUtils;
 import org.apache.commons.lang.StringUtils;
-<<<<<<< HEAD
-import org.fudgemsg.MutableFudgeMsg;
-import org.fudgemsg.mapping.FudgeSerializer;
-=======
 import org.fudgemsg.FudgeMsg;
->>>>>>> 1785d368
 import org.joda.beans.impl.flexi.FlexiBean;
 import org.slf4j.Logger;
 import org.slf4j.LoggerFactory;
@@ -76,11 +71,7 @@
     }
     FlexiBean out = createRootData();
     ConfigDocument<?> doc = data().getConfig();
-<<<<<<< HEAD
-    String jsonConfig = StringUtils.stripToNull(toJSON(doc.getValue(), doc.getType()));
-=======
     String jsonConfig = StringUtils.stripToNull(toJSON(doc.getValue()));
->>>>>>> 1785d368
     if (jsonConfig != null) {
       out.put("configJSON", jsonConfig);
     } else {
@@ -91,19 +82,6 @@
     return Response.ok(json).tag(etag).build();
   }
   
-<<<<<<< HEAD
-  private <T> String toJSON(final Object configObj, final Class<T> configType) {
-    s_logger.debug("converting {} to JSON", configObj);
-    
-    FudgeSerializer fudgeSerializer = new FudgeSerializer(FUDGE_CONTEXT);
-    
-    MutableFudgeMsg fudgeMsg = fudgeSerializer.objectToFudgeMsg(configObj);
-    FudgeSerializer.addClassHeader(fudgeMsg, configType);
-    s_logger.debug("to fudgeMsg: {}", fudgeMsg);
-    
-    StringWriter sw = new StringWriter();
-    FudgeMsgJSONWriter fudgeJSONWriter = new FudgeMsgJSONWriter(FUDGE_CONTEXT, sw);
-=======
   private String toJSON(final Object configObj) {
     s_logger.debug("converting {} to JSON", configObj);
         
@@ -112,7 +90,6 @@
     
     StringWriter sw = new StringWriter();
     FudgeMsgJSONWriter fudgeJSONWriter = new FudgeMsgJSONWriter(getFudgeContext(), sw);
->>>>>>> 1785d368
     fudgeJSONWriter.writeMessage(fudgeMsg);
     
     String result = sw.toString();
@@ -120,21 +97,6 @@
     return result;
   }
   
-<<<<<<< HEAD
-//  @SuppressWarnings("unchecked")
-//  private <T> String toJSON(Object object, Class<T> configType) {
-//    JSONBuilder<T> jsonBuilder = (JSONBuilder<T>) data().getJsonBuilderMap().get(configType);
-//    String result = null;
-//    if (jsonBuilder != null) {
-//      result = jsonBuilder.toJSON((T) object);
-//    } else {
-//      s_logger.warn("No custom JSON builder for " + configType);
-//    }
-//    return result;
-//  }
-
-=======
->>>>>>> 1785d368
   //-------------------------------------------------------------------------
   @PUT
   @Consumes(MediaType.APPLICATION_FORM_URLENCODED)
