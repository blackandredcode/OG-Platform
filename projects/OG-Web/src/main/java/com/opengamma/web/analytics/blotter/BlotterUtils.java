--- conflicted
+++ resolved
@@ -308,15 +308,11 @@
 
   @Override
   public OffsetTime convertFromString(Class<? extends OffsetTime> cls, String timeString) {
-<<<<<<< HEAD
-    return OffsetTime.of(LocalTime.parse(timeString.trim()), ZoneOffset.UTC);
-=======
     if (!StringUtils.isEmpty(timeString)) {
       return OffsetTime.of(LocalTime.parse(timeString.trim()), ZoneOffset.UTC);
     } else {
       return null;
     }
->>>>>>> 14216af6
   }
 
   @Override
