/**
 * Copyright (C) 2012 - present by OpenGamma Inc. and the OpenGamma group of companies
 *
 * Please see distribution for license.
 */
package com.opengamma.web.analytics.formatting;

import java.util.List;
import java.util.Map;

import com.google.common.collect.ImmutableList;
import com.google.common.collect.Lists;
import com.google.common.collect.Maps;
import com.opengamma.core.marketdatasnapshot.SnapshotDataBundle;
import com.opengamma.engine.value.ValueSpecification;
import com.opengamma.id.ExternalId;
import com.opengamma.util.ArgumentChecker;

/* package */ class SnapshotDataBundleFormatter extends AbstractFormatter<SnapshotDataBundle> {

  private static final String DATA = "data";
  private static final String LABELS = "labels";
  private static final String ID = "ID";
  private static final String VALUE = "Value";

  private final DoubleFormatter _doubleFormatter;

<<<<<<< HEAD
  public SnapshotDataBundleFormatter(final DoubleFormatter doubleFormatter) {
=======
  /* package */ SnapshotDataBundleFormatter(DoubleFormatter doubleFormatter) {
>>>>>>> 33740b5b
    super(SnapshotDataBundle.class);
    ArgumentChecker.notNull(doubleFormatter, "doubleFormatter");
    _doubleFormatter = doubleFormatter;
    addFormatter(new Formatter<SnapshotDataBundle>(Format.EXPANDED) {
      @Override
<<<<<<< HEAD
      List<List<String>> format(final SnapshotDataBundle value, final ValueSpecification valueSpec) {
=======
      Map<String, Object> format(SnapshotDataBundle value, ValueSpecification valueSpec) {
>>>>>>> 33740b5b
        return formatExpanded(value, valueSpec);
      }
    });
  }

  @Override
  public String formatCell(final SnapshotDataBundle bundle, final ValueSpecification valueSpec) {
    return "Data Bundle (" + bundle.getDataPoints().size() + " points)";
  }

<<<<<<< HEAD
  private List<List<String>> formatExpanded(final SnapshotDataBundle bundle, final ValueSpecification valueSpec) {
    final Map<ExternalId, Double> dataPoints = bundle.getDataPoints();
    final List<List<String>> results = Lists.newArrayListWithCapacity(dataPoints.size());
    for (final Map.Entry<ExternalId, Double> entry : dataPoints.entrySet()) {
      final String idStr = entry.getKey().toString();
      final String formattedValue = _doubleFormatter.formatCell(entry.getValue(), valueSpec);
=======
  private Map<String, Object> formatExpanded(SnapshotDataBundle bundle, ValueSpecification valueSpec) {
    Map<String, Object> resultsMap = Maps.newHashMap();
    Map<UniqueId, Double> dataPoints = bundle.getDataPoints();
    List<List<String>> results = Lists.newArrayListWithCapacity(dataPoints.size());
    for (Map.Entry<UniqueId, Double> entry : dataPoints.entrySet()) {
      String idStr = entry.getKey().toString();
      String formattedValue = _doubleFormatter.formatCell(entry.getValue(), valueSpec);
>>>>>>> 33740b5b
      results.add(ImmutableList.of(idStr, formattedValue));
    }
    resultsMap.put(DATA, results);
    resultsMap.put(LABELS, ImmutableList.of(ID, VALUE));
    return resultsMap;
  }

  @Override
  public DataType getDataType() {
    return DataType.LABELLED_MATRIX_1D;
  }
}<|MERGE_RESOLUTION|>--- conflicted
+++ resolved
@@ -25,21 +25,13 @@
 
   private final DoubleFormatter _doubleFormatter;
 
-<<<<<<< HEAD
-  public SnapshotDataBundleFormatter(final DoubleFormatter doubleFormatter) {
-=======
-  /* package */ SnapshotDataBundleFormatter(DoubleFormatter doubleFormatter) {
->>>>>>> 33740b5b
+  /* package */ SnapshotDataBundleFormatter(final DoubleFormatter doubleFormatter) {
     super(SnapshotDataBundle.class);
     ArgumentChecker.notNull(doubleFormatter, "doubleFormatter");
     _doubleFormatter = doubleFormatter;
     addFormatter(new Formatter<SnapshotDataBundle>(Format.EXPANDED) {
       @Override
-<<<<<<< HEAD
-      List<List<String>> format(final SnapshotDataBundle value, final ValueSpecification valueSpec) {
-=======
-      Map<String, Object> format(SnapshotDataBundle value, ValueSpecification valueSpec) {
->>>>>>> 33740b5b
+      Map<String, Object> format(final SnapshotDataBundle value, final ValueSpecification valueSpec) {
         return formatExpanded(value, valueSpec);
       }
     });
@@ -50,22 +42,13 @@
     return "Data Bundle (" + bundle.getDataPoints().size() + " points)";
   }
 
-<<<<<<< HEAD
-  private List<List<String>> formatExpanded(final SnapshotDataBundle bundle, final ValueSpecification valueSpec) {
+  private Map<String, Object> formatExpanded(final SnapshotDataBundle bundle, final ValueSpecification valueSpec) {
     final Map<ExternalId, Double> dataPoints = bundle.getDataPoints();
     final List<List<String>> results = Lists.newArrayListWithCapacity(dataPoints.size());
+    final Map<String, Object> resultsMap = Maps.newHashMap();
     for (final Map.Entry<ExternalId, Double> entry : dataPoints.entrySet()) {
       final String idStr = entry.getKey().toString();
       final String formattedValue = _doubleFormatter.formatCell(entry.getValue(), valueSpec);
-=======
-  private Map<String, Object> formatExpanded(SnapshotDataBundle bundle, ValueSpecification valueSpec) {
-    Map<String, Object> resultsMap = Maps.newHashMap();
-    Map<UniqueId, Double> dataPoints = bundle.getDataPoints();
-    List<List<String>> results = Lists.newArrayListWithCapacity(dataPoints.size());
-    for (Map.Entry<UniqueId, Double> entry : dataPoints.entrySet()) {
-      String idStr = entry.getKey().toString();
-      String formattedValue = _doubleFormatter.formatCell(entry.getValue(), valueSpec);
->>>>>>> 33740b5b
       results.add(ImmutableList.of(idStr, formattedValue));
     }
     resultsMap.put(DATA, results);
