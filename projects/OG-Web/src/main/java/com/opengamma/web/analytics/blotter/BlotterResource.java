--- conflicted
+++ resolved
@@ -203,15 +203,7 @@
   @GET
   @Produces(MediaType.TEXT_HTML)
   @Path("types/{typeName}")
-<<<<<<< HEAD
   public String getStructure(@PathParam("typeName") final String typeName) {
-    final MetaBean metaBean = s_metaBeansByTypeName.get(typeName);
-    if (metaBean == null) {
-      throw new DataNotFoundException("Unknown type name " + typeName);
-    }
-=======
-  public String getStructure(@PathParam("typeName") String typeName) {
->>>>>>> 77912cad
     Map<String, Object> beanData;
     // TODO tell don't ask
     if (typeName.equals(OtcTradeBuilder.TRADE_TYPE_NAME)) {
@@ -219,24 +211,16 @@
     } else if (typeName.equals(FungibleTradeBuilder.TRADE_TYPE_NAME)) {
       beanData = FungibleTradeBuilder.tradeStructure();
     } else {
-<<<<<<< HEAD
+      final MetaBean metaBean = s_metaBeansByTypeName.get(typeName);
+      if (metaBean == null) {
+        throw new DataNotFoundException("Unknown type name " + typeName);
+      }
       final BeanStructureBuilder structureBuilder = new BeanStructureBuilder(s_metaBeans,
                                                                        s_underlyingSecurityTypes,
                                                                        s_endpoints);
-      final BeanVisitorDecorator propertyNameFilter = new PropertyNameFilter("externalIdBundle");
-      final BeanTraverser traverser = new BeanTraverser(propertyNameFilter);
-=======
-      MetaBean metaBean = s_metaBeansByTypeName.get(typeName);
-      if (metaBean == null) {
-        throw new DataNotFoundException("Unknown type name " + typeName);
-      }
-      BeanStructureBuilder structureBuilder = new BeanStructureBuilder(s_metaBeans,
-                                                                       s_underlyingSecurityTypes,
-                                                                       s_endpoints);
-      BeanVisitorDecorator propertyNameFilter = new PropertyNameFilter("externalIdBundle", "securityType");
-      PropertyFilter swaptionUnderlyingFilter = new PropertyFilter(SwaptionSecurity.meta().underlyingId());
-      BeanTraverser traverser = new BeanTraverser(propertyNameFilter, swaptionUnderlyingFilter);
->>>>>>> 77912cad
+      final BeanVisitorDecorator propertyNameFilter = new PropertyNameFilter("externalIdBundle", "securityType");
+      final PropertyFilter swaptionUnderlyingFilter = new PropertyFilter(SwaptionSecurity.meta().underlyingId());
+      final BeanTraverser traverser = new BeanTraverser(propertyNameFilter, swaptionUnderlyingFilter);
       beanData = (Map<String, Object>) traverser.traverse(metaBean, structureBuilder);
     }
     return _freemarker.build("blotter/bean-structure.ftl", beanData);
@@ -247,50 +231,33 @@
   @GET
   @Produces(MediaType.APPLICATION_JSON)
   @Path("trades/{tradeId}")
-<<<<<<< HEAD
-  public String getJSON(@PathParam("tradeId") final String tradeIdStr) {
-    // TODO this is a bit of a palaver, surely there's something that already does this?
-    final ObjectId tradeId = ObjectId.parse(tradeIdStr);
-    final PositionSearchRequest positionSearch = new PositionSearchRequest();
-    positionSearch.addTradeObjectId(tradeId);
-    final PositionSearchResult positions = _positionMaster.search(positionSearch);
-    final ManageablePosition position = positions.getSinglePosition();
-    // TODO this should never fail but there's a bug in position searching ATM
-    final ManageableTrade trade = position.getTrade(tradeId);
-    if (trade == null) {
-      throw new IllegalArgumentException("No trade with ID " + tradeId + " found on position " + position.getUniqueId() +
-                                             ", this is a known bug (http://jira.opengamma.com/browse/PLAT-2946)");
-    }
-    // TODO there's no need to look up the security for fungible security types
-    final ManageableSecurityLink securityLink = position.getSecurityLink();
-=======
-  public String getTradeJSON(@PathParam("tradeId") String tradeIdStr) {
-    UniqueId tradeId = UniqueId.parse(tradeIdStr);
+  public String getTradeJSON(@PathParam("tradeId") final String tradeIdStr) {
+    final UniqueId tradeId = UniqueId.parse(tradeIdStr);
     if (!tradeId.isLatest()) {
       throw new IllegalArgumentException("The blotter can only be used to update the latest version of a trade");
     }
-    ManageableTrade trade = _positionMaster.getTrade(tradeId);
-    ManageableSecurity security = findSecurity(trade.getSecurityLink());
-    JSONObject root = new JSONObject();
-    try {
-      JsonDataSink tradeSink = new JsonDataSink();
+    final ManageableTrade trade = _positionMaster.getTrade(tradeId);
+    final ManageableSecurity security = findSecurity(trade.getSecurityLink());
+    final JSONObject root = new JSONObject();
+    try {
+      final JsonDataSink tradeSink = new JsonDataSink();
       if (isOtc(security)) {
         OtcTradeBuilder.extractTradeData(trade, tradeSink);
-        MetaBean securityMetaBean = s_metaBeansByTypeName.get(security.getClass().getSimpleName());
+        final MetaBean securityMetaBean = s_metaBeansByTypeName.get(security.getClass().getSimpleName());
         if (securityMetaBean == null) {
           throw new DataNotFoundException("No MetaBean is registered for security type " + security.getClass().getName());
         }
-        BeanVisitor<JSONObject> securityVisitor = new BuildingBeanVisitor<>(security, new JsonDataSink());
-        PropertyFilter securityPropertyFilter = new PropertyFilter(ManageableSecurity.meta().securityType());
-        BeanTraverser securityTraverser = new BeanTraverser(securityPropertyFilter);
-        JSONObject securityJson = (JSONObject) securityTraverser.traverse(securityMetaBean, securityVisitor);
+        final BeanVisitor<JSONObject> securityVisitor = new BuildingBeanVisitor<>(security, new JsonDataSink());
+        final PropertyFilter securityPropertyFilter = new PropertyFilter(ManageableSecurity.meta().securityType());
+        final BeanTraverser securityTraverser = new BeanTraverser(securityPropertyFilter);
+        final JSONObject securityJson = (JSONObject) securityTraverser.traverse(securityMetaBean, securityVisitor);
         if (security instanceof FinancialSecurity) {
-          UnderlyingSecurityVisitor visitor = new UnderlyingSecurityVisitor(VersionCorrection.LATEST, _securityMaster);
-          ManageableSecurity underlying = ((FinancialSecurity) security).accept(visitor);
+          final UnderlyingSecurityVisitor visitor = new UnderlyingSecurityVisitor(VersionCorrection.LATEST, _securityMaster);
+          final ManageableSecurity underlying = ((FinancialSecurity) security).accept(visitor);
           if (underlying != null) {
-            BeanVisitor<JSONObject> underlyingVisitor = new BuildingBeanVisitor<>(underlying, new JsonDataSink());
-            MetaBean underlyingMetaBean = s_metaBeansByTypeName.get(underlying.getClass().getSimpleName());
-            JSONObject underlyingJson = (JSONObject) securityTraverser.traverse(underlyingMetaBean, underlyingVisitor);
+            final BeanVisitor<JSONObject> underlyingVisitor = new BuildingBeanVisitor<>(underlying, new JsonDataSink());
+            final MetaBean underlyingMetaBean = s_metaBeansByTypeName.get(underlying.getClass().getSimpleName());
+            final JSONObject underlyingJson = (JSONObject) securityTraverser.traverse(underlyingMetaBean, underlyingVisitor);
             root.put("underlying", underlyingJson);
           }
         }
@@ -298,19 +265,19 @@
       } else {
         FungibleTradeBuilder.extractTradeData(trade, tradeSink);
       }
-      JSONObject tradeJson = tradeSink.finish();
+      final JSONObject tradeJson = tradeSink.finish();
       root.put("trade", tradeJson);
-    } catch (JSONException e) {
+    } catch (final JSONException e) {
       throw new OpenGammaRuntimeException("Failed to build JSON", e);
     }
     return root.toString();
   }
 
-  private static boolean isOtc(ManageableSecurity security) {
-    try {
-      MetaBean metaBean = JodaBeanUtils.metaBean(security.getClass());
+  private static boolean isOtc(final ManageableSecurity security) {
+    try {
+      final MetaBean metaBean = JodaBeanUtils.metaBean(security.getClass());
       return s_metaBeans.contains(metaBean);
-    } catch (IllegalArgumentException e) {
+    } catch (final IllegalArgumentException e) {
       return false;
     }
   }
@@ -322,8 +289,7 @@
    * @return The security, not null
    * @throws DataNotFoundException If a matching security can't be found
    */
-  private ManageableSecurity findSecurity(ManageableSecurityLink securityLink) {
->>>>>>> 77912cad
+  private ManageableSecurity findSecurity(final ManageableSecurityLink securityLink) {
     SecurityDocument securityDocument;
     if (securityLink.getObjectId() != null) {
       securityDocument = _securityMaster.get(securityLink.getObjectId(), VersionCorrection.LATEST);
@@ -335,60 +301,18 @@
         throw new DataNotFoundException("No security found with external IDs " + securityLink.getExternalId());
       }
     }
-<<<<<<< HEAD
-    final ManageableSecurity security = securityDocument.getSecurity();
-    final MetaBean securityMetaBean = s_metaBeansByTypeName.get(security.getClass().getSimpleName());
-    if (securityMetaBean == null) {
-      throw new DataNotFoundException("No MetaBean is registered for security type " + security.getClass().getName());
-    }
-    // TODO filter out underlyingId for securities with OTC underlying
-    // TODO trade data - need different structure depending on whether the security is OTC
-    // OTCs don't need quantity or security ID, trades in fungible securities need both
-    final BeanVisitor<JSONObject> securityVisitor = new BuildingBeanVisitor<JSONObject>(security, new JsonDataSink());
-    final PropertyFilter securityPropertyFilter = new PropertyFilter(ManageableSecurity.meta().securityType());
-    final JSONObject securityJson = (JSONObject) new BeanTraverser(securityPropertyFilter).traverse(securityMetaBean, securityVisitor);
-    final BeanVisitor<JSONObject> tradeVisitor = new BuildingBeanVisitor<JSONObject>(trade, new JsonDataSink());
-    // TODO special handling of counterparty, send value as string not external ID
-    // TODO don't filter out quantity for fungible securities
-    // TODO include external security ID for fungible securities
-    final ManageableTrade.Meta tradeMetaBean = ManageableTrade.meta();
-    // TODO factor this out, it's repeating logic from the structure building visitor and trade builder
-    final PropertyFilter tradePropertyFilter = new PropertyFilter(tradeMetaBean.securityLink(), // TODO how will fungible securities work?
-                                                            tradeMetaBean.quantity(),
-                                                            tradeMetaBean.deal(),
-                                                            tradeMetaBean.providerId(),
-                                                            tradeMetaBean.securityLink());
-    final JSONObject tradeJson = (JSONObject) new BeanTraverser(tradePropertyFilter).traverse(tradeMetaBean, tradeVisitor);
-    final JSONObject root = new JSONObject();
-    try {
-      // TODO only include security for OTCs
-      root.put("security", securityJson);
-      root.put("trade", tradeJson);
-    } catch (final JSONException e) {
-      throw new OpenGammaRuntimeException("", e);
-    }
-    // TODO underlying for securities with OTC underlying securities
-    return root.toString();
-=======
     return securityDocument.getSecurity();
->>>>>>> 77912cad
   }
 
   @POST
   @Path("trades")
   @Consumes(MediaType.APPLICATION_FORM_URLENCODED)
   @Produces(MediaType.APPLICATION_JSON)
-<<<<<<< HEAD
-  public String createOtcTrade(@FormParam("trade") final String tradeJsonStr) {
-    // TODO no need to create a new builder every time?
-    return createOtcTrade(tradeJsonStr, new NewOtcTradeBuilder(_securityMaster, _positionMaster, s_metaBeans));
-    // TODO don't return JSON, just set the created header with the URL
-=======
-  public Response createTrade(@Context UriInfo uriInfo, @FormParam("trade") String jsonStr) {
-    try {
-      JSONObject json = new JSONObject(jsonStr);
-      JSONObject tradeJson = json.getJSONObject("trade");
-      String tradeTypeName = tradeJson.getString("type");
+  public Response createTrade(@Context final UriInfo uriInfo, @FormParam("trade") final String jsonStr) {
+    try {
+      final JSONObject json = new JSONObject(jsonStr);
+      final JSONObject tradeJson = json.getJSONObject("trade");
+      final String tradeTypeName = tradeJson.getString("type");
       // TODO tell don't ask - it is an option to ask each of the new trade builders?
       UniqueId updatedTradeId;
       if (tradeTypeName.equals(OtcTradeBuilder.TRADE_TYPE_NAME)) {
@@ -398,12 +322,11 @@
       } else {
         throw new IllegalArgumentException("Unknown trade type " + tradeTypeName);
       }
-      URI createdTradeUri = uriInfo.getAbsolutePathBuilder().path(updatedTradeId.getObjectId().toString()).build();
+      final URI createdTradeUri = uriInfo.getAbsolutePathBuilder().path(updatedTradeId.getObjectId().toString()).build();
       return Response.status(Response.Status.CREATED).header("Location", createdTradeUri).build();
-    } catch (JSONException e) {
+    } catch (final JSONException e) {
       throw new IllegalArgumentException("Failed to parse JSON", e);
     }
->>>>>>> 77912cad
   }
 
   @PUT
@@ -411,79 +334,51 @@
   @Consumes(MediaType.APPLICATION_FORM_URLENCODED)
   @Produces(MediaType.APPLICATION_JSON)
   // TODO the config endpoint uses form params for the JSON. why? better to use a MessageBodyWriter?
-<<<<<<< HEAD
-  public String updateOtcTrade(@FormParam("trade") final String tradeJsonStr,
-                               @PathParam("tradeIdStr") final String tradeIdStr) {
-    final UniqueId tradeId = UniqueId.parse(tradeIdStr);
-    final OtcTradeBuilder tradeBuilder = new ExistingOtcTradeBuilder(tradeId, _securityMaster, _positionMaster, s_metaBeans);
-    return createOtcTrade(tradeJsonStr, tradeBuilder);
-  }
-
-  private String createOtcTrade(final String jsonStr, final OtcTradeBuilder tradeBuilder) {
-    try {
+  public void updateTrade(@FormParam("trade") final String jsonStr, @PathParam("tradeIdStr") final String tradeIdStr) {
+    try {
+      final UniqueId tradeId = UniqueId.parse(tradeIdStr);
       final JSONObject json = new JSONObject(jsonStr);
       final JSONObject tradeJson = json.getJSONObject("trade");
+      final String tradeTypeName = tradeJson.getString("type");
+      // TODO tell don't ask - ask each of the existing trade builders until one of them can handle it?
+      if (tradeTypeName.equals(OtcTradeBuilder.TRADE_TYPE_NAME)) {
+        final OtcTradeBuilder tradeBuilder = new ExistingOtcTradeBuilder(tradeId, _securityMaster, _positionMaster, s_metaBeans);
+        createOtcTrade(json, tradeJson, tradeBuilder);
+      } else if (tradeTypeName.equals(FungibleTradeBuilder.TRADE_TYPE_NAME)) {
+        final ExistingFungibleTradeBuilder tradeBuilder =
+            new ExistingFungibleTradeBuilder(_positionMaster, _securityMaster, s_metaBeans, tradeId);
+        createFungibleTrade(tradeJson, tradeBuilder);
+      } else {
+        throw new IllegalArgumentException("Unknown trade type " + tradeTypeName);
+      }
+    } catch (final JSONException e) {
+      throw new IllegalArgumentException("Failed to parse JSON", e);
+    }
+  }
+
+  private UniqueId createOtcTrade(final JSONObject json, final JSONObject tradeJson, final OtcTradeBuilder tradeBuilder) {
+    try {
       final JSONObject securityJson = json.getJSONObject("security");
       final JSONObject underlyingJson = json.optJSONObject("underlying");
       final BeanDataSource tradeData = new JsonBeanDataSource(tradeJson);
       final BeanDataSource securityData = new JsonBeanDataSource(securityJson);
-=======
-  public void updateTrade(@FormParam("trade") String jsonStr, @PathParam("tradeIdStr") String tradeIdStr) {
-    try {
-      UniqueId tradeId = UniqueId.parse(tradeIdStr);
-      JSONObject json = new JSONObject(jsonStr);
-      JSONObject tradeJson = json.getJSONObject("trade");
-      String tradeTypeName = tradeJson.getString("type");
-      // TODO tell don't ask - ask each of the existing trade builders until one of them can handle it?
-      if (tradeTypeName.equals(OtcTradeBuilder.TRADE_TYPE_NAME)) {
-        OtcTradeBuilder tradeBuilder = new ExistingOtcTradeBuilder(tradeId, _securityMaster, _positionMaster, s_metaBeans);
-        createOtcTrade(json, tradeJson, tradeBuilder);
-      } else if (tradeTypeName.equals(FungibleTradeBuilder.TRADE_TYPE_NAME)) {
-        ExistingFungibleTradeBuilder tradeBuilder =
-            new ExistingFungibleTradeBuilder(_positionMaster, _securityMaster, s_metaBeans, tradeId);
-        createFungibleTrade(tradeJson, tradeBuilder);
-      } else {
-        throw new IllegalArgumentException("Unknown trade type " + tradeTypeName);
-      }
-    } catch (JSONException e) {
-      throw new IllegalArgumentException("Failed to parse JSON", e);
-    }
-  }
-
-  private UniqueId createOtcTrade(JSONObject json, JSONObject tradeJson, OtcTradeBuilder tradeBuilder) {
-    try {
-      JSONObject securityJson = json.getJSONObject("security");
-      JSONObject underlyingJson = json.optJSONObject("underlying");
-      BeanDataSource tradeData = new JsonBeanDataSource(tradeJson);
-      BeanDataSource securityData = new JsonBeanDataSource(securityJson);
->>>>>>> 77912cad
       BeanDataSource underlyingData;
       if (underlyingJson != null) {
         underlyingData = new JsonBeanDataSource(underlyingJson);
       } else {
         underlyingData = null;
       }
-<<<<<<< HEAD
-      final UniqueId tradeId = tradeBuilder.buildAndSaveTrade(tradeData, securityData, underlyingData);
-      return new JSONObject(ImmutableMap.of("tradeId", tradeId)).toString();
+      return tradeBuilder.buildAndSaveTrade(tradeData, securityData, underlyingData);
     } catch (final JSONException e) {
-=======
-      return tradeBuilder.buildAndSaveTrade(tradeData, securityData, underlyingData);
-    } catch (JSONException e) {
->>>>>>> 77912cad
       throw new IllegalArgumentException("Failed to parse JSON", e);
     }
   }
 
-<<<<<<< HEAD
+  private UniqueId createFungibleTrade(final JSONObject tradeJson, final FungibleTradeBuilder tradeBuilder) {
+    return tradeBuilder.buildAndSaveTrade(new JsonBeanDataSource(tradeJson));
+  }
+
   private static Map<Object, Object> map(final Object... values) {
-=======
-  private UniqueId createFungibleTrade(JSONObject tradeJson, FungibleTradeBuilder tradeBuilder) {
-    return tradeBuilder.buildAndSaveTrade(new JsonBeanDataSource(tradeJson));
-  }
-
-  private static Map<Object, Object> map(Object... values) {
->>>>>>> 77912cad
     final Map<Object, Object> result = Maps.newHashMap();
     for (int i = 0; i < values.length / 2; i++) {
       result.put(values[i * 2], values[(i * 2) + 1]);
@@ -496,58 +391,5 @@
   public BlotterLookupResource getLookupResource() {
     return new BlotterLookupResource();
   }
-<<<<<<< HEAD
-
-  // TODO create fungible trade - identifier and quantity
-
-  // TODO different versions for OTC / non OTC
-  // the horror... make this go away
-  private static Map<String, Object> manageableTradeStructure() {
-    final Map<String, Object> structure = Maps.newHashMap();
-    final List<Map<String, Object>> properties = Lists.newArrayList();
-    properties.add(property("uniqueId", true, true, typeInfo("string", "UniqueId")));
-    // don't need quantity for OTCs, always 1
-    //properties.add(property("quantity", true, false, typeInfo("number", "")));
-    properties.add(property("counterparty", false, false, typeInfo("string", "")));
-    properties.add(property("tradeDate", true, false, typeInfo("string", "LocalDate")));
-    properties.add(property("tradeTime", true, false, typeInfo("string", "OffsetTime")));
-    // TODO which premium fields are relevant for OTCs?
-    properties.add(property("premium", true, false, typeInfo("number", "")));
-    properties.add(property("premiumCurrency", true, false, typeInfo("string", "Currency")));
-    properties.add(property("premiumDate", true, false, typeInfo("string", "LocalDate")));
-    properties.add(property("premiumTime", true, false, typeInfo("string", "OffsetTime")));
-    properties.add(attributesProperty());
-    structure.put("type", "ManageableTrade");
-    structure.put("properties", properties);
-    structure.put("now", ZonedDateTime.now(OpenGammaClock.getInstance()));
-    return structure;
-  }
-
-  private static Map<String, Object> property(final String name,
-                                              final boolean optional,
-                                              final boolean readOnly,
-                                              final Map<String, Object> typeInfo) {
-    return ImmutableMap.<String, Object>of("name", name,
-                                           "type", "single",
-                                           "optional", optional,
-                                           "readOnly", readOnly,
-                                           "types", ImmutableList.of(typeInfo));
-  }
-
-  private static Map<String, Object> attributesProperty() {
-    final Map<String, Object> map = Maps.newHashMap();
-    map.put("name", "attributes");
-    map.put("type", "map");
-    map.put("optional", true); // can't be null but have a default value so client doesn't need to specify
-    map.put("readOnly", false);
-    map.put("types", ImmutableList.of(typeInfo("string", "")));
-    map.put("valueTypes", ImmutableList.of(typeInfo("string", "")));
-    return map;
-  }
-
-  private static Map<String, Object> typeInfo(final String expectedType, final String actualType) {
-    return ImmutableMap.<String, Object>of("beanType", false, "expectedType", expectedType, "actualType", actualType);
-  }
-=======
->>>>>>> 77912cad
+
 }