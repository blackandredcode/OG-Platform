<?xml version="1.0" encoding="UTF-8"?>
<web-app xmlns="http://java.sun.com/xml/ns/javaee"
         xmlns:xsi="http://www.w3.org/2001/XMLSchema-instance"
         xsi:schemaLocation="http://java.sun.com/xml/ns/javaee http://java.sun.com/xml/ns/javaee/web-app_2_5.xsd"
         version="2.5">

  <!-- Cometd -->
  <servlet>
      <servlet-name>cometd</servlet-name>
      <servlet-class>org.cometd.server.continuation.ContinuationCometdServlet</servlet-class>
      <load-on-startup>1</load-on-startup>
  </servlet>
  <servlet-mapping>
      <servlet-name>cometd</servlet-name>
      <url-pattern>/cometd/*</url-pattern>
  </servlet-mapping>
  <filter>
      <filter-name>cross-origin</filter-name>
      <filter-class>org.eclipse.jetty.servlets.CrossOriginFilter</filter-class>
  </filter>
  <filter-mapping>
      <filter-name>cross-origin</filter-name>
      <url-pattern>/cometd/*</url-pattern>
  </filter-mapping>

  <!--  LiveResultsServiceBean depends on the cometd servlet, so we have a dummy servlet
        here to trigger LiveResultsServiceBean initialization after the cometd
        servlet has been initialized -->
  <servlet>
      <servlet-name>ConfigurationServlet</servlet-name>
      <servlet-class>com.opengamma.web.server.ConfigurationServlet</servlet-class>
      <load-on-startup>2</load-on-startup>
  </servlet>

<<<<<<< HEAD
  <filter>
    <filter-name>spring-requestRun</filter-name>
=======
  <!--filter>
    <filter-name>spring-request</filter-name>
>>>>>>> 72782251
    <filter-class>org.springframework.web.filter.RequestContextFilter</filter-class>
  </filter>
  <filter-mapping>
    <filter-name>spring-requestRun</filter-name>
    <url-pattern>/jax/*</url-pattern>
  </filter-mapping-->

  <!-- Jersey - JAXRS support -->
  <servlet>
    <servlet-name>jersey-spring</servlet-name>
    <servlet-class>com.opengamma.component.OpenGammaServlet</servlet-class>
    <!--for creating subscriptions to entity updates-->
    <init-param>
      <param-name>com.sun.jersey.spi.container.ResourceFilters</param-name>
      <param-value>com.opengamma.web.server.push.rest.SubscribingFilterFactory</param-value>
    </init-param>
    <load-on-startup>3</load-on-startup>
  </servlet>
  <servlet-mapping>
    <servlet-name>jersey-spring</servlet-name>
    <url-pattern>/jax/*</url-pattern>
  </servlet-mapping>

  <!--HTTP push support-->
  <servlet>
    <servlet-name>handshake</servlet-name>
    <servlet-class>com.opengamma.web.server.push.HandshakeServlet</servlet-class>
  </servlet>
  <servlet-mapping>
    <servlet-name>handshake</servlet-name>
    <url-pattern>/handshake</url-pattern>
  </servlet-mapping>

  <servlet>
    <servlet-name>updates</servlet-name>
    <servlet-class>com.opengamma.web.server.push.LongPollingServlet</servlet-class>
  </servlet>
  <servlet-mapping>
    <servlet-name>updates</servlet-name>
    <url-pattern>/updates/*</url-pattern>
  </servlet-mapping>
  <!--end of HTTP push support-->

  <!-- Ehcache shutdown hook -->
  <listener>
    <listener-class>net.sf.ehcache.constructs.web.ShutdownListener</listener-class>
  </listener>

  <!-- Disable Jetty's locking of static files -->
  <servlet>
    <servlet-name>default</servlet-name>
    <init-param>
      <param-name>useFileMappedBuffer</param-name>
      <param-value>false</param-value>
    </init-param>
  </servlet>

</web-app><|MERGE_RESOLUTION|>--- conflicted
+++ resolved
@@ -32,17 +32,12 @@
       <load-on-startup>2</load-on-startup>
   </servlet>
 
-<<<<<<< HEAD
-  <filter>
-    <filter-name>spring-requestRun</filter-name>
-=======
   <!--filter>
     <filter-name>spring-request</filter-name>
->>>>>>> 72782251
     <filter-class>org.springframework.web.filter.RequestContextFilter</filter-class>
   </filter>
   <filter-mapping>
-    <filter-name>spring-requestRun</filter-name>
+    <filter-name>spring-request</filter-name>
     <url-pattern>/jax/*</url-pattern>
   </filter-mapping-->
 
