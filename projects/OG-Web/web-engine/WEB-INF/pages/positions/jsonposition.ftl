--- conflicted
+++ resolved
@@ -30,15 +30,9 @@
                           <#if userAttr?has_content>"userAttributes" : {<#list userAttr?keys as key>"${key}":"${userAttr[key]}"<#if key_has_next>,</#if></#list>} </#if>},
             </#if>
             "id": "${trade.uniqueId.objectId}",
-<<<<<<< HEAD
-            "trade_date_time": "<#if trade.tradeDate?has_content>${trade.tradeDate}</#if><#if trade.tradeTime?has_content> ${trade.tradeTime.toString(timeFormatter)}</#if><#if trade.premiumTime?has_content> (${trade.premiumTime.toString(offsetFormatter)})</#if>",
-            "premium": "<#if trade.premium?has_content>${trade.premium}</#if><#if trade.premiumCurrency?has_content> ${trade.premiumCurrency}</#if>",
-            "premium_date_time": "<#if trade.premiumDate?has_content>${trade.premiumDate}</#if><#if trade.premiumTime?has_content> ${trade.premiumTime.toString(timeFormatter)} (${trade.tradeTime.toString(offsetFormatter)})</#if>",
-=======
             "trade_date_time": "<#if trade.tradeDate?has_content>${trade.tradeDate}</#if><#if trade.tradeTime?has_content> ${trade.tradeTime.toString(timeFormatter)} (${trade.tradeTime.toString(offsetFormatter)})</#if>",
             "premium": "<#if trade.premium?has_content>${trade.premium}</#if><#if trade.premiumCurrency?has_content> ${trade.premiumCurrency}</#if>",
             "premium_date_time": "<#if trade.premiumDate?has_content>${trade.premiumDate}</#if><#if trade.premiumTime?has_content> ${trade.premiumTime.toString(timeFormatter)} (${trade.premiumTime.toString(offsetFormatter)})</#if>",
->>>>>>> 936a8a5c
             "quantity": "${trade.quantity}",
             "counterParty": "${trade.counterpartyExternalId}",
             "tradeDate": "${trade.tradeDate}"
