<article>
  <header class="OG-header-generic">
    <div class="OG-tools"></div>
    <h1>{{html name}}</h1>
    <div class="OG-js-header-links"></div>
  </header>
  <section style="width: 800px">
    <div class="OG-details-content OG-js-details-panel">
      <section>
        <table class="OG-table">
          <col style="width: 40%" />
          <col style="width: 60%" />
            <thead>
            <tr>
              <th><span>Identifiers</span></th><th>&nbsp;</th>
            </tr>
          </thead>
          <tbody class="og-js-identifiers"></tbody>
        </table>
      </section>
      <section>
        <table class="OG-table">
          <col style="width: 40%" />
          <col style="width: 60%" />
          <thead>
            <tr>
              <th><span>${securityType.lang()}</span></th><th>&nbsp;</th>
            </tr>
          </thead>
          <tbody>
            <tr><td><span>Currency</span></td><td><span>${currency}</span></td></tr>
            <tr><td><span>Maturity Date</span></td><td><span>${maturityDate}</span></td></tr>
          </tbody>
        </table>
<<<<<<< HEAD
        <br/>
        <table class="OG-table">
          <col style="width: 40%" />
          <col style="width: 60%" />
          <thead>
            <tr>
              <th><span>Attributes</span></th><th>&nbsp;</th>
            </tr>
          </thead>
        </table>
        <table class="OG-table">
          <col style="width: 40%" />
          <col style="width: 60%" />
          <thead>
            <tr>
              <th>Name</th>
              <th>Value</th>
            </tr>
          </thead>
          <tbody>
            {{each(attribute_index, attribute_value) attributes}}
            <tr>
              <td><span>${attribute_index}</span></td>
              <td><span>${attribute_value}</span></td>
            </tr>
            {{/each}}
          </tbody>
        </table>
        <br/>
        <table class="OG-table">
          <col style="width: 40%" />
          <col style="width: 60%" />
          <thead>
            <tr>
              <th><span>Risk Factors</span></th><th>&nbsp;</th>
            </tr>
          </thead>
        </table>

=======
      </section>
      <section>
>>>>>>> b91ac24c
        <table class="OG-table">
          <thead>
            <tr><th colspan="6"><span>Risk Factors</span></th></tr>
            <tr>
              <th>Factor Type</th>
              <th>Factor Name</th>
              <th>Node</th>
              <th>Price</th>
              <th>Exposure</th>
              <th>Convexity</th>
            </tr>
          </thead>
          <tbody>
            {{each(factor_index, factor) factors}}
            <tr>
              <td><span>${factor.factorType}</span></td>
              <td><span>${factor.factorName}</span></td>
              <td><span>${factor.node}</span></td>
              {{if factor.priceTsId}}
                <td><span><a class="og-js-live-anchor" href="{{html
                  og.common.routes.prefix() +
                    og.common.routes.hash(og.views.securities.rules.load_item, og.common.routes.current().args, {
                      add: {timeseries: factor.priceTsId}
                    })}}">
                    ${factor.lastPrice || 'timeseries'}</a>
                </span></td>
              {{else}}
                <td><span>{{html factor.lastPrice || ''.lang()}}</span></td>
              {{/if}}
              {{if factor.exposureTsId}}
                <td><span><a class="og-js-live-anchor" href="{{html
                  og.common.routes.prefix() +
                    og.common.routes.hash(og.views.securities.rules.load_item, og.common.routes.current().args, {
                      add: {timeseries: factor.exposureTsId}
                    })}}">
                    ${factor.lastExposure || 'timeseries'}</a>
                </span></td>
              {{else}}
                <td><span>{{html factor.lastExposure || ''.lang()}}</span></td>
              {{/if}}
              {{if factor.convexityTsId}}
                <td><span><a class="og-js-live-anchor" href="{{html
                  og.common.routes.prefix() +
                    og.common.routes.hash(og.views.securities.rules.load_item, og.common.routes.current().args, {
                      add: {timeseries: factor.convexityTsId}
                    })}}">
                    ${factor.lastConvexity || 'timeseries'}</a>
                </span></td>
              {{else}}
                <td><span>{{html factor.lastConvexity || ''.lang()}}</span></td>
              {{/if}}
            </tr>
            {{/each}}
          </tbody>
        </table>
      </section>
      <section class="OG-timeseries og-js-timeseries"></section>
    </div>
  </section>
</article><|MERGE_RESOLUTION|>--- conflicted
+++ resolved
@@ -32,11 +32,9 @@
             <tr><td><span>Maturity Date</span></td><td><span>${maturityDate}</span></td></tr>
           </tbody>
         </table>
-<<<<<<< HEAD
-        <br/>
+      </section>
+      <section>
         <table class="OG-table">
-          <col style="width: 40%" />
-          <col style="width: 60%" />
           <thead>
             <tr>
               <th><span>Attributes</span></th><th>&nbsp;</th>
@@ -72,13 +70,8 @@
           </thead>
         </table>
 
-=======
-      </section>
-      <section>
->>>>>>> b91ac24c
         <table class="OG-table">
           <thead>
-            <tr><th colspan="6"><span>Risk Factors</span></th></tr>
             <tr>
               <th>Factor Type</th>
               <th>Factor Name</th>
