--- conflicted
+++ resolved
@@ -124,19 +124,6 @@
                             return acc
                         }, []).join(''));
                     },
-<<<<<<< HEAD
-                    render_trades = function (json) {
-                        var fields = ['id', 'quantity', 'counterParty', 'date'], start = '<tr><td>', end = '</td></tr>',
-                            selector = '.OG-js-details-panel .og-js-trades';
-                        if (!json[0]) return $(selector).html('<tr><td colspan="4">No Trades</td></tr>');
-                        $(selector).html(json.reduce(function (acc, trade) {
-                            acc.push(start, fields.map(function (field) {return trade[field];}).join('</td><td>'), end);
-                            return acc;
-                        }, []).join(''));
-                        $('.OG-js-details-panel .og-js-trades-table').awesometable({height: 300});
-                    },
-=======
->>>>>>> ef4b27dd
                     setup_header_links = function () {
                         var $version_link,
                             rule = module.rules.load_positions;
