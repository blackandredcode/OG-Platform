/*
 * Copyright 2009 - present by OpenGamma Inc. and the OpenGamma group of companies
 * Please see distribution for license.
 */
$.register_module({
    name: 'og.views.analytics2',
    dependencies: ['og.views.common.state', 'og.common.routes', 'og.common.gadgets.GadgetsContainer'],
    obj: function () {
        var routes = og.common.routes, module = this, view;
        module.rules = {load: {route: '/', method: module.name + '.load'}};
        return view = {
            check_state: og.views.common.state.check.partial('/'),
            default_details: function () {
                og.analytics.containers.initialize();
                og.api.text({module: 'og.analytics.grid.configure_tash'}).pipe(function (markup) {
                    var template = Handlebars.compile(markup);
                    $('.OG-layout-analytics-center').html(template({}));
                    og.analytics.form('.OG-layout-analytics-masthead');
                });
            },
            load: function (args) {
                view.check_state({args: args, conditions: [{new_page: view.default_details}]});
                og.analytics.resize();
                og.analytics.form('.OG-layout-analytics-masthead');
            },
            load_item: function (args) {
                view.check_state({args: args, conditions: [{new_page: view.load}]});
<<<<<<< HEAD
                og.analytics.url.process(args);
=======
                og.analytics.url.process(args, function () {
                    // og.analytics.url.last.main
                });                
>>>>>>> 1347087f
                og.analytics.resize();
            },
            init: function () {for (var rule in view.rules) routes.add(view.rules[rule]);},
            rules: {
                load: {route: '/', method: module.name + '.load'},
                load_item: {route: '/:data', method: module.name + '.load_item'}
            }
        };
    }
});<|MERGE_RESOLUTION|>--- conflicted
+++ resolved
@@ -6,7 +6,7 @@
     name: 'og.views.analytics2',
     dependencies: ['og.views.common.state', 'og.common.routes', 'og.common.gadgets.GadgetsContainer'],
     obj: function () {
-        var routes = og.common.routes, module = this, view;
+        var routes = og.common.routes, module = this, view, emitter = new EventEmitter(),
         module.rules = {load: {route: '/', method: module.name + '.load'}};
         return view = {
             check_state: og.views.common.state.check.partial('/'),
@@ -15,7 +15,7 @@
                 og.api.text({module: 'og.analytics.grid.configure_tash'}).pipe(function (markup) {
                     var template = Handlebars.compile(markup);
                     $('.OG-layout-analytics-center').html(template({}));
-                    og.analytics.form('.OG-layout-analytics-masthead');
+                    //og.analytics.form('.OG-layout-analytics-masthead');
                 });
             },
             load: function (args) {
@@ -25,13 +25,9 @@
             },
             load_item: function (args) {
                 view.check_state({args: args, conditions: [{new_page: view.load}]});
-<<<<<<< HEAD
-                og.analytics.url.process(args);
-=======
                 og.analytics.url.process(args, function () {
-                    // og.analytics.url.last.main
+                    emitter.emitEvent('og:view:analytics:loaditem', [og.analytics.url.last.main]);
                 });                
->>>>>>> 1347087f
                 og.analytics.resize();
             },
             init: function () {for (var rule in view.rules) routes.add(view.rules[rule]);},
