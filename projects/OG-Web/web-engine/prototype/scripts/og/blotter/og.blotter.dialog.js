--- conflicted
+++ resolved
@@ -10,10 +10,6 @@
             var dialog = this, $selector, form_block = '.OG-blotter-form-block', form_wrapper, title, submit;
             dialog.load = function () {
                 if(config) {
-<<<<<<< HEAD
-                    console.log(config);
-=======
->>>>>>> 8d9484bd
                     title = "Edit Trade", submit = "Update";
                     og.api.text({module: 'og.blotter.forms.blocks.form_edit_tash'}).pipe(function (template){
                         $selector = $(template);
