--- conflicted
+++ resolved
@@ -64,14 +64,8 @@
          */
         Block.prototype.load = function () {
             var block = this, form = block.form;
-<<<<<<< HEAD
-            if (form['og.common.events']['form:load']) // mimic a form load event
-                form['og.common.events']['form:load']
-                    .forEach(function (val) {if (val.origin === block) val.handler();});
-=======
             (form['og.common.events']['form:load'] || []) // mimic a form load event
                 .forEach(function (val) {if (val.origin === block) val.handler();});
->>>>>>> 8d9484bd
             block.children.forEach(function (child) {child.load();});
             return block;
         };
