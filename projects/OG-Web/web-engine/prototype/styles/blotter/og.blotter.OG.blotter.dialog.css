/**
 * Copyright 2012 - present by OpenGamma Inc. and the OpenGamma group of companies
 * Please see distribution for license.
 */
.OG-blotter-form-block section{
    margin-bottom:10px;
}
.OG-blotter-dialog input{
    width: auto;
}
.OG-blotter-dialog input[type="text"]{
    width: 50%;
}
.OG-blotter-dialog select{
    width: 50%;
}
.OG-blotter-form-block .og-triple-cell div{
    width:96%;
}
.OG-blotter-form-block .og-triple-cell span{
    width: 33%;
    padding-right:1%;
    display: inline-block;
}
.OG-blotter-form-block .og-triple-cell span:last-child{
    width: 32%;
    padding-right: 0;
}
.OG-blotter-form-block .og-triple-cell input[type="text"],
.OG-blotter-form-block .og-triple-cell select {
    width: 100%;
}
.OG-blotter-form-block .og-double-cell div{
    width:96%;
}
.OG-blotter-form-block .og-double-cell span{
    width: 49%;
    padding-right:1%;
    display: inline-block;
}
.OG-blotter-form-block .og-double-cell span + span{
    padding-right:0;
}
.OG-blotter-form-block .og-double-cell label{
    margin-left:10%
}

.OG-blotter-form-block label input[type=radio] {
    vertical-align: top;
}

.OG-blotter-form-block .og-double-cell span:last-child{
    width: 50%;
    padding-right: 0;
}
.OG-blotter-form-block .og-double-cell input[type="text"],
.OG-blotter-form-block .og-double-cell select {
    width: 100%;
}
.OG-blotter-form-block .og-attribute-cell input[type="text"]{
    width: 43%;
}
.OG-blotter-form-block .OG-table{
    margin-top: 2px;
}
.OG-blotter-form-block label{
    display: inline;
}
.OG-blotter-form-block .og-awesome-list {
   	background-color: #FFFFFF;
    border: 1px solid #E3E3E3;
    height: 71px;
    margin-top: 4px;
    overflow-y: scroll;
    width: 97%;
}
.OG-blotter-form-block .og-blotter-portfolio {
    margin-top: 0!important;
}
.OG-blotter-error-block {
    margin-top: 5px;
    margin-bottom: 5px;
}
.OG-blotter-trade-select {
    width: 100%!important;
}
.OG-blotter-form-block .og-blotter-portfolio .premium-toggle{
    cursor:pointer;
}
.OG-blotter-form-block .og-blotter-portfolio .hidden {
    display: none;
<<<<<<< HEAD
=======
}
.OG-blotter-form-block .og-double-cell span{
    padding-right: 3%;
    width: 47%;
}

.OG-blotter-form-block .premium-toggle .og-icon-down {
    top: -5px;
    right: -2px;
>>>>>>> 3b8e2bc9
}<|MERGE_RESOLUTION|>--- conflicted
+++ resolved
@@ -89,8 +89,6 @@
 }
 .OG-blotter-form-block .og-blotter-portfolio .hidden {
     display: none;
-<<<<<<< HEAD
-=======
 }
 .OG-blotter-form-block .og-double-cell span{
     padding-right: 3%;
@@ -100,5 +98,4 @@
 .OG-blotter-form-block .premium-toggle .og-icon-down {
     top: -5px;
     right: -2px;
->>>>>>> 3b8e2bc9
 }