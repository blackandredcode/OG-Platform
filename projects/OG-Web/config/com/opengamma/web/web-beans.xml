<?xml version="1.0" encoding="UTF-8"?>
<beans xmlns="http://www.springframework.org/schema/beans"
  xmlns:xsi="http://www.w3.org/2001/XMLSchema-instance"
  xsi:schemaLocation="
    http://www.springframework.org/schema/beans  http://www.springframework.org/schema/beans/spring-beans.xsd">
    

  <!--  import resources from OG-Util -->
  <import resource="classpath:com/opengamma/transport/jaxrs/beans.xml" />

  <!-- Property file configuration -->
  <bean id="beansProperties" class="org.springframework.beans.factory.config.PropertyPlaceholderConfigurer">
    <property name="ignoreUnresolvablePlaceholders" value="true" />
    <property name="locations">
      <list>
        <value>classpath:com/opengamma/web/engine-spring.properties</value>
      </list>
    </property>
  </bean>
  
  <!-- Bundle Property file configuration -->
  <bean id="bundleProperties" class="org.springframework.beans.factory.config.PropertyPlaceholderConfigurer">
    <property name="ignoreUnresolvablePlaceholders" value="true" />
    <property name="location">
      <value>classpath:com/opengamma/web/bundle.properties</value>
    </property>
  </bean>

  <!-- Historical data source service -->
  <bean id="historicalTimeSeriesSourceRestBean" class="com.opengamma.financial.historicaltimeseries.rest.HistoricalTimeSeriesSourceService">
    <constructor-arg ref="fudgeContext" />
    <property name="underlying" ref="sharedHistoricalTimeSeriesSource" />
  </bean>
  
  <!-- View processor service -->
  <bean id="viewProcessorRestBean" class="com.opengamma.financial.view.rest.RestViewProcessorFactoryBean">
    <property name="viewProcessor" ref="demoViewProcessor" />
    <property name="connectionFactory" ref="activeMQConnectionFactory" />
    <property name="fudgeContext" ref="fudgeContext" />
    <property name="executorService" ref="scheduler" />
  </bean>
  <bean id="vailableOutputsRestBean" class="com.opengamma.financial.view.rest.AvailableOutputsService">
    <constructor-arg ref="demoAvailableOutputsProvider" />
    <constructor-arg ref="fudgeContext" />
  </bean>
  
   <!-- Snapshotter  service -->
  <bean id="snapshotterRest" class="com.opengamma.financial.marketdatasnapshot.rest.MarketDataSnapshottersResource">
    <constructor-arg name="processors" ref="viewProcessorRestBean" />
    <constructor-arg name="volatilityCubeDefinitionSource" ref="combinedVolatilityCubeDefinitionSource" />
  </bean>
  
  <!-- Security source/master service -->
  <bean id="testSecurityMaster" class="com.opengamma.master.security.impl.InMemorySecurityMaster" />
  <bean id="securitySourceRestBean" class="com.opengamma.financial.rest.security.SecuritySourceService">
    <constructor-arg ref="fudgeContext" />
    <property name="underlyingMap">
      <map>
        <entry key="0" value-ref="combinedSecuritySource" />
        <entry key="shared" value-ref="sharedSecuritySource" />
        <entry key="user" value-ref="userFinancialSecuritySource" />
        <entry key="test">
          <bean class="com.opengamma.financial.security.MasterFinancialSecuritySource">
            <constructor-arg ref="testSecurityMaster" />
          </bean>
        </entry>
      </map>
    </property>
  </bean>
  <bean id="securityMasterRestBean" class="com.opengamma.financial.security.rest.SecurityMasterService">
    <constructor-arg ref="fudgeContext" />
    <property name="underlyingMap">
      <map>
        <entry key="0" value-ref="dbSecurityMaster" />
        <entry key="test" value-ref="testSecurityMaster" />
      </map>
    </property>
  </bean>
  
  <!-- Function repository configuration -->
  <bean id="functionRepositoryConfigurationRestBean" class="com.opengamma.financial.function.rest.RepositoryConfigurationSourceService">
    <constructor-arg ref="fudgeContext" />
    <property name="underlying" ref="demoFunctionRepositoryConfiguration" />
  </bean>
  <bean id="functionRepositoryRestBean" class="com.opengamma.financial.function.rest.FunctionRepositoryService">
    <constructor-arg ref="fudgeContext" />
    <property name="underlying">
      <bean factory-bean="demoFunctionCompilation" factory-method="getFunctionRepository" />
    </property>
  </bean>
  
  <!-- Position source -->
  <bean id="dataPositionSourceRestBean" class="com.opengamma.engine.position.rest.DataPositionSourceResource">
    <constructor-arg ref="fudgeContext" />
    <constructor-arg ref="combinedPositionSource" />
  </bean>
  
  <!-- Currency conversions -->
  <bean id="currencyMatrixSourceRestBean" class="com.opengamma.financial.currency.rest.CurrencyMatrixSourceService">
    <constructor-arg ref="fudgeContext" />
    <property name="underlying" ref="sharedCurrencyMatrixSource" />
  </bean>
  
  <!-- Ad hoc batches -->
  <bean id="adHocBatchRestBean" class="com.opengamma.financial.batch.AdHocBatchDbManagerService">
    <constructor-arg ref="dbBatchMaster" />
    <constructor-arg ref="fudgeContext" />
  </bean>
  
  <!-- Curves service -->
  <bean id="testInterpolatedYieldCurveDefinitions" class="com.opengamma.financial.analytics.ircurve.InMemoryInterpolatedYieldCurveDefinitionMaster">
    <property name="uniqueIdScheme" value="TestCurves" />
  </bean>
  <bean id="interpolatedYieldCurveDefinitionSourceRestBean" class="com.opengamma.financial.analytics.ircurve.rest.InterpolatedYieldCurveDefinitionSourceService">
    <constructor-arg ref="fudgeContext" />
    <property name="underlyingMap">
      <map>
        <entry key="0" value-ref="combinedInterpolatedYieldCurveDefinitionSource" />
        <entry key="shared" value-ref="sharedInterpolatedYieldCurveDefinitionSource" />
        <entry key="user" value-ref="userInterpolatedYieldCurveDefinitions" />
        <entry key="test" value-ref="testInterpolatedYieldCurveDefinitions" />
      </map>
    </property>
  </bean>
  <bean id="interpolatedYieldCurveDefinitionMasterRestBean" class="com.opengamma.financial.analytics.ircurve.rest.InterpolatedYieldCurveDefinitionMasterService">
    <constructor-arg ref="fudgeContext" />
    <property name="underlyingMap">
      <map>
        <entry key="user" value-ref="userInterpolatedYieldCurveDefinitions" />
        <entry key="test" value-ref="testInterpolatedYieldCurveDefinitions" />
      </map>
    </property>
  </bean>
  <bean id="interpolatedYieldCurveSpecificationBuilderRestBean" class="com.opengamma.financial.analytics.ircurve.rest.InterpolatedYieldCurveSpecificationBuilderService">
    <constructor-arg ref="fudgeContext" />
    <property name="underlying" ref="sharedInterpolatedYieldCurveSpecificationBuilder" />
  </bean>
  
  <!-- Vol Cubes service -->
  <bean id="volatilityCubeDefinitionSourceRestBean" class="com.opengamma.financial.analytics.volatility.cube.rest.VolatilityCubeDefinitionSourceService">
    <constructor-arg ref="fudgeContext" />
    <property name="underlyingMap">
      <map>
        <entry key="0" value-ref="combinedVolatilityCubeDefinitionSource" />
      </map>
    </property>
  </bean>
  
  <!-- Users resource context -->
  <bean id="usersResourceContext" class="com.opengamma.financial.user.rest.UsersResourceContext">
    <property name="fudgeContext" ref="fudgeContext" />
    <property name="userPortfolioMaster" ref="userFinancialPortfolioMaster" />
    <property name="userPositionMaster" ref="userFinancialPositionMaster" />
    <property name="userSecurityMaster" ref="userFinancialSecurityMaster" />
    <property name="userViewDefinitionRepository" ref="userViewDefinitionRepository" />
    <property name="userInterpolatedYieldCurveDefinitionMaster" ref="userInterpolatedYieldCurveDefinitions" />
    <property name="userSnapshotMaster" ref="userFinancialSnapshotMaster" />
  </bean>
  
  <!-- Users Tracker -->
  <bean id="usersTracker" class="com.opengamma.financial.user.DefaultUsersTracker">
    <constructor-arg ref="usersResourceContext"/>
  </bean>

  <!-- User supplied data -->
  <bean id="usersRestBean" class="com.opengamma.financial.user.rest.UsersResource">
    <constructor-arg ref="usersTracker" />
    <constructor-arg ref="usersTracker" />
    <constructor-arg ref="usersResourceContext"/>
  </bean>
  
  <bean id="usersRestBeanCleaner" factory-bean="usersRestBean" factory-method="createDeleteTask">
    <property name="timeout" value="${opengamma.financial-user.timeout}" />
    <property name="scheduler" ref="scheduler" />
  </bean>

  <!-- Root RESTful service -->
  <bean id="webHomeRestBean" class="com.opengamma.web.WebHomeResource" scope="request">
  </bean>
  
  <!-- Securities RESTful service -->
  <bean id="webSecuritiesRestBean" class="com.opengamma.web.security.WebSecuritiesResource" scope="request">
    <constructor-arg ref="dbSecurityMaster" />
    <constructor-arg ref="securityLoader"/>
  </bean>
  
  <!-- Portfolios RESTful service -->
  <bean id="dataPortfoliosRestBean" class="com.opengamma.financial.portfolio.rest.DataPortfoliosResource">
    <constructor-arg ref="dbPortfolioMaster" />
  </bean>
  <bean id="webPortfoliosRestBean" class="com.opengamma.web.portfolio.WebPortfoliosResource" scope="request">
    <constructor-arg ref="dbPortfolioMaster" />
    <constructor-arg ref="dbPositionMaster" />
  </bean>

  <!-- Positions RESTful service -->
  <bean id="dataPositionsRestBean" class="com.opengamma.financial.position.rest.DataPositionsResource">
    <constructor-arg ref="dbPositionMaster" />
  </bean>
  <bean id="webPositionsRestBean" class="com.opengamma.web.position.WebPositionsResource" scope="request">
    <constructor-arg ref="dbPositionMaster" />
    <constructor-arg ref="securityLoader"/>
    <constructor-arg ref="sharedSecuritySource"/>
  </bean>
  
  <!-- Exchanges RESTful service -->
  <bean id="webExchangesRestBean" class="com.opengamma.web.exchange.WebExchangesResource" scope="request">
    <constructor-arg ref="dbExchangeMaster" />
  </bean>
  
  <!-- Holidays RESTful service -->
  <bean id="webHolidaysRestBean" class="com.opengamma.web.holiday.WebHolidaysResource" scope="request">
    <constructor-arg ref="dbHolidayMaster" />
  </bean>
  
  <!-- Exchanges RESTful service -->
  <bean id="webRegionsRestBean" class="com.opengamma.web.region.WebRegionsResource" scope="request">
    <constructor-arg ref="regionMaster" />
  </bean>
  
  <!-- Distributed component configuration data -->
  <bean id="configurationResource" class="com.opengamma.util.rest.ConfigurationResource">
    <constructor-arg ref="fudgeContext" />
    <constructor-arg>
      <map>
        <entry key="0">
          <map>
            <entry key="adHocBatchDbManager">
              <bean class="com.opengamma.transport.jaxrs.UriEndPointDescriptionProviderFactoryBean">
                <property name="local" value="/jax/adHocBatchDbManager/" />
                <property name="port" value="${jetty.port}" />
              </bean>
            </entry>
            <entry key="availableOutputs">
              <bean class="com.opengamma.transport.jaxrs.UriEndPointDescriptionProviderFactoryBean">
                <property name="local" value="/jax/availableOutputs/" />
                <property name="port" value="${jetty.port}" />
              </bean>
            </entry>
            <entry key="currencyMatrixSource">
              <bean class="com.opengamma.transport.jaxrs.UriEndPointDescriptionProviderFactoryBean">
                <property name="local" value="/jax/currencyMatrixSource/0/" />
                <property name="port" value="${jetty.port}" />
              </bean>
            </entry>
            <entry key="functionRepositoryConfiguration">
              <bean class="com.opengamma.transport.jaxrs.UriEndPointDescriptionProviderFactoryBean">
                <property name="local" value="/jax/repositoryConfigurationSource/0/" />
                <property name="port" value="${jetty.port}" />
              </bean>
            </entry>
            <entry key="historicalTimeSeriesSource">
              <bean class="com.opengamma.transport.jaxrs.UriEndPointDescriptionProviderFactoryBean">
                <property name="local" value="/jax/historicalTimeSeriesSource/0/" />
                  <property name="port" value="${jetty.port}" />
              </bean>
            </entry>
            <entry key="interpolatedYieldCurveDefinitionSource"> 
              <bean class="com.opengamma.transport.jaxrs.UriEndPointDescriptionProviderFactoryBean">
                <property name="local" value="/jax/interpolatedYieldCurveDefinitionSource/0/" />
                <property name="port" value="${jetty.port}" />
              </bean>
            </entry>
            <entry key="interpolatedYieldCurveSpecificationBuilder">
              <bean class="com.opengamma.transport.jaxrs.UriEndPointDescriptionProviderFactoryBean">
                <property name="local" value="/jax/interpolatedYieldCurveSpecificationBuilder/0/" />
                <property name="port" value="${jetty.port}" />
              </bean>
            </entry>
           <entry key="volatilityCubeDefinitionSource"> 
              <bean class="com.opengamma.transport.jaxrs.UriEndPointDescriptionProviderFactoryBean">
                <property name="local" value="/jax/volatilityCubeDefinitionSource/0/" />
                <property name="port" value="${jetty.port}" />
              </bean>
            </entry>
            <entry key="positionSource">
              <bean class="com.opengamma.transport.jaxrs.UriEndPointDescriptionProviderFactoryBean">
                <property name="local" value="/jax/positionSource/" />
                <property name="port" value="${jetty.port}" />
              </bean>
            </entry>
            <entry key="remoteCalcNode" value-ref="calcNodeSocketConfig" />
            <entry key="securitySource">
              <bean class="com.opengamma.transport.jaxrs.UriEndPointDescriptionProviderFactoryBean">
                <property name="local" value="/jax/securitySource/0/" />
                <property name="port" value="${jetty.port}" />
              </bean>
            </entry>
            <entry key="sharedPositionMaster">
              <bean class="com.opengamma.transport.jaxrs.UriEndPointDescriptionProviderFactoryBean">
                <property name="local" value="/jax/data/positions" />
                <property name="port" value="${jetty.port}" />
              </bean>
            </entry>
            <entry key="sharedPortfolioMaster">
              <bean class="com.opengamma.transport.jaxrs.UriEndPointDescriptionProviderFactoryBean">
                <property name="local" value="/jax/data/portfolios" />
                <property name="port" value="${jetty.port}" />
              </bean>
            </entry>
            <entry key="sharedSecurityMaster">
              <bean class="com.opengamma.transport.jaxrs.UriEndPointDescriptionProviderFactoryBean">
                <property name="local" value="/jax/securityMaster/0/" />
                <property name="port" value="${jetty.port}" />
              </bean>
            </entry>
            <entry key="sharedMarketDataSnapshotMaster">
              <bean class="com.opengamma.transport.jaxrs.UriEndPointDescriptionProviderFactoryBean">
                <property name="local" value="/jax/marketDataSnapshotMaster/0/" />
                <property name="port" value="${jetty.port}" />
              </bean>
            </entry>
            <entry key="marketDataSnapshotter">
              <bean class="com.opengamma.transport.jaxrs.UriEndPointDescriptionProviderFactoryBean">
              <property name="local" value="/jax/data/marketDataSnapshotters/Vp~0/" />
                <property name="port" value="${jetty.port}" />
            </bean>
            </entry>
            <entry key="userData">
              <bean class="com.opengamma.transport.jaxrs.UriEndPointDescriptionProviderFactoryBean">
                <property name="local" value="/jax/data/users/" />
                <property name="port" value="${jetty.port}" />
              </bean>
            </entry>
            <entry key="viewProcessor">
              <bean class="com.opengamma.transport.jaxrs.UriEndPointDescriptionProviderFactoryBean">
                <property name="local" value="/jax/data/viewProcessors/Vp~0/" />
                <property name="port" value="${jetty.port}" />
              </bean>
            </entry>
            <entry key="activeMQ">
              <value>${activeMQ.brokerURL}</value>
            </entry>
          </map>
        </entry>
        <!-- THESE ARE FOR CONVENIENT DEBUGGING ONLY; REMOVE WHEN JMX WORK IS DONE -->
         <!-- ENG-154 -->
        <entry key="jobDispatchStatistics" value-ref="jobDispatchStatistics" />
        <entry key="graphExecutionStatistics" value-ref="graphExecutionStatistics" />
        <!-- ENG-240 & ENG-248 -->
        <entry key="executorTuner" value-ref="graphExecutorTuner" />
        <!-- DVI-135; remove when there are remote implementations of all sources -->
        <entry key="DVI-135">
          <bean class="org.springframework.beans.factory.config.PropertiesFactoryBean">
            <property name="location">
              <value>classpath:demoMasters-${opengamma.platform.runmode}.properties</value>
            </property>
          </bean>
        </entry>
      </map>
    </constructor-arg>
  </bean>
  
  <!-- ValueRequirementNames RESTful service -->
  <bean id="webValueRequirementNamesRestBean" class="com.opengamma.web.valuerequirementname.WebValueRequirementNamesResource" scope="request" />
    
  <!-- Config RESTful service -->
  <bean id="webConfigsRestBean" class="com.opengamma.web.config.WebConfigsResource" scope="request">
    <constructor-arg ref="sharedConfigMaster" />
  </bean>
  
  <!-- Time series RESTful service -->
  <bean id="webTimeSeriesRestBean" class="com.opengamma.web.historicaltimeseries.WebAllHistoricalTimeSeriesResource" scope="request">
    <constructor-arg ref="dbHtsMaster" />
    <constructor-arg ref="htsLoader"/>
  </bean>
  
  <!-- Batch RESTful service -->
  <bean id="webBatchesRestBean" class="com.opengamma.web.batch.WebBatchesResource" scope="request">
    <constructor-arg ref="dbBatchMaster" />
  </bean>
  
  <!-- Bundles RESTful service -->
  <bean id="bundleManager" class="com.opengamma.web.spring.BundleManagerFactoryBean">
    <property name="configResource" value="classpath:${bundle.file}" />
    <property name="baseDir" value="${bundle.basedir}" />
  </bean>
  
  <bean id="yuiCompressorOptions" class="com.opengamma.web.bundle.YUICompressorOptions">
    <property name="lineBreakPosition" value="${yuiCompressorOptions.lineBreakPosition}" />
    <property name="munge" value="${yuiCompressorOptions.munge}" />
    <property name="preserveAllSemiColons" value="${yuiCompressorOptions.preserveAllSemiColons}" />
    <property name="optimize" value="${yuiCompressorOptions.optimize}" />
    <property name="warn" value="${yuiCompressorOptions.warn}" />
  </bean>
  
  <bean id="bundleCompressor" class="com.opengamma.web.bundle.EHCachingBundleCompressor">
    <constructor-arg>
      <bean class="com.opengamma.web.bundle.YUIBundleCompressor">
        <constructor-arg ref="yuiCompressorOptions" />
      </bean>
    </constructor-arg>
    <constructor-arg ref="cacheManager" />
  </bean>
  
  <bean id="webBundlesRestBean" class="com.opengamma.web.bundle.WebBundlesResource" scope="request">
    <constructor-arg ref="bundleManager" />
    <constructor-arg ref="bundleCompressor" />
    <constructor-arg value="${bundle.mode}"/>
  </bean>

  <!-- Web-interface -->
<<<<<<< HEAD
  <bean id="liveResultsService" class="com.opengamma.web.server.LiveResultsService">
    <constructor-arg ref="demoViewProcessor" />
    <constructor-arg ref="testUser" />
    <constructor-arg ref="fudgeContext" />
=======
  <bean id="webInterfaceBean" class="com.opengamma.web.server.LiveResultsServiceBean">
    <property name="user" ref="testUser" />
    <property name="viewProcessor" ref="demoViewProcessor" />
    <property name="snapshotMaster" ref="dbSnapshotMaster" />
    <property name="liveMarketDataSourceRegistry" ref="liveMarketDataSourceRegistry" />
    <property name="executorService">
      <bean class="com.opengamma.util.ExecutorServiceFactoryBean">
        <property name="styleName" value="CACHED" />
      </bean>
    </property>
    <property name="fudgeContext" ref="fudgeContext" />
>>>>>>> 6c4982b1
  </bean>

  <bean id="longPollingConnectionManager" class="com.opengamma.web.server.push.LongPollingConnectionManager">
    <constructor-arg ref="updateManager"/>
  </bean>

  <bean id="updateManager" class="com.opengamma.web.server.push.RestUpdateManagerImpl">
    <constructor-arg index="0" ref="changeManager"/>
    <constructor-arg index="1" ref="masterChangeManager"/>
    <constructor-arg index="2" ref="liveResultsService"/>
  </bean>

  <bean id="webViewportsRestBean" class="com.opengamma.web.server.push.ViewportsResource">
    <constructor-arg ref="updateManager"/>
  </bean>

  <bean id="changeManager" class="com.opengamma.core.change.AggregatingChangeManager">
    <constructor-arg>
      <list>
        <ref bean="dbPortfolioMaster"/>
        <ref bean="dbPositionMaster"/>
        <!--TODO what other data are we interested in?-->
      </list>
    </constructor-arg>
  </bean>

  <bean id="masterChangeManager" class="com.opengamma.web.server.push.MasterChangeManagerImpl">
    <constructor-arg>
      <list>
        <bean class="com.opengamma.util.tuple.ObjectsPair">
          <constructor-arg index="0" ref="dbPositionMaster"/>
          <constructor-arg index="1">
            <value type="com.opengamma.web.server.push.MasterType">POSITION</value>
          </constructor-arg>
        </bean>
        <bean class="com.opengamma.util.tuple.ObjectsPair">
          <constructor-arg index="0" ref="dbPositionMaster"/>
          <constructor-arg index="1">
            <value type="com.opengamma.web.server.push.MasterType">POSITION</value>
          </constructor-arg>
        </bean>
        <!--TODO what other data are we interested in?-->
      </list>
    </constructor-arg>
  </bean>

  <!--TODO make sure this still works-->
  <bean id="jsonToViewport" class="com.opengamma.web.server.push.ViewportDefinitionReader" scope="singleton"/>

  <!-- MarketDataSnapshot master service -->
  <bean id="testSnapshotMaster" class="com.opengamma.master.marketdatasnapshot.impl.InMemorySnapshotMaster" />
  <bean id="snapshotMasterRestBean" class="com.opengamma.financial.marketdatasnapshot.rest.MarketDataSnapshotMasterService">
    <constructor-arg ref="fudgeContext" />
    <property name="underlyingMap">
      <map>
        <entry key="0" value-ref="dbSnapshotMaster" />
        <entry key="test" value-ref="testSnapshotMaster" />
      </map>
    </property>
  </bean>

</beans><|MERGE_RESOLUTION|>--- conflicted
+++ resolved
@@ -400,24 +400,10 @@
   </bean>
 
   <!-- Web-interface -->
-<<<<<<< HEAD
   <bean id="liveResultsService" class="com.opengamma.web.server.LiveResultsService">
     <constructor-arg ref="demoViewProcessor" />
     <constructor-arg ref="testUser" />
     <constructor-arg ref="fudgeContext" />
-=======
-  <bean id="webInterfaceBean" class="com.opengamma.web.server.LiveResultsServiceBean">
-    <property name="user" ref="testUser" />
-    <property name="viewProcessor" ref="demoViewProcessor" />
-    <property name="snapshotMaster" ref="dbSnapshotMaster" />
-    <property name="liveMarketDataSourceRegistry" ref="liveMarketDataSourceRegistry" />
-    <property name="executorService">
-      <bean class="com.opengamma.util.ExecutorServiceFactoryBean">
-        <property name="styleName" value="CACHED" />
-      </bean>
-    </property>
-    <property name="fudgeContext" ref="fudgeContext" />
->>>>>>> 6c4982b1
   </bean>
 
   <bean id="longPollingConnectionManager" class="com.opengamma.web.server.push.LongPollingConnectionManager">
