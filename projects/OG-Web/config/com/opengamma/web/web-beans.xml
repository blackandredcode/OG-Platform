--- conflicted
+++ resolved
@@ -529,28 +529,16 @@
           <constructor-arg ref="combinedSecuritySource" />
           <constructor-arg value="INDUSTRY_GROUP" />
           <constructor-arg value="false" />
-<<<<<<< HEAD
-          <constructor-arg value="false" />        
-=======
->>>>>>> 988e1358
         </bean>
         <bean class="com.opengamma.financial.aggregation.GICSAggregationFunction">
           <constructor-arg ref="combinedSecuritySource" />
           <constructor-arg value="INDUSTRY" />
           <constructor-arg value="false" />
-<<<<<<< HEAD
-          <constructor-arg value="false" />        
-=======
->>>>>>> 988e1358
         </bean>
         <bean class="com.opengamma.financial.aggregation.GICSAggregationFunction">
           <constructor-arg ref="combinedSecuritySource" />
           <constructor-arg value="SUB_INDUSTRY" />
           <constructor-arg value="false" />
-<<<<<<< HEAD
-          <constructor-arg value="false" />        
-=======
->>>>>>> 988e1358
         </bean>
         <bean class="com.opengamma.financial.aggregation.EquityBetaAggregationFunction">
           <constructor-arg ref="sharedHistoricalTimeSeriesSource" />
