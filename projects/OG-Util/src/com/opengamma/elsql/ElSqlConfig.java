--- conflicted
+++ resolved
@@ -5,11 +5,8 @@
  */
 package com.opengamma.elsql;
 
-<<<<<<< HEAD
 import com.opengamma.OpenGammaRuntimeException;
-=======
 import org.apache.commons.lang.StringUtils;
->>>>>>> 44e8b9be
 
 /**
  * Configuration to allow details of the substitutions to be replaced.
@@ -224,30 +221,13 @@
 
   //-------------------------------------------------------------------------
   /**
-<<<<<<< HEAD
-   * Class for SQL Server 2008.
-=======
    * Class for SQL server 2008.
->>>>>>> 44e8b9be
    */
   private static class SqlServer2008ElSqlConfig extends ElSqlConfig {
     public SqlServer2008ElSqlConfig() {
       super("SqlServer2008");
     }
     @Override
-<<<<<<< HEAD
-    public String getPaging(int offset, int fetchLimit) {
-      if (fetchLimit == 0 || fetchLimit == Integer.MAX_VALUE) {
-        if (offset > 0) {
-          throw new OpenGammaRuntimeException("Paging not yet supported in SQL Server 2008");
-        }
-        return "";
-      }
-      if (offset == 0) {
-        throw new OpenGammaRuntimeException("Paging not yet supported in SQL Server 2008");
-      }
-      throw new OpenGammaRuntimeException("Paging not yet supported in SQL Server 2008");
-=======
     public String addPaging(String selectToPage, int offset, int fetchLimit) {
       if (fetchLimit == 0 && offset == 0) {
         return selectToPage;
@@ -263,7 +243,6 @@
     @Override
     public String getPaging(int offset, int fetchLimit) {
       throw new UnsupportedOperationException();
->>>>>>> 44e8b9be
     }
   }
 
