--- conflicted
+++ resolved
@@ -29,12 +29,7 @@
   @Override
   public MutableFudgeMsg buildMessage(FudgeSerializer serializer, PagingRequest object) {
     final MutableFudgeMsg msg = serializer.newMessage();
-<<<<<<< HEAD
-    msg.add(FIRST_FIELD_NAME, object.getFirstItem());
-    msg.add(SIZE_FIELD_NAME, object.getPagingSize());
-=======
     toFudgeMsg(serializer, object, msg);
->>>>>>> 5b45fd7c
     return msg;
   }
 
@@ -54,12 +49,6 @@
 
   //-------------------------------------------------------------------------
   @Override
-<<<<<<< HEAD
-  public PagingRequest buildObject(FudgeDeserializer deserializer, FudgeMsg msg) {
-    final Integer first = msg.getInt(FIRST_FIELD_NAME);
-    final Integer size = msg.getInt(SIZE_FIELD_NAME);
-    return PagingRequest.ofIndex(first != null ? first : 1, size != null ? size : PagingRequest.DEFAULT_PAGING_SIZE);
-=======
   public PagingRequest buildObject(final FudgeDeserializer deserializer, final FudgeMsg msg) {
     return fromFudgeMsg(deserializer, msg);
   }
@@ -71,7 +60,6 @@
     final int first = msg.getInt(FIRST_FIELD_NAME);
     final int size = msg.getInt(SIZE_FIELD_NAME);
     return PagingRequest.ofIndex(first, size);
->>>>>>> 5b45fd7c
   }
 
 }