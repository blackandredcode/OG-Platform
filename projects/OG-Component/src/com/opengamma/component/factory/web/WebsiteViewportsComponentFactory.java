/**
 * Copyright (C) 2009 - present by OpenGamma Inc. and the OpenGamma group of companies
 *
 * Please see distribution for license.
 */
package com.opengamma.component.factory.web;

import java.util.*;

import javax.servlet.ServletContext;

import org.fudgemsg.FudgeContext;
import org.joda.beans.*;
import org.joda.beans.impl.direct.DirectBeanBuilder;
import org.joda.beans.impl.direct.DirectMetaProperty;
import org.joda.beans.impl.direct.DirectMetaPropertyMap;
import org.springframework.web.context.ServletContextAware;

import com.opengamma.component.ComponentRepository;
import com.opengamma.component.factory.AbstractComponentFactory;
import com.opengamma.core.change.AggregatingChangeManager;
import com.opengamma.core.change.ChangeManager;
import com.opengamma.core.change.ChangeProvider;
import com.opengamma.core.config.ConfigSource;
import com.opengamma.core.position.PositionSource;
import com.opengamma.core.security.SecuritySource;
import com.opengamma.engine.ComputationTargetResolver;
<<<<<<< HEAD
=======
import com.opengamma.engine.marketdata.NamedMarketDataSpecificationRepository;
import com.opengamma.engine.view.ViewDefinitionRepository;
>>>>>>> beab27de
import com.opengamma.engine.view.ViewProcessor;
import com.opengamma.financial.aggregation.PortfolioAggregationFunctions;
import com.opengamma.livedata.UserPrincipal;
import com.opengamma.master.config.ConfigMaster;
import com.opengamma.master.historicaltimeseries.HistoricalTimeSeriesMaster;
import com.opengamma.master.marketdatasnapshot.MarketDataSnapshotMaster;
import com.opengamma.master.portfolio.PortfolioMaster;
import com.opengamma.master.position.PositionMaster;
import com.opengamma.master.security.SecurityMaster;
import com.opengamma.util.fudgemsg.OpenGammaFudgeContext;
import com.opengamma.web.server.AggregatedViewDefinitionManager;
import com.opengamma.web.server.push.ConnectionManagerImpl;
import com.opengamma.web.server.push.LongPollingConnectionManager;
import com.opengamma.web.server.push.MasterChangeManager;
import com.opengamma.web.server.push.WebPushServletContextUtils;
import com.opengamma.web.server.push.analytics.AnalyticsColumnsJsonWriter;
import com.opengamma.web.server.push.analytics.AnalyticsViewManager;
import com.opengamma.web.server.push.analytics.ViewportResultsJsonWriter;
import com.opengamma.web.server.push.analytics.formatting.ResultsFormatter;
<<<<<<< HEAD
import com.opengamma.web.server.push.rest.*;
import com.opengamma.web.server.push.rest.json.*;
import java.util.Map;
import org.joda.beans.BeanBuilder;
import org.joda.beans.JodaBeanUtils;
import org.joda.beans.MetaProperty;
import org.joda.beans.Property;
=======
import com.opengamma.web.server.push.rest.AggregatorNamesResource;
import com.opengamma.web.server.push.rest.LiveDataSourcesResource;
import com.opengamma.web.server.push.rest.MarketDataSnapshotListResource;
import com.opengamma.web.server.push.rest.MasterType;
import com.opengamma.web.server.push.rest.TimeSeriesResolverKeysResource;
import com.opengamma.web.server.push.rest.ViewDefinitionEntriesResource;
import com.opengamma.web.server.push.rest.ViewsResource;
import com.opengamma.web.server.push.rest.json.AnalyticsColumnGroupsMessageBodyWriter;
import com.opengamma.web.server.push.rest.json.Compressor;
import com.opengamma.web.server.push.rest.json.DependencyGraphGridStructureMessageBodyWriter;
import com.opengamma.web.server.push.rest.json.PortfolioGridStructureMessageBodyWriter;
import com.opengamma.web.server.push.rest.json.PrimitivesGridStructureMessageBodyWriter;
import com.opengamma.web.server.push.rest.json.ViewportResultsMessageBodyWriter;
import com.opengamma.web.server.push.rest.json.ViewportVersionMessageBodyWriter;
>>>>>>> beab27de

/**
 * Component factory for the main website viewports (for analytics).
 */
@BeanDefinition
public class WebsiteViewportsComponentFactory extends AbstractComponentFactory {

  /**
   * The configuration master.
   */
  @PropertyDefinition(validate = "notNull")
  private ConfigMaster _configMaster;
  /**
   * The security master.
   */
  @PropertyDefinition(validate = "notNull")
  private SecurityMaster _securityMaster;
  /**
   * The security source.
   */
  @PropertyDefinition(validate = "notNull")
  private SecuritySource _securitySource;
  /**
   * The position master.
   */
  @PropertyDefinition(validate = "notNull")
  private PositionMaster _positionMaster;
  /**
   * The portfolio master.
   */
  @PropertyDefinition(validate = "notNull")
  private PortfolioMaster _portfolioMaster;
  /**
   * The position source.
   */
  @PropertyDefinition(validate = "notNull")
  private PositionSource _positionSource;
  /**
   * The computation target resolver.
   */
  @PropertyDefinition(validate = "notNull")
  private ComputationTargetResolver _computationTargetResolver;
  /**
   * The time-series master.
   */
  @PropertyDefinition(validate = "notNull")
  private HistoricalTimeSeriesMaster _historicalTimeSeriesMaster;
  /**
   * The user master.
   */
  @PropertyDefinition(validate = "notNull")
  private PositionMaster _userPositionMaster;
  /**
   * The user master.
   */
  @PropertyDefinition(validate = "notNull")
  private PortfolioMaster _userPortfolioMaster;
  /**
   * The user view definition repository.
   */
  @PropertyDefinition(validate = "notNull")
  private ConfigSource _userConfigSource;
  /**
   * The view processor.
   */
  @PropertyDefinition(validate = "notNull")
  private ViewProcessor _viewProcessor;
  /**
   * The portfolio aggregation functions.
   */
  @PropertyDefinition(validate = "notNull")
  private PortfolioAggregationFunctions _portfolioAggregationFunctions;
  /**
   * The market data snapshot master.
   */
  @PropertyDefinition(validate = "notNull")
  private MarketDataSnapshotMaster _marketDataSnapshotMaster;
  /**
   * The user.
   */
  @PropertyDefinition(validate = "notNull")
  private UserPrincipal _user;
  /**
   * The fudge context.
   */
  @PropertyDefinition(validate = "notNull")
  private FudgeContext _fudgeContext = OpenGammaFudgeContext.getInstance();
  /**
   * For looking up market data provider specifications by name
   */
  @PropertyDefinition(validate = "notNull")
  private NamedMarketDataSpecificationRepository _marketDataSpecificationRepository;

  //-------------------------------------------------------------------------
  @Override
  public void init(ComponentRepository repo, LinkedHashMap<String, String> configuration) {
    final LongPollingConnectionManager longPolling = buildLongPolling();
    ChangeManager changeMgr = buildChangeManager();
    MasterChangeManager masterChangeMgr = buildMasterChangeManager();
    final ConnectionManagerImpl connectionMgr = new ConnectionManagerImpl(changeMgr, masterChangeMgr, longPolling);
    AggregatorNamesResource aggregatorsResource = new AggregatorNamesResource(getPortfolioAggregationFunctions().getMappedFunctions().keySet());
    MarketDataSnapshotListResource snapshotResource = new MarketDataSnapshotListResource(getMarketDataSnapshotMaster());

    AggregatedViewDefinitionManager aggregatedViewDefManager = new AggregatedViewDefinitionManager(
        getPositionSource(),
        getSecuritySource(),
      getConfigMaster(),
      getUserPortfolioMaster(),
        getUserPositionMaster(),
        getPortfolioAggregationFunctions().getMappedFunctions());
    AnalyticsViewManager analyticsViewManager = new AnalyticsViewManager(getViewProcessor(),
                                                                         aggregatedViewDefManager,
                                                                         getMarketDataSnapshotMaster(),
                                                                         getComputationTargetResolver(),
                                                                         getMarketDataSpecificationRepository());
    ResultsFormatter resultsFormatter = new ResultsFormatter();
    AnalyticsColumnsJsonWriter columnWriter = new AnalyticsColumnsJsonWriter(resultsFormatter);
    ViewportResultsJsonWriter viewportResultsWriter = new ViewportResultsJsonWriter(resultsFormatter);

    repo.getRestComponents().publishResource(aggregatorsResource);
    repo.getRestComponents().publishResource(snapshotResource);
    repo.getRestComponents().publishResource(new LiveDataSourcesResource(getMarketDataSpecificationRepository()));
    repo.getRestComponents().publishResource(new ViewsResource(analyticsViewManager, connectionMgr));
    repo.getRestComponents().publishResource(new Compressor());
    repo.getRestComponents().publishResource(new TimeSeriesResolverKeysResource(getConfigMaster()));
    repo.getRestComponents().publishHelper(new ViewportVersionMessageBodyWriter());
    repo.getRestComponents().publishHelper(new PrimitivesGridStructureMessageBodyWriter(columnWriter));
    repo.getRestComponents().publishHelper(new PortfolioGridStructureMessageBodyWriter(columnWriter));
    repo.getRestComponents().publishHelper(new DependencyGraphGridStructureMessageBodyWriter(columnWriter));
    repo.getRestComponents().publishHelper(new AnalyticsColumnGroupsMessageBodyWriter(columnWriter));
<<<<<<< HEAD
    repo.getRestComponents().publishHelper(new ViewportResultsMessageBodyWriter(resultsFormatter));
    repo.getRestComponents().publishHelper(new ViewDefinitionEntriesResource(getUserConfigSource()));
=======
    repo.getRestComponents().publishHelper(new ViewportResultsMessageBodyWriter(viewportResultsWriter));
    repo.getRestComponents().publishHelper(new ViewDefinitionEntriesResource(getViewDefinitionRepository()));
>>>>>>> beab27de

    // these items need to be available to the servlet, but aren't important enough to be published components
    repo.registerServletContextAware(new ServletContextAware() {
      @Override
      public void setServletContext(ServletContext servletContext) {
        WebPushServletContextUtils.setConnectionManager(servletContext, connectionMgr);
        WebPushServletContextUtils.setLongPollingConnectionManager(servletContext, longPolling);
      }
    });
  }

  protected LongPollingConnectionManager buildLongPolling() {
    return new LongPollingConnectionManager();
  }

  protected ChangeManager buildChangeManager() {
    List<ChangeProvider> providers = new ArrayList<ChangeProvider>();
    providers.add(getPositionMaster());
    providers.add(getPortfolioMaster());
    providers.add(getSecurityMaster());
    providers.add(getHistoricalTimeSeriesMaster());
    providers.add(getConfigMaster());
    return new AggregatingChangeManager(providers);
  }

  protected MasterChangeManager buildMasterChangeManager() {
    Map<MasterType, ChangeProvider> providers = new HashMap<MasterType, ChangeProvider>();
    providers.put(MasterType.POSITION, getPositionMaster());
    providers.put(MasterType.PORTFOLIO, getPortfolioMaster());
    providers.put(MasterType.SECURITY, getSecurityMaster());
    providers.put(MasterType.TIME_SERIES, getHistoricalTimeSeriesMaster());
    providers.put(MasterType.CONFIG, getConfigMaster());
    return new MasterChangeManager(providers);
  }

  //------------------------- AUTOGENERATED START -------------------------
  ///CLOVER:OFF
  /**
   * The meta-bean for {@code WebsiteViewportsComponentFactory}.
   * @return the meta-bean, not null
   */
  public static WebsiteViewportsComponentFactory.Meta meta() {
    return WebsiteViewportsComponentFactory.Meta.INSTANCE;
  }
  static {
    JodaBeanUtils.registerMetaBean(WebsiteViewportsComponentFactory.Meta.INSTANCE);
  }

  @Override
  public WebsiteViewportsComponentFactory.Meta metaBean() {
    return WebsiteViewportsComponentFactory.Meta.INSTANCE;
  }

  @Override
  protected Object propertyGet(String propertyName, boolean quiet) {
    switch (propertyName.hashCode()) {
      case 10395716:  // configMaster
        return getConfigMaster();
      case -887218750:  // securityMaster
        return getSecurityMaster();
      case -702456965:  // securitySource
        return getSecuritySource();
      case -1840419605:  // positionMaster
        return getPositionMaster();
      case -772274742:  // portfolioMaster
        return getPortfolioMaster();
      case -1655657820:  // positionSource
        return getPositionSource();
      case 1562222174:  // computationTargetResolver
        return getComputationTargetResolver();
      case 173967376:  // historicalTimeSeriesMaster
        return getHistoricalTimeSeriesMaster();
      case 1808868758:  // userPositionMaster
        return getUserPositionMaster();
      case 686514815:  // userPortfolioMaster
        return getUserPortfolioMaster();
      case -578697880:  // userConfigSource
        return getUserConfigSource();
      case -1697555603:  // viewProcessor
        return getViewProcessor();
      case 940303425:  // portfolioAggregationFunctions
        return getPortfolioAggregationFunctions();
      case 2090650860:  // marketDataSnapshotMaster
        return getMarketDataSnapshotMaster();
      case 3599307:  // user
        return getUser();
      case -917704420:  // fudgeContext
        return getFudgeContext();
      case 1743800263:  // marketDataSpecificationRepository
        return getMarketDataSpecificationRepository();
    }
    return super.propertyGet(propertyName, quiet);
  }

  @Override
  protected void propertySet(String propertyName, Object newValue, boolean quiet) {
    switch (propertyName.hashCode()) {
      case 10395716:  // configMaster
        setConfigMaster((ConfigMaster) newValue);
        return;
      case -887218750:  // securityMaster
        setSecurityMaster((SecurityMaster) newValue);
        return;
      case -702456965:  // securitySource
        setSecuritySource((SecuritySource) newValue);
        return;
      case -1840419605:  // positionMaster
        setPositionMaster((PositionMaster) newValue);
        return;
      case -772274742:  // portfolioMaster
        setPortfolioMaster((PortfolioMaster) newValue);
        return;
      case -1655657820:  // positionSource
        setPositionSource((PositionSource) newValue);
        return;
      case 1562222174:  // computationTargetResolver
        setComputationTargetResolver((ComputationTargetResolver) newValue);
        return;
      case 173967376:  // historicalTimeSeriesMaster
        setHistoricalTimeSeriesMaster((HistoricalTimeSeriesMaster) newValue);
        return;
      case 1808868758:  // userPositionMaster
        setUserPositionMaster((PositionMaster) newValue);
        return;
      case 686514815:  // userPortfolioMaster
        setUserPortfolioMaster((PortfolioMaster) newValue);
        return;
      case -578697880:  // userConfigSource
        setUserConfigSource((ConfigSource) newValue);
        return;
      case -1697555603:  // viewProcessor
        setViewProcessor((ViewProcessor) newValue);
        return;
      case 940303425:  // portfolioAggregationFunctions
        setPortfolioAggregationFunctions((PortfolioAggregationFunctions) newValue);
        return;
      case 2090650860:  // marketDataSnapshotMaster
        setMarketDataSnapshotMaster((MarketDataSnapshotMaster) newValue);
        return;
      case 3599307:  // user
        setUser((UserPrincipal) newValue);
        return;
      case -917704420:  // fudgeContext
        setFudgeContext((FudgeContext) newValue);
        return;
      case 1743800263:  // marketDataSpecificationRepository
        setMarketDataSpecificationRepository((NamedMarketDataSpecificationRepository) newValue);
        return;
    }
    super.propertySet(propertyName, newValue, quiet);
  }

  @Override
  protected void validate() {
    JodaBeanUtils.notNull(_configMaster, "configMaster");
    JodaBeanUtils.notNull(_securityMaster, "securityMaster");
    JodaBeanUtils.notNull(_securitySource, "securitySource");
    JodaBeanUtils.notNull(_positionMaster, "positionMaster");
    JodaBeanUtils.notNull(_portfolioMaster, "portfolioMaster");
    JodaBeanUtils.notNull(_positionSource, "positionSource");
    JodaBeanUtils.notNull(_computationTargetResolver, "computationTargetResolver");
    JodaBeanUtils.notNull(_historicalTimeSeriesMaster, "historicalTimeSeriesMaster");
    JodaBeanUtils.notNull(_userPositionMaster, "userPositionMaster");
    JodaBeanUtils.notNull(_userPortfolioMaster, "userPortfolioMaster");
    JodaBeanUtils.notNull(_userConfigSource, "userConfigSource");
    JodaBeanUtils.notNull(_viewProcessor, "viewProcessor");
    JodaBeanUtils.notNull(_portfolioAggregationFunctions, "portfolioAggregationFunctions");
    JodaBeanUtils.notNull(_marketDataSnapshotMaster, "marketDataSnapshotMaster");
    JodaBeanUtils.notNull(_user, "user");
    JodaBeanUtils.notNull(_fudgeContext, "fudgeContext");
    JodaBeanUtils.notNull(_marketDataSpecificationRepository, "marketDataSpecificationRepository");
    super.validate();
  }

  @Override
  public boolean equals(Object obj) {
    if (obj == this) {
      return true;
    }
    if (obj != null && obj.getClass() == this.getClass()) {
      WebsiteViewportsComponentFactory other = (WebsiteViewportsComponentFactory) obj;
      return JodaBeanUtils.equal(getConfigMaster(), other.getConfigMaster()) &&
          JodaBeanUtils.equal(getSecurityMaster(), other.getSecurityMaster()) &&
          JodaBeanUtils.equal(getSecuritySource(), other.getSecuritySource()) &&
          JodaBeanUtils.equal(getPositionMaster(), other.getPositionMaster()) &&
          JodaBeanUtils.equal(getPortfolioMaster(), other.getPortfolioMaster()) &&
          JodaBeanUtils.equal(getPositionSource(), other.getPositionSource()) &&
          JodaBeanUtils.equal(getComputationTargetResolver(), other.getComputationTargetResolver()) &&
          JodaBeanUtils.equal(getHistoricalTimeSeriesMaster(), other.getHistoricalTimeSeriesMaster()) &&
          JodaBeanUtils.equal(getUserPositionMaster(), other.getUserPositionMaster()) &&
          JodaBeanUtils.equal(getUserPortfolioMaster(), other.getUserPortfolioMaster()) &&
          JodaBeanUtils.equal(getUserConfigSource(), other.getUserConfigSource()) &&
          JodaBeanUtils.equal(getViewProcessor(), other.getViewProcessor()) &&
          JodaBeanUtils.equal(getPortfolioAggregationFunctions(), other.getPortfolioAggregationFunctions()) &&
          JodaBeanUtils.equal(getMarketDataSnapshotMaster(), other.getMarketDataSnapshotMaster()) &&
          JodaBeanUtils.equal(getUser(), other.getUser()) &&
          JodaBeanUtils.equal(getFudgeContext(), other.getFudgeContext()) &&
          JodaBeanUtils.equal(getMarketDataSpecificationRepository(), other.getMarketDataSpecificationRepository()) &&
          super.equals(obj);
    }
    return false;
  }

  @Override
  public int hashCode() {
    int hash = 7;
    hash += hash * 31 + JodaBeanUtils.hashCode(getConfigMaster());
    hash += hash * 31 + JodaBeanUtils.hashCode(getSecurityMaster());
    hash += hash * 31 + JodaBeanUtils.hashCode(getSecuritySource());
    hash += hash * 31 + JodaBeanUtils.hashCode(getPositionMaster());
    hash += hash * 31 + JodaBeanUtils.hashCode(getPortfolioMaster());
    hash += hash * 31 + JodaBeanUtils.hashCode(getPositionSource());
    hash += hash * 31 + JodaBeanUtils.hashCode(getComputationTargetResolver());
    hash += hash * 31 + JodaBeanUtils.hashCode(getHistoricalTimeSeriesMaster());
    hash += hash * 31 + JodaBeanUtils.hashCode(getUserPositionMaster());
    hash += hash * 31 + JodaBeanUtils.hashCode(getUserPortfolioMaster());
    hash += hash * 31 + JodaBeanUtils.hashCode(getUserConfigSource());
    hash += hash * 31 + JodaBeanUtils.hashCode(getViewProcessor());
    hash += hash * 31 + JodaBeanUtils.hashCode(getPortfolioAggregationFunctions());
    hash += hash * 31 + JodaBeanUtils.hashCode(getMarketDataSnapshotMaster());
    hash += hash * 31 + JodaBeanUtils.hashCode(getUser());
    hash += hash * 31 + JodaBeanUtils.hashCode(getFudgeContext());
    hash += hash * 31 + JodaBeanUtils.hashCode(getMarketDataSpecificationRepository());
    return hash ^ super.hashCode();
  }

  //-----------------------------------------------------------------------
  /**
   * Gets the configuration master.
   * @return the value of the property, not null
   */
  public ConfigMaster getConfigMaster() {
    return _configMaster;
  }

  /**
   * Sets the configuration master.
   * @param configMaster  the new value of the property, not null
   */
  public void setConfigMaster(ConfigMaster configMaster) {
    JodaBeanUtils.notNull(configMaster, "configMaster");
    this._configMaster = configMaster;
  }

  /**
   * Gets the the {@code configMaster} property.
   * @return the property, not null
   */
  public final Property<ConfigMaster> configMaster() {
    return metaBean().configMaster().createProperty(this);
  }

  //-----------------------------------------------------------------------
  /**
   * Gets the security master.
   * @return the value of the property, not null
   */
  public SecurityMaster getSecurityMaster() {
    return _securityMaster;
  }

  /**
   * Sets the security master.
   * @param securityMaster  the new value of the property, not null
   */
  public void setSecurityMaster(SecurityMaster securityMaster) {
    JodaBeanUtils.notNull(securityMaster, "securityMaster");
    this._securityMaster = securityMaster;
  }

  /**
   * Gets the the {@code securityMaster} property.
   * @return the property, not null
   */
  public final Property<SecurityMaster> securityMaster() {
    return metaBean().securityMaster().createProperty(this);
  }

  //-----------------------------------------------------------------------
  /**
   * Gets the security source.
   * @return the value of the property, not null
   */
  public SecuritySource getSecuritySource() {
    return _securitySource;
  }

  /**
   * Sets the security source.
   * @param securitySource  the new value of the property, not null
   */
  public void setSecuritySource(SecuritySource securitySource) {
    JodaBeanUtils.notNull(securitySource, "securitySource");
    this._securitySource = securitySource;
  }

  /**
   * Gets the the {@code securitySource} property.
   * @return the property, not null
   */
  public final Property<SecuritySource> securitySource() {
    return metaBean().securitySource().createProperty(this);
  }

  //-----------------------------------------------------------------------
  /**
   * Gets the position master.
   * @return the value of the property, not null
   */
  public PositionMaster getPositionMaster() {
    return _positionMaster;
  }

  /**
   * Sets the position master.
   * @param positionMaster  the new value of the property, not null
   */
  public void setPositionMaster(PositionMaster positionMaster) {
    JodaBeanUtils.notNull(positionMaster, "positionMaster");
    this._positionMaster = positionMaster;
  }

  /**
   * Gets the the {@code positionMaster} property.
   * @return the property, not null
   */
  public final Property<PositionMaster> positionMaster() {
    return metaBean().positionMaster().createProperty(this);
  }

  //-----------------------------------------------------------------------
  /**
   * Gets the portfolio master.
   * @return the value of the property, not null
   */
  public PortfolioMaster getPortfolioMaster() {
    return _portfolioMaster;
  }

  /**
   * Sets the portfolio master.
   * @param portfolioMaster  the new value of the property, not null
   */
  public void setPortfolioMaster(PortfolioMaster portfolioMaster) {
    JodaBeanUtils.notNull(portfolioMaster, "portfolioMaster");
    this._portfolioMaster = portfolioMaster;
  }

  /**
   * Gets the the {@code portfolioMaster} property.
   * @return the property, not null
   */
  public final Property<PortfolioMaster> portfolioMaster() {
    return metaBean().portfolioMaster().createProperty(this);
  }

  //-----------------------------------------------------------------------
  /**
   * Gets the position source.
   * @return the value of the property, not null
   */
  public PositionSource getPositionSource() {
    return _positionSource;
  }

  /**
   * Sets the position source.
   * @param positionSource  the new value of the property, not null
   */
  public void setPositionSource(PositionSource positionSource) {
    JodaBeanUtils.notNull(positionSource, "positionSource");
    this._positionSource = positionSource;
  }

  /**
   * Gets the the {@code positionSource} property.
   * @return the property, not null
   */
  public final Property<PositionSource> positionSource() {
    return metaBean().positionSource().createProperty(this);
  }

  //-----------------------------------------------------------------------
  /**
   * Gets the computation target resolver.
   * @return the value of the property, not null
   */
  public ComputationTargetResolver getComputationTargetResolver() {
    return _computationTargetResolver;
  }

  /**
   * Sets the computation target resolver.
   * @param computationTargetResolver  the new value of the property, not null
   */
  public void setComputationTargetResolver(ComputationTargetResolver computationTargetResolver) {
    JodaBeanUtils.notNull(computationTargetResolver, "computationTargetResolver");
    this._computationTargetResolver = computationTargetResolver;
  }

  /**
   * Gets the the {@code computationTargetResolver} property.
   * @return the property, not null
   */
  public final Property<ComputationTargetResolver> computationTargetResolver() {
    return metaBean().computationTargetResolver().createProperty(this);
  }

  //-----------------------------------------------------------------------
  /**
   * Gets the time-series master.
   * @return the value of the property, not null
   */
  public HistoricalTimeSeriesMaster getHistoricalTimeSeriesMaster() {
    return _historicalTimeSeriesMaster;
  }

  /**
   * Sets the time-series master.
   * @param historicalTimeSeriesMaster  the new value of the property, not null
   */
  public void setHistoricalTimeSeriesMaster(HistoricalTimeSeriesMaster historicalTimeSeriesMaster) {
    JodaBeanUtils.notNull(historicalTimeSeriesMaster, "historicalTimeSeriesMaster");
    this._historicalTimeSeriesMaster = historicalTimeSeriesMaster;
  }

  /**
   * Gets the the {@code historicalTimeSeriesMaster} property.
   * @return the property, not null
   */
  public final Property<HistoricalTimeSeriesMaster> historicalTimeSeriesMaster() {
    return metaBean().historicalTimeSeriesMaster().createProperty(this);
  }

  //-----------------------------------------------------------------------
  /**
   * Gets the user master.
   * @return the value of the property, not null
   */
  public PositionMaster getUserPositionMaster() {
    return _userPositionMaster;
  }

  /**
   * Sets the user master.
   * @param userPositionMaster  the new value of the property, not null
   */
  public void setUserPositionMaster(PositionMaster userPositionMaster) {
    JodaBeanUtils.notNull(userPositionMaster, "userPositionMaster");
    this._userPositionMaster = userPositionMaster;
  }

  /**
   * Gets the the {@code userPositionMaster} property.
   * @return the property, not null
   */
  public final Property<PositionMaster> userPositionMaster() {
    return metaBean().userPositionMaster().createProperty(this);
  }

  //-----------------------------------------------------------------------
  /**
   * Gets the user master.
   * @return the value of the property, not null
   */
  public PortfolioMaster getUserPortfolioMaster() {
    return _userPortfolioMaster;
  }

  /**
   * Sets the user master.
   * @param userPortfolioMaster  the new value of the property, not null
   */
  public void setUserPortfolioMaster(PortfolioMaster userPortfolioMaster) {
    JodaBeanUtils.notNull(userPortfolioMaster, "userPortfolioMaster");
    this._userPortfolioMaster = userPortfolioMaster;
  }

  /**
   * Gets the the {@code userPortfolioMaster} property.
   * @return the property, not null
   */
  public final Property<PortfolioMaster> userPortfolioMaster() {
    return metaBean().userPortfolioMaster().createProperty(this);
  }

  //-----------------------------------------------------------------------
  /**
   * Gets the user view definition repository.
   * @return the value of the property, not null
   */
  public ConfigSource getUserConfigSource() {
    return _userConfigSource;
  }

  /**
   * Sets the user view definition repository.
   * @param userConfigSource  the new value of the property, not null
   */
  public void setUserConfigSource(ConfigSource userConfigSource) {
    JodaBeanUtils.notNull(userConfigSource, "userConfigSource");
    this._userConfigSource = userConfigSource;
  }

  /**
   * Gets the the {@code userConfigSource} property.
   * @return the property, not null
   */
  public final Property<ConfigSource> userConfigSource() {
    return metaBean().userConfigSource().createProperty(this);
  }

  //-----------------------------------------------------------------------
  /**
   * Gets the view processor.
   * @return the value of the property, not null
   */
  public ViewProcessor getViewProcessor() {
    return _viewProcessor;
  }

  /**
   * Sets the view processor.
   * @param viewProcessor  the new value of the property, not null
   */
  public void setViewProcessor(ViewProcessor viewProcessor) {
    JodaBeanUtils.notNull(viewProcessor, "viewProcessor");
    this._viewProcessor = viewProcessor;
  }

  /**
   * Gets the the {@code viewProcessor} property.
   * @return the property, not null
   */
  public final Property<ViewProcessor> viewProcessor() {
    return metaBean().viewProcessor().createProperty(this);
  }

  //-----------------------------------------------------------------------
  /**
   * Gets the portfolio aggregation functions.
   * @return the value of the property, not null
   */
  public PortfolioAggregationFunctions getPortfolioAggregationFunctions() {
    return _portfolioAggregationFunctions;
  }

  /**
   * Sets the portfolio aggregation functions.
   * @param portfolioAggregationFunctions  the new value of the property, not null
   */
  public void setPortfolioAggregationFunctions(PortfolioAggregationFunctions portfolioAggregationFunctions) {
    JodaBeanUtils.notNull(portfolioAggregationFunctions, "portfolioAggregationFunctions");
    this._portfolioAggregationFunctions = portfolioAggregationFunctions;
  }

  /**
   * Gets the the {@code portfolioAggregationFunctions} property.
   * @return the property, not null
   */
  public final Property<PortfolioAggregationFunctions> portfolioAggregationFunctions() {
    return metaBean().portfolioAggregationFunctions().createProperty(this);
  }

  //-----------------------------------------------------------------------
  /**
   * Gets the market data snapshot master.
   * @return the value of the property, not null
   */
  public MarketDataSnapshotMaster getMarketDataSnapshotMaster() {
    return _marketDataSnapshotMaster;
  }

  /**
   * Sets the market data snapshot master.
   * @param marketDataSnapshotMaster  the new value of the property, not null
   */
  public void setMarketDataSnapshotMaster(MarketDataSnapshotMaster marketDataSnapshotMaster) {
    JodaBeanUtils.notNull(marketDataSnapshotMaster, "marketDataSnapshotMaster");
    this._marketDataSnapshotMaster = marketDataSnapshotMaster;
  }

  /**
   * Gets the the {@code marketDataSnapshotMaster} property.
   * @return the property, not null
   */
  public final Property<MarketDataSnapshotMaster> marketDataSnapshotMaster() {
    return metaBean().marketDataSnapshotMaster().createProperty(this);
  }

  //-----------------------------------------------------------------------
  /**
   * Gets the user.
   * @return the value of the property, not null
   */
  public UserPrincipal getUser() {
    return _user;
  }

  /**
   * Sets the user.
   * @param user  the new value of the property, not null
   */
  public void setUser(UserPrincipal user) {
    JodaBeanUtils.notNull(user, "user");
    this._user = user;
  }

  /**
   * Gets the the {@code user} property.
   * @return the property, not null
   */
  public final Property<UserPrincipal> user() {
    return metaBean().user().createProperty(this);
  }

  //-----------------------------------------------------------------------
  /**
   * Gets the fudge context.
   * @return the value of the property, not null
   */
  public FudgeContext getFudgeContext() {
    return _fudgeContext;
  }

  /**
   * Sets the fudge context.
   * @param fudgeContext  the new value of the property, not null
   */
  public void setFudgeContext(FudgeContext fudgeContext) {
    JodaBeanUtils.notNull(fudgeContext, "fudgeContext");
    this._fudgeContext = fudgeContext;
  }

  /**
   * Gets the the {@code fudgeContext} property.
   * @return the property, not null
   */
  public final Property<FudgeContext> fudgeContext() {
    return metaBean().fudgeContext().createProperty(this);
  }

  //-----------------------------------------------------------------------
  /**
   * Gets for looking up market data provider specifications by name
   * @return the value of the property, not null
   */
  public NamedMarketDataSpecificationRepository getMarketDataSpecificationRepository() {
    return _marketDataSpecificationRepository;
  }

  /**
   * Sets for looking up market data provider specifications by name
   * @param marketDataSpecificationRepository  the new value of the property, not null
   */
  public void setMarketDataSpecificationRepository(NamedMarketDataSpecificationRepository marketDataSpecificationRepository) {
    JodaBeanUtils.notNull(marketDataSpecificationRepository, "marketDataSpecificationRepository");
    this._marketDataSpecificationRepository = marketDataSpecificationRepository;
  }

  /**
   * Gets the the {@code marketDataSpecificationRepository} property.
   * @return the property, not null
   */
  public final Property<NamedMarketDataSpecificationRepository> marketDataSpecificationRepository() {
    return metaBean().marketDataSpecificationRepository().createProperty(this);
  }

  //-----------------------------------------------------------------------
  /**
   * The meta-bean for {@code WebsiteViewportsComponentFactory}.
   */
  public static class Meta extends AbstractComponentFactory.Meta {
    /**
     * The singleton instance of the meta-bean.
     */
    static final Meta INSTANCE = new Meta();

    /**
     * The meta-property for the {@code configMaster} property.
     */
    private final MetaProperty<ConfigMaster> _configMaster = DirectMetaProperty.ofReadWrite(
        this, "configMaster", WebsiteViewportsComponentFactory.class, ConfigMaster.class);
    /**
     * The meta-property for the {@code securityMaster} property.
     */
    private final MetaProperty<SecurityMaster> _securityMaster = DirectMetaProperty.ofReadWrite(
        this, "securityMaster", WebsiteViewportsComponentFactory.class, SecurityMaster.class);
    /**
     * The meta-property for the {@code securitySource} property.
     */
    private final MetaProperty<SecuritySource> _securitySource = DirectMetaProperty.ofReadWrite(
        this, "securitySource", WebsiteViewportsComponentFactory.class, SecuritySource.class);
    /**
     * The meta-property for the {@code positionMaster} property.
     */
    private final MetaProperty<PositionMaster> _positionMaster = DirectMetaProperty.ofReadWrite(
        this, "positionMaster", WebsiteViewportsComponentFactory.class, PositionMaster.class);
    /**
     * The meta-property for the {@code portfolioMaster} property.
     */
    private final MetaProperty<PortfolioMaster> _portfolioMaster = DirectMetaProperty.ofReadWrite(
        this, "portfolioMaster", WebsiteViewportsComponentFactory.class, PortfolioMaster.class);
    /**
     * The meta-property for the {@code positionSource} property.
     */
    private final MetaProperty<PositionSource> _positionSource = DirectMetaProperty.ofReadWrite(
        this, "positionSource", WebsiteViewportsComponentFactory.class, PositionSource.class);
    /**
     * The meta-property for the {@code computationTargetResolver} property.
     */
    private final MetaProperty<ComputationTargetResolver> _computationTargetResolver = DirectMetaProperty.ofReadWrite(
        this, "computationTargetResolver", WebsiteViewportsComponentFactory.class, ComputationTargetResolver.class);
    /**
     * The meta-property for the {@code historicalTimeSeriesMaster} property.
     */
    private final MetaProperty<HistoricalTimeSeriesMaster> _historicalTimeSeriesMaster = DirectMetaProperty.ofReadWrite(
        this, "historicalTimeSeriesMaster", WebsiteViewportsComponentFactory.class, HistoricalTimeSeriesMaster.class);
    /**
     * The meta-property for the {@code userPositionMaster} property.
     */
    private final MetaProperty<PositionMaster> _userPositionMaster = DirectMetaProperty.ofReadWrite(
        this, "userPositionMaster", WebsiteViewportsComponentFactory.class, PositionMaster.class);
    /**
     * The meta-property for the {@code userPortfolioMaster} property.
     */
    private final MetaProperty<PortfolioMaster> _userPortfolioMaster = DirectMetaProperty.ofReadWrite(
        this, "userPortfolioMaster", WebsiteViewportsComponentFactory.class, PortfolioMaster.class);
    /**
     * The meta-property for the {@code userConfigSource} property.
     */
    private final MetaProperty<ConfigSource> _userConfigSource = DirectMetaProperty.ofReadWrite(
        this, "userConfigSource", WebsiteViewportsComponentFactory.class, ConfigSource.class);
    /**
     * The meta-property for the {@code viewProcessor} property.
     */
    private final MetaProperty<ViewProcessor> _viewProcessor = DirectMetaProperty.ofReadWrite(
        this, "viewProcessor", WebsiteViewportsComponentFactory.class, ViewProcessor.class);
    /**
     * The meta-property for the {@code portfolioAggregationFunctions} property.
     */
    private final MetaProperty<PortfolioAggregationFunctions> _portfolioAggregationFunctions = DirectMetaProperty.ofReadWrite(
        this, "portfolioAggregationFunctions", WebsiteViewportsComponentFactory.class, PortfolioAggregationFunctions.class);
    /**
     * The meta-property for the {@code marketDataSnapshotMaster} property.
     */
    private final MetaProperty<MarketDataSnapshotMaster> _marketDataSnapshotMaster = DirectMetaProperty.ofReadWrite(
        this, "marketDataSnapshotMaster", WebsiteViewportsComponentFactory.class, MarketDataSnapshotMaster.class);
    /**
     * The meta-property for the {@code user} property.
     */
    private final MetaProperty<UserPrincipal> _user = DirectMetaProperty.ofReadWrite(
        this, "user", WebsiteViewportsComponentFactory.class, UserPrincipal.class);
    /**
     * The meta-property for the {@code fudgeContext} property.
     */
    private final MetaProperty<FudgeContext> _fudgeContext = DirectMetaProperty.ofReadWrite(
        this, "fudgeContext", WebsiteViewportsComponentFactory.class, FudgeContext.class);
    /**
     * The meta-property for the {@code marketDataSpecificationRepository} property.
     */
    private final MetaProperty<NamedMarketDataSpecificationRepository> _marketDataSpecificationRepository = DirectMetaProperty.ofReadWrite(
        this, "marketDataSpecificationRepository", WebsiteViewportsComponentFactory.class, NamedMarketDataSpecificationRepository.class);
    /**
     * The meta-properties.
     */
    private final Map<String, MetaProperty<?>> _metaPropertyMap$ = new DirectMetaPropertyMap(
      this, (DirectMetaPropertyMap) super.metaPropertyMap(),
        "configMaster",
        "securityMaster",
        "securitySource",
        "positionMaster",
        "portfolioMaster",
        "positionSource",
        "computationTargetResolver",
        "historicalTimeSeriesMaster",
        "userPositionMaster",
        "userPortfolioMaster",
        "userConfigSource",
        "viewProcessor",
        "portfolioAggregationFunctions",
        "marketDataSnapshotMaster",
        "user",
        "fudgeContext",
        "marketDataSpecificationRepository");

    /**
     * Restricted constructor.
     */
    protected Meta() {
    }

    @Override
    protected MetaProperty<?> metaPropertyGet(String propertyName) {
      switch (propertyName.hashCode()) {
        case 10395716:  // configMaster
          return _configMaster;
        case -887218750:  // securityMaster
          return _securityMaster;
        case -702456965:  // securitySource
          return _securitySource;
        case -1840419605:  // positionMaster
          return _positionMaster;
        case -772274742:  // portfolioMaster
          return _portfolioMaster;
        case -1655657820:  // positionSource
          return _positionSource;
        case 1562222174:  // computationTargetResolver
          return _computationTargetResolver;
        case 173967376:  // historicalTimeSeriesMaster
          return _historicalTimeSeriesMaster;
        case 1808868758:  // userPositionMaster
          return _userPositionMaster;
        case 686514815:  // userPortfolioMaster
          return _userPortfolioMaster;
        case -578697880:  // userConfigSource
          return _userConfigSource;
        case -1697555603:  // viewProcessor
          return _viewProcessor;
        case 940303425:  // portfolioAggregationFunctions
          return _portfolioAggregationFunctions;
        case 2090650860:  // marketDataSnapshotMaster
          return _marketDataSnapshotMaster;
        case 3599307:  // user
          return _user;
        case -917704420:  // fudgeContext
          return _fudgeContext;
        case 1743800263:  // marketDataSpecificationRepository
          return _marketDataSpecificationRepository;
      }
      return super.metaPropertyGet(propertyName);
    }

    @Override
    public BeanBuilder<? extends WebsiteViewportsComponentFactory> builder() {
      return new DirectBeanBuilder<WebsiteViewportsComponentFactory>(new WebsiteViewportsComponentFactory());
    }

    @Override
    public Class<? extends WebsiteViewportsComponentFactory> beanType() {
      return WebsiteViewportsComponentFactory.class;
    }

    @Override
    public Map<String, MetaProperty<?>> metaPropertyMap() {
      return _metaPropertyMap$;
    }

    //-----------------------------------------------------------------------
    /**
     * The meta-property for the {@code configMaster} property.
     * @return the meta-property, not null
     */
    public final MetaProperty<ConfigMaster> configMaster() {
      return _configMaster;
    }

    /**
     * The meta-property for the {@code securityMaster} property.
     * @return the meta-property, not null
     */
    public final MetaProperty<SecurityMaster> securityMaster() {
      return _securityMaster;
    }

    /**
     * The meta-property for the {@code securitySource} property.
     * @return the meta-property, not null
     */
    public final MetaProperty<SecuritySource> securitySource() {
      return _securitySource;
    }

    /**
     * The meta-property for the {@code positionMaster} property.
     * @return the meta-property, not null
     */
    public final MetaProperty<PositionMaster> positionMaster() {
      return _positionMaster;
    }

    /**
     * The meta-property for the {@code portfolioMaster} property.
     * @return the meta-property, not null
     */
    public final MetaProperty<PortfolioMaster> portfolioMaster() {
      return _portfolioMaster;
    }

    /**
     * The meta-property for the {@code positionSource} property.
     * @return the meta-property, not null
     */
    public final MetaProperty<PositionSource> positionSource() {
      return _positionSource;
    }

    /**
     * The meta-property for the {@code computationTargetResolver} property.
     * @return the meta-property, not null
     */
    public final MetaProperty<ComputationTargetResolver> computationTargetResolver() {
      return _computationTargetResolver;
    }

    /**
     * The meta-property for the {@code historicalTimeSeriesMaster} property.
     * @return the meta-property, not null
     */
    public final MetaProperty<HistoricalTimeSeriesMaster> historicalTimeSeriesMaster() {
      return _historicalTimeSeriesMaster;
    }

    /**
     * The meta-property for the {@code userPositionMaster} property.
     * @return the meta-property, not null
     */
    public final MetaProperty<PositionMaster> userPositionMaster() {
      return _userPositionMaster;
    }

    /**
     * The meta-property for the {@code userPortfolioMaster} property.
     * @return the meta-property, not null
     */
    public final MetaProperty<PortfolioMaster> userPortfolioMaster() {
      return _userPortfolioMaster;
    }

    /**
     * The meta-property for the {@code userConfigSource} property.
     * @return the meta-property, not null
     */
    public final MetaProperty<ConfigSource> userConfigSource() {
      return _userConfigSource;
    }

    /**
     * The meta-property for the {@code viewProcessor} property.
     * @return the meta-property, not null
     */
    public final MetaProperty<ViewProcessor> viewProcessor() {
      return _viewProcessor;
    }

    /**
     * The meta-property for the {@code portfolioAggregationFunctions} property.
     * @return the meta-property, not null
     */
    public final MetaProperty<PortfolioAggregationFunctions> portfolioAggregationFunctions() {
      return _portfolioAggregationFunctions;
    }

    /**
     * The meta-property for the {@code marketDataSnapshotMaster} property.
     * @return the meta-property, not null
     */
    public final MetaProperty<MarketDataSnapshotMaster> marketDataSnapshotMaster() {
      return _marketDataSnapshotMaster;
    }

    /**
     * The meta-property for the {@code user} property.
     * @return the meta-property, not null
     */
    public final MetaProperty<UserPrincipal> user() {
      return _user;
    }

    /**
     * The meta-property for the {@code fudgeContext} property.
     * @return the meta-property, not null
     */
    public final MetaProperty<FudgeContext> fudgeContext() {
      return _fudgeContext;
    }

    /**
     * The meta-property for the {@code marketDataSpecificationRepository} property.
     * @return the meta-property, not null
     */
    public final MetaProperty<NamedMarketDataSpecificationRepository> marketDataSpecificationRepository() {
      return _marketDataSpecificationRepository;
    }

  }

  ///CLOVER:ON
  //-------------------------- AUTOGENERATED END --------------------------
}<|MERGE_RESOLUTION|>--- conflicted
+++ resolved
@@ -25,11 +25,7 @@
 import com.opengamma.core.position.PositionSource;
 import com.opengamma.core.security.SecuritySource;
 import com.opengamma.engine.ComputationTargetResolver;
-<<<<<<< HEAD
-=======
 import com.opengamma.engine.marketdata.NamedMarketDataSpecificationRepository;
-import com.opengamma.engine.view.ViewDefinitionRepository;
->>>>>>> beab27de
 import com.opengamma.engine.view.ViewProcessor;
 import com.opengamma.financial.aggregation.PortfolioAggregationFunctions;
 import com.opengamma.livedata.UserPrincipal;
@@ -49,30 +45,8 @@
 import com.opengamma.web.server.push.analytics.AnalyticsViewManager;
 import com.opengamma.web.server.push.analytics.ViewportResultsJsonWriter;
 import com.opengamma.web.server.push.analytics.formatting.ResultsFormatter;
-<<<<<<< HEAD
 import com.opengamma.web.server.push.rest.*;
 import com.opengamma.web.server.push.rest.json.*;
-import java.util.Map;
-import org.joda.beans.BeanBuilder;
-import org.joda.beans.JodaBeanUtils;
-import org.joda.beans.MetaProperty;
-import org.joda.beans.Property;
-=======
-import com.opengamma.web.server.push.rest.AggregatorNamesResource;
-import com.opengamma.web.server.push.rest.LiveDataSourcesResource;
-import com.opengamma.web.server.push.rest.MarketDataSnapshotListResource;
-import com.opengamma.web.server.push.rest.MasterType;
-import com.opengamma.web.server.push.rest.TimeSeriesResolverKeysResource;
-import com.opengamma.web.server.push.rest.ViewDefinitionEntriesResource;
-import com.opengamma.web.server.push.rest.ViewsResource;
-import com.opengamma.web.server.push.rest.json.AnalyticsColumnGroupsMessageBodyWriter;
-import com.opengamma.web.server.push.rest.json.Compressor;
-import com.opengamma.web.server.push.rest.json.DependencyGraphGridStructureMessageBodyWriter;
-import com.opengamma.web.server.push.rest.json.PortfolioGridStructureMessageBodyWriter;
-import com.opengamma.web.server.push.rest.json.PrimitivesGridStructureMessageBodyWriter;
-import com.opengamma.web.server.push.rest.json.ViewportResultsMessageBodyWriter;
-import com.opengamma.web.server.push.rest.json.ViewportVersionMessageBodyWriter;
->>>>>>> beab27de
 
 /**
  * Component factory for the main website viewports (for analytics).
@@ -186,8 +160,8 @@
     AnalyticsViewManager analyticsViewManager = new AnalyticsViewManager(getViewProcessor(),
                                                                          aggregatedViewDefManager,
                                                                          getMarketDataSnapshotMaster(),
-                                                                         getComputationTargetResolver(),
-                                                                         getMarketDataSpecificationRepository());
+      getComputationTargetResolver(),
+      getMarketDataSpecificationRepository());
     ResultsFormatter resultsFormatter = new ResultsFormatter();
     AnalyticsColumnsJsonWriter columnWriter = new AnalyticsColumnsJsonWriter(resultsFormatter);
     ViewportResultsJsonWriter viewportResultsWriter = new ViewportResultsJsonWriter(resultsFormatter);
@@ -203,13 +177,8 @@
     repo.getRestComponents().publishHelper(new PortfolioGridStructureMessageBodyWriter(columnWriter));
     repo.getRestComponents().publishHelper(new DependencyGraphGridStructureMessageBodyWriter(columnWriter));
     repo.getRestComponents().publishHelper(new AnalyticsColumnGroupsMessageBodyWriter(columnWriter));
-<<<<<<< HEAD
-    repo.getRestComponents().publishHelper(new ViewportResultsMessageBodyWriter(resultsFormatter));
+    repo.getRestComponents().publishHelper(new ViewportResultsMessageBodyWriter(viewportResultsWriter));
     repo.getRestComponents().publishHelper(new ViewDefinitionEntriesResource(getUserConfigSource()));
-=======
-    repo.getRestComponents().publishHelper(new ViewportResultsMessageBodyWriter(viewportResultsWriter));
-    repo.getRestComponents().publishHelper(new ViewDefinitionEntriesResource(getViewDefinitionRepository()));
->>>>>>> beab27de
 
     // these items need to be available to the servlet, but aren't important enough to be published components
     repo.registerServletContextAware(new ServletContextAware() {
@@ -407,8 +376,8 @@
           JodaBeanUtils.equal(getMarketDataSnapshotMaster(), other.getMarketDataSnapshotMaster()) &&
           JodaBeanUtils.equal(getUser(), other.getUser()) &&
           JodaBeanUtils.equal(getFudgeContext(), other.getFudgeContext()) &&
-          JodaBeanUtils.equal(getMarketDataSpecificationRepository(), other.getMarketDataSpecificationRepository()) &&
-          super.equals(obj);
+        JodaBeanUtils.equal(getMarketDataSpecificationRepository(), other.getMarketDataSpecificationRepository()) &&
+        super.equals(obj);
     }
     return false;
   }
@@ -879,6 +848,7 @@
   }
 
   //-----------------------------------------------------------------------
+
   /**
    * The meta-bean for {@code WebsiteViewportsComponentFactory}.
    */
@@ -972,7 +942,7 @@
      * The meta-property for the {@code marketDataSpecificationRepository} property.
      */
     private final MetaProperty<NamedMarketDataSpecificationRepository> _marketDataSpecificationRepository = DirectMetaProperty.ofReadWrite(
-        this, "marketDataSpecificationRepository", WebsiteViewportsComponentFactory.class, NamedMarketDataSpecificationRepository.class);
+      this, "marketDataSpecificationRepository", WebsiteViewportsComponentFactory.class, NamedMarketDataSpecificationRepository.class);
     /**
      * The meta-properties.
      */
@@ -993,8 +963,8 @@
         "portfolioAggregationFunctions",
         "marketDataSnapshotMaster",
         "user",
-        "fudgeContext",
-        "marketDataSpecificationRepository");
+      "fudgeContext",
+      "marketDataSpecificationRepository");
 
     /**
      * Restricted constructor.
