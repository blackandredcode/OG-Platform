--- conflicted
+++ resolved
@@ -4,18 +4,12 @@
 
 import java.util.ArrayList;
 import java.util.Collection;
-<<<<<<< HEAD
-import java.util.Collections;
-=======
-import java.util.Set;
->>>>>>> b4537ae1
 
 import javax.time.calendar.LocalDate;
 import javax.time.calendar.ZonedDateTime;
 
 import org.testng.annotations.Test;
 
-import com.opengamma.core.security.Security;
 import com.opengamma.core.security.SecurityUtils;
 import com.opengamma.financial.analytics.ircurve.FixedIncomeStripWithSecurity;
 import com.opengamma.financial.analytics.ircurve.InterpolatedYieldCurveSpecificationWithSecurities;
@@ -53,19 +47,6 @@
 
     final InterpolatedYieldCurveSpecificationWithSecurities spec = new InterpolatedYieldCurveSpecificationWithSecurities(LocalDate.now(), "FUNDING", Currency.USD,
         Interpolator1DFactory.LINEAR_INSTANCE, strips);
-<<<<<<< HEAD
-=======
-    InterpolatedYieldCurveSpecificationWithSecurities cycled = cycleObject(InterpolatedYieldCurveSpecificationWithSecurities.class, spec);
-    Set<FixedIncomeStripWithSecurity> temp = cycled.getStrips();
-    Security temp1 = null;
-    for (FixedIncomeStripWithSecurity s : temp) {
-      if (s.getSecurity().getSecurityType().equals("FUTURE")) {
-        temp1 = s.getSecurity();
-        break;
-      }
-    }
-    System.out.println(temp1);
->>>>>>> b4537ae1
     assertEquals(spec, cycleObject(InterpolatedYieldCurveSpecificationWithSecurities.class, spec));
   }
 }