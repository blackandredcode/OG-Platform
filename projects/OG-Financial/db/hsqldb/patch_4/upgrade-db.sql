--- conflicted
+++ resolved
@@ -1,12 +1,5 @@
-<<<<<<< HEAD
-alter table sec_bond alter column announcement_date drop not null;
-alter table sec_bond alter column announcement_zone drop not null;
-alter table sec_bond alter column businessdayconvention_id drop not null;
-alter table sec_bond alter column guaranteetype_id drop not null;
-alter table rsk_live_data_snapshot drop column complete;
-=======
 alter table sec_bond alter column announcement_date set null;
 alter table sec_bond alter column announcement_zone set null;
 alter table sec_bond alter column businessdayconvention_id set null;
 alter table sec_bond alter column guaranteetype_id set null;
->>>>>>> 39deb667
+alter table rsk_live_data_snapshot drop column complete;