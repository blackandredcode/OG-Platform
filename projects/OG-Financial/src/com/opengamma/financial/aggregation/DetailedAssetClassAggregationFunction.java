/**
 * Copyright (C) 2009 - present by OpenGamma Inc. and the OpenGamma group of companies
 * 
 * Please see distribution for license.
 */
package com.opengamma.financial.aggregation;

import com.opengamma.core.position.Position;
import com.opengamma.core.security.Security;
import com.opengamma.financial.security.FinancialSecurity;
import com.opengamma.financial.security.FinancialSecurityVisitorAdapter;
import com.opengamma.financial.security.bond.BondSecurityVisitor;
import com.opengamma.financial.security.bond.CorporateBondSecurity;
import com.opengamma.financial.security.bond.GovernmentBondSecurity;
import com.opengamma.financial.security.bond.MunicipalBondSecurity;
import com.opengamma.financial.security.cash.CashSecurity;
import com.opengamma.financial.security.cash.CashSecurityVisitor;
import com.opengamma.financial.security.equity.EquitySecurity;
import com.opengamma.financial.security.equity.EquitySecurityVisitor;
import com.opengamma.financial.security.fra.FRASecurity;
import com.opengamma.financial.security.fra.FRASecurityVisitor;
import com.opengamma.financial.security.future.AgricultureFutureSecurity;
import com.opengamma.financial.security.future.BondFutureSecurity;
import com.opengamma.financial.security.future.EnergyFutureSecurity;
import com.opengamma.financial.security.future.EquityFutureSecurity;
import com.opengamma.financial.security.future.EquityIndexDividendFutureSecurity;
import com.opengamma.financial.security.future.FXFutureSecurity;
import com.opengamma.financial.security.future.FutureSecurityVisitor;
import com.opengamma.financial.security.future.IndexFutureSecurity;
import com.opengamma.financial.security.future.InterestRateFutureSecurity;
import com.opengamma.financial.security.future.MetalFutureSecurity;
import com.opengamma.financial.security.future.StockFutureSecurity;
import com.opengamma.financial.security.option.EquityIndexOptionSecurity;
import com.opengamma.financial.security.option.EquityIndexOptionSecurityVisitor;
import com.opengamma.financial.security.option.EquityOptionSecurity;
import com.opengamma.financial.security.option.EquityOptionSecurityVisitor;
import com.opengamma.financial.security.option.FXBarrierOptionSecurity;
import com.opengamma.financial.security.option.FXBarrierOptionSecurityVisitor;
import com.opengamma.financial.security.option.FXOptionSecurity;
import com.opengamma.financial.security.option.FXOptionSecurityVisitor;
import com.opengamma.financial.security.option.IRFutureOptionSecurity;
import com.opengamma.financial.security.option.IRFutureOptionSecurityVisitor;
import com.opengamma.financial.security.option.SwaptionSecurity;
import com.opengamma.financial.security.option.SwaptionSecurityVisitor;
import com.opengamma.financial.security.swap.ForwardSwapSecurity;
import com.opengamma.financial.security.swap.SwapSecurity;
import com.opengamma.financial.security.swap.SwapSecurityVisitor;

/**
 * 
 *
 * @author jim
 */
public class DetailedAssetClassAggregationFunction implements AggregationFunction<String> {
  /* package */static final String EQUITIES = "Equities";
  /* package */static final String GOVERNMENT_BONDS = "Government Bonds";
  /* package */static final String MUNICIPAL_BONDS = "Municipal Bonds";
  /* package */static final String CORPORATE_BONDS = "Corporate Bonds";
  /* package */static final String BOND_FUTURES = "Bond Futures";
  /* package */static final String CURRENCY_FUTURES = "Currency Futures";
  /* package */static final String INTEREST_RATE_FUTURES = "Interest Rate Futures";
  /* package */static final String UNKNOWN = "Unknown Security Type";
  /* package */static final String NAME = "Detailed Asset Class";
  /* package */static final String AGRICULTURAL_FUTURES = "Agriculture Futures";
  /* package */static final String METAL_FUTURES = "Metal Futures";
  /* package */static final String ENERGY_FUTURES = "Energy Futures";
  /* package */static final String INDEX_FUTURES = "Index Futures";
  /* package */static final String STOCK_FUTURES = "Stock Futures";
  /* package */static final String EQUITY_OPTIONS = "Equity Options";
<<<<<<< HEAD
  /* package */static final String EQUITY_FUTURES = "Equity Futures";
  /* package */static final String EQUITY_INDEX_DIVIDEND_FUTURES = "Equity Index Dividend Futures";
  /* package */static final String FUTURE_OPTIONS = "Future Options";
=======
>>>>>>> 2ee0614e
  /* package */static final String IRFUTURE_OPTIONS = "IRFuture Options";
  /* package */static final String FX_OPTIONS = "FX Options";
  /* package */static final String FX_BARRIER_OPTIONS = "FX Barrier Options";
  /* package */static final String SWAPTIONS = "Swaptions";
  /* package */static final String CASH = "Cash";
  /* package */static final String FRAS = "FRAs";
  /* package */static final String SWAPS = "Swaps";
  /* package */static final String FORWARD_SWAPS = "Forward Swaps";
  /* package */static final String EQUITY_INDEX_OPTIONS = "Equity Index Options";

  @Override
  public String classifyPosition(Position position) {
    Security security = position.getSecurity();
    if (security instanceof FinancialSecurity) {
      FinancialSecurity finSec = (FinancialSecurity) security;
      return finSec.accept(new FinancialSecurityVisitorAdapter<String>(new BondSecurityVisitor<String>() {
        @Override
        public String visitCorporateBondSecurity(CorporateBondSecurity security) {
          return CORPORATE_BONDS;
        }

        @Override
        public String visitGovernmentBondSecurity(GovernmentBondSecurity security) {
          return GOVERNMENT_BONDS;
        }

        @Override
        public String visitMunicipalBondSecurity(MunicipalBondSecurity security) {
          return MUNICIPAL_BONDS;
        }
      }, new CashSecurityVisitor<String>() {

        @Override
        public String visitCashSecurity(CashSecurity security) {
          return CASH;
        }

      }, new EquitySecurityVisitor<String>() {

        @Override
        public String visitEquitySecurity(EquitySecurity security) {
          return EQUITIES;
        }
      }, new FRASecurityVisitor<String>() {

        @Override
        public String visitFRASecurity(FRASecurity security) {
          return FRAS;
        }
      }, new FutureSecurityVisitor<String>() {

        @Override
        public String visitAgricultureFutureSecurity(AgricultureFutureSecurity security) {
          return AGRICULTURAL_FUTURES;
        }

        @Override
        public String visitBondFutureSecurity(BondFutureSecurity security) {
          return BOND_FUTURES;
        }

        @Override
        public String visitEnergyFutureSecurity(EnergyFutureSecurity security) {
          return ENERGY_FUTURES;
        }

        @Override
        public String visitFXFutureSecurity(FXFutureSecurity security) {
          return CURRENCY_FUTURES;
        }

        @Override
        public String visitIndexFutureSecurity(IndexFutureSecurity security) {
          return INDEX_FUTURES;
        }

        @Override
        public String visitInterestRateFutureSecurity(InterestRateFutureSecurity security) {
          return INTEREST_RATE_FUTURES;
        }

        @Override
        public String visitMetalFutureSecurity(MetalFutureSecurity security) {
          return METAL_FUTURES;
        }

        @Override
        public String visitStockFutureSecurity(StockFutureSecurity security) {
          return STOCK_FUTURES;
        }
<<<<<<< HEAD

        @Override
        public String visitEquityFutureSecurity(EquityFutureSecurity security) {
          return EQUITY_FUTURES;
        }

        @Override
        public String visitEquityIndexDividendFutureSecurity(EquityIndexDividendFutureSecurity security) {
          return EQUITY_INDEX_DIVIDEND_FUTURES;
        }
      }, new OptionSecurityVisitor<String>() {

        @Override
        public String visitBondOptionSecurity(BondOptionSecurity security) {
          return BOND_OPTIONS;
        }

        @Override
        public String visitEquityOptionSecurity(EquityOptionSecurity security) {
          return EQUITY_OPTIONS;
        }

        @Override
        public String visitFutureOptionSecurity(FutureOptionSecurity security) {
          return FUTURE_OPTIONS;
        }

        @Override
        public String visitFXOptionSecurity(FXOptionSecurity security) {
          return FX_OPTIONS;
        }

        @Override
        public String visitOptionOptionSecurity(OptionOptionSecurity security) {
          return OPTION_OPTIONS;
        }

        @Override
        public String visitSwaptionSecurity(SwaptionSecurity security) {
          return SWAPTIONS;
        }
=======
>>>>>>> 2ee0614e
      }, new SwapSecurityVisitor<String>() {

        @Override
        public String visitForwardSwapSecurity(ForwardSwapSecurity security) {
          return FORWARD_SWAPS;
        }

        @Override
        public String visitSwapSecurity(SwapSecurity security) {
          return SWAPS;
        }
      }, new EquityIndexOptionSecurityVisitor<String>() {

        @Override
        public String visitEquityIndexOptionSecurity(EquityIndexOptionSecurity security) {
          return EQUITY_INDEX_OPTIONS;
        }
      }, new EquityOptionSecurityVisitor<String>() {

        @Override
        public String visitEquityOptionSecurity(EquityOptionSecurity equityOptionSecurity) {
          return EQUITY_OPTIONS;
        }
      }, new FXOptionSecurityVisitor<String>() {

        @Override
        public String visitFXOptionSecurity(FXOptionSecurity fxOptionSecurity) {
          return FX_OPTIONS;
        }
      }, new SwaptionSecurityVisitor<String>() {

        @Override
        public String visitSwaptionSecurity(SwaptionSecurity swaptionSecurity) {
          return SWAPTIONS;
        }
      }, new IRFutureOptionSecurityVisitor<String>() {

        @Override
        public String visitIRFutureOptionSecurity(IRFutureOptionSecurity irFutureOptionSecurity) {
          return IRFUTURE_OPTIONS;
        }
      }, new FXBarrierOptionSecurityVisitor<String>() {

        @Override
        public String visitFXBarrierOptionSecurity(FXBarrierOptionSecurity security) {
          return FX_BARRIER_OPTIONS;
        }
      }));
    } else {
      return UNKNOWN;
    }
  }

  @Override
  public String getName() {
    return NAME;
  }

}<|MERGE_RESOLUTION|>--- conflicted
+++ resolved
@@ -67,12 +67,8 @@
   /* package */static final String INDEX_FUTURES = "Index Futures";
   /* package */static final String STOCK_FUTURES = "Stock Futures";
   /* package */static final String EQUITY_OPTIONS = "Equity Options";
-<<<<<<< HEAD
   /* package */static final String EQUITY_FUTURES = "Equity Futures";
   /* package */static final String EQUITY_INDEX_DIVIDEND_FUTURES = "Equity Index Dividend Futures";
-  /* package */static final String FUTURE_OPTIONS = "Future Options";
-=======
->>>>>>> 2ee0614e
   /* package */static final String IRFUTURE_OPTIONS = "IRFuture Options";
   /* package */static final String FX_OPTIONS = "FX Options";
   /* package */static final String FX_BARRIER_OPTIONS = "FX Barrier Options";
@@ -163,7 +159,6 @@
         public String visitStockFutureSecurity(StockFutureSecurity security) {
           return STOCK_FUTURES;
         }
-<<<<<<< HEAD
 
         @Override
         public String visitEquityFutureSecurity(EquityFutureSecurity security) {
@@ -174,39 +169,6 @@
         public String visitEquityIndexDividendFutureSecurity(EquityIndexDividendFutureSecurity security) {
           return EQUITY_INDEX_DIVIDEND_FUTURES;
         }
-      }, new OptionSecurityVisitor<String>() {
-
-        @Override
-        public String visitBondOptionSecurity(BondOptionSecurity security) {
-          return BOND_OPTIONS;
-        }
-
-        @Override
-        public String visitEquityOptionSecurity(EquityOptionSecurity security) {
-          return EQUITY_OPTIONS;
-        }
-
-        @Override
-        public String visitFutureOptionSecurity(FutureOptionSecurity security) {
-          return FUTURE_OPTIONS;
-        }
-
-        @Override
-        public String visitFXOptionSecurity(FXOptionSecurity security) {
-          return FX_OPTIONS;
-        }
-
-        @Override
-        public String visitOptionOptionSecurity(OptionOptionSecurity security) {
-          return OPTION_OPTIONS;
-        }
-
-        @Override
-        public String visitSwaptionSecurity(SwaptionSecurity security) {
-          return SWAPTIONS;
-        }
-=======
->>>>>>> 2ee0614e
       }, new SwapSecurityVisitor<String>() {
 
         @Override
