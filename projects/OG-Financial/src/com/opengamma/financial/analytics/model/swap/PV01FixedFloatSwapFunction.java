/**
 * Copyright (C) 2009 - 2010 by OpenGamma Inc.
 *
 * Please see distribution for license.
 */
package com.opengamma.financial.analytics.model.swap;

import java.util.HashSet;
import java.util.Map;
import java.util.Set;

import com.google.common.collect.Sets;
import com.opengamma.engine.ComputationTarget;
import com.opengamma.engine.ComputationTargetType;
import com.opengamma.engine.function.FunctionCompilationContext;
import com.opengamma.engine.security.Security;
import com.opengamma.engine.value.ComputedValue;
import com.opengamma.engine.value.ValueRequirement;
import com.opengamma.engine.value.ValueRequirementNames;
import com.opengamma.engine.value.ValueSpecification;
import com.opengamma.financial.Currency;
import com.opengamma.financial.interestrate.PV01Calculator;
import com.opengamma.financial.interestrate.YieldCurveBundle;
import com.opengamma.financial.interestrate.swap.definition.Swap;

/**
 * 
 */
public class PV01FixedFloatSwapFunction extends FixedFloatSwapFunction {
  private static final PV01Calculator CALCULATOR = PV01Calculator.getInstance();

  public PV01FixedFloatSwapFunction(final String currency, final String curveName, final String valueRequirementName) {
    super(Currency.getInstance(currency), curveName, valueRequirementName, curveName, valueRequirementName);
  }

  public PV01FixedFloatSwapFunction(final String currency, final String forwardCurveName, final String forwardValueRequirementName, final String fundingCurveName,
      final String fundingValueRequirementName) {
    super(Currency.getInstance(currency), forwardCurveName, forwardValueRequirementName, fundingCurveName, fundingValueRequirementName);
  }

  public PV01FixedFloatSwapFunction(final Currency currency, final String name, final String valueRequirementName) {
    super(currency, name, valueRequirementName, name, valueRequirementName);
  }

  public PV01FixedFloatSwapFunction(final Currency currency, final String forwardCurveName, final String forwardValueRequirementName, final String fundingCurveName,
      final String fundingValueRequirementName) {
    super(currency, forwardCurveName, forwardValueRequirementName, fundingCurveName, fundingValueRequirementName);
  }

  @Override
<<<<<<< HEAD
  protected Set<ComputedValue> getComputedValues(final Security security, final Swap<?, ?> swap, final YieldCurveBundle bundle) {
    final Map<String, Double> pv01ForCurve = CALCULATOR.getValue(swap, bundle);
    final Set<ComputedValue> result = new HashSet<ComputedValue>();
    if (!(pv01ForCurve.containsKey(getForwardCurveName()) && pv01ForCurve.containsKey(getFundingCurveName()))) {
      throw new NullPointerException("Could not get PV01 for " + getForwardCurveName() + " and " + getFundingCurveName());
    }
    for (final Map.Entry<String, Double> entry : pv01ForCurve.entrySet()) {
      final ValueSpecification specification = new ValueSpecification(new ValueRequirement(ValueRequirementNames.PV01 + "_" + entry.getKey(), security), getUniqueIdentifier());
      result.add(new ComputedValue(specification, entry.getValue()));
=======
  protected Set<ComputedValue> getComputedValues(final Security security, final Swap swap, final YieldCurveBundle bundle) {
    final Map<String, Double> pv01ForCurve = CALCULATOR.calculate(swap, bundle);
    final String name = getName();
    if (pv01ForCurve.size() == 1 && pv01ForCurve.keySet().contains(name)) {
      final ValueSpecification specification = new ValueSpecification(new ValueRequirement(ValueRequirementNames.PV01, security), getUniqueIdentifier());
      return Sets.newHashSet(new ComputedValue(specification, pv01ForCurve.get(name)));
>>>>>>> 9e2a7bdc
    }
    return result;
  }

  @Override
  public Set<ValueRequirement> getRequirements(final FunctionCompilationContext context, final ComputationTarget target) {
    if (canApplyTo(context, target)) {
      if (getForwardCurveName().equals(getFundingCurveName())) {
        return Sets.newHashSet(new ValueRequirement(getForwardValueRequirementName(), ComputationTargetType.PRIMITIVE, getCurrency(target).getUniqueIdentifier()));
      }
      return Sets.newHashSet(new ValueRequirement(getForwardValueRequirementName(), ComputationTargetType.PRIMITIVE, getCurrency(target).getUniqueIdentifier()),
          new ValueRequirement(getFundingValueRequirementName(), ComputationTargetType.PRIMITIVE, getCurrency(target).getUniqueIdentifier()));
    }
    return null;
  }

  @Override
  public Set<ValueSpecification> getResults(final FunctionCompilationContext context, final ComputationTarget target) {
    if (canApplyTo(context, target)) {
      if (getForwardCurveName().equals(getFundingCurveName())) {
        return Sets.newHashSet(new ValueSpecification(new ValueRequirement(ValueRequirementNames.PV01 + "_" + getForwardCurveName(), target.getSecurity()), getUniqueIdentifier()));
      }
      return Sets.newHashSet(new ValueSpecification(new ValueRequirement(ValueRequirementNames.PV01 + "_" + getForwardCurveName(), target.getSecurity()), getUniqueIdentifier()),
          new ValueSpecification(new ValueRequirement(ValueRequirementNames.PV01 + "_" + getFundingCurveName(), target.getSecurity()), getUniqueIdentifier()));
    }
    return null;
  }

  @Override
  public String getShortName() {
    return "PV01FixedFloatSwapFunction";
  }

}<|MERGE_RESOLUTION|>--- conflicted
+++ resolved
@@ -48,9 +48,8 @@
   }
 
   @Override
-<<<<<<< HEAD
   protected Set<ComputedValue> getComputedValues(final Security security, final Swap<?, ?> swap, final YieldCurveBundle bundle) {
-    final Map<String, Double> pv01ForCurve = CALCULATOR.getValue(swap, bundle);
+    final Map<String, Double> pv01ForCurve = CALCULATOR.calculate(swap, bundle);
     final Set<ComputedValue> result = new HashSet<ComputedValue>();
     if (!(pv01ForCurve.containsKey(getForwardCurveName()) && pv01ForCurve.containsKey(getFundingCurveName()))) {
       throw new NullPointerException("Could not get PV01 for " + getForwardCurveName() + " and " + getFundingCurveName());
@@ -58,14 +57,6 @@
     for (final Map.Entry<String, Double> entry : pv01ForCurve.entrySet()) {
       final ValueSpecification specification = new ValueSpecification(new ValueRequirement(ValueRequirementNames.PV01 + "_" + entry.getKey(), security), getUniqueIdentifier());
       result.add(new ComputedValue(specification, entry.getValue()));
-=======
-  protected Set<ComputedValue> getComputedValues(final Security security, final Swap swap, final YieldCurveBundle bundle) {
-    final Map<String, Double> pv01ForCurve = CALCULATOR.calculate(swap, bundle);
-    final String name = getName();
-    if (pv01ForCurve.size() == 1 && pv01ForCurve.keySet().contains(name)) {
-      final ValueSpecification specification = new ValueSpecification(new ValueRequirement(ValueRequirementNames.PV01, security), getUniqueIdentifier());
-      return Sets.newHashSet(new ComputedValue(specification, pv01ForCurve.get(name)));
->>>>>>> 9e2a7bdc
     }
     return result;
   }
