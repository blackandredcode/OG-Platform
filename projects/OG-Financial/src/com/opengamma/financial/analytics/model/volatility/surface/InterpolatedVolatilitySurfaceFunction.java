--- conflicted
+++ resolved
@@ -71,26 +71,12 @@
     final Double[] xData = volatilityData.getXs();
     final Double[] yData = volatilityData.getYs();
     final int n = xData.length;
-<<<<<<< HEAD
     for (int i = 0; i < n; i++) {
       final Double vol = volatilityData.getVolatility(xData[i], yData[i]);
       if (vol != null && !CompareUtils.closeEquals(vol, 0)) {
         x.add(xData[i]);
         y.add(yData[i]);
         sigma.add(vol);
-=======
-    final int m = yData.length;
-    
-    for (int i = 0; i < n; i++) {
-      for (int j = 0; j < m; j++) {
-        final Double vol = volatilityData.getVolatility(xData[i], yData[j]);
-        if (vol != null && !CompareUtils.closeEquals(vol, 0)) {
-          //System.out.print("\n" + xData[i] + "," + yData[i] + "," + vol);
-          x.add(xData[i]);
-          y.add(yData[j]);
-          sigma.add(vol);
-        }
->>>>>>> b81a48ed
       }
     }
     if (x.isEmpty()) {
