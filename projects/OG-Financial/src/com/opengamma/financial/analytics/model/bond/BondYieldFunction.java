/**
 * Copyright (C) 2009 - present by OpenGamma Inc. and the OpenGamma group of companies
 *
 * Please see distribution for license.
 */
package com.opengamma.financial.analytics.model.bond;

import java.util.Set;

import javax.time.calendar.LocalDate;

import com.google.common.collect.Sets;
import com.opengamma.core.position.Position;
import com.opengamma.engine.ComputationTarget;
import com.opengamma.engine.function.FunctionCompilationContext;
import com.opengamma.engine.value.ComputedValue;
import com.opengamma.engine.value.ValueRequirement;
import com.opengamma.engine.value.ValueRequirementNames;
import com.opengamma.engine.value.ValueSpecification;
import com.opengamma.financial.bond.BondDefinition;
import com.opengamma.financial.interestrate.bond.BondCalculator;
import com.opengamma.financial.interestrate.bond.BondCalculatorFactory;
import com.opengamma.financial.interestrate.bond.BondYieldCalculator;
import com.opengamma.financial.interestrate.bond.BondYieldConverter;
import com.opengamma.financial.interestrate.bond.definition.Bond;
import com.opengamma.livedata.normalization.MarketDataRequirementNames;

/**
 * 
 */
public class BondYieldFunction extends BondFunction {
  private static final BondYieldCalculator YIELD_CALCULATOR = BondYieldCalculator.getInstance();
  private static final BondCalculator DIRTY_PRICE_CALCULATOR = BondCalculatorFactory.getBondCalculator(BondCalculatorFactory.BOND_DIRTY_PRICE);
  private static final BondYieldConverter YIELD_CONVERTER = new BondYieldConverter();

  public BondYieldFunction() {
    super(MarketDataRequirementNames.MARKET_VALUE, "PX_LAST");
  }

  @Override
<<<<<<< HEAD
  protected Set<ComputedValue> getComputedValues(final Position position, final BondDefinition definition, final Object value, final LocalDate now, final String yieldCurveName) {
    final ValueSpecification specification = new ValueSpecification(new ValueRequirement(ValueRequirementNames.YTM, position), getUniqueIdentifier());
    //final BondSecurity security = (BondSecurity) position.getSecurity();
    //final Frequency frequency = security.getCouponFrequency();
    //double paymentsPerYear;
    //if (frequency instanceof SimpleFrequency) {
    //  paymentsPerYear = ((SimpleFrequency) frequency).getPeriodsPerYear();
    //} else if (frequency instanceof PeriodFrequency) {
    //  paymentsPerYear = ((PeriodFrequency) frequency).toSimpleFrequency().getPeriodsPerYear();
    //} else {
    //  throw new IllegalArgumentException("Can only handle SimpleFrequency and PeriodFrequency");
    //}
=======
  protected Set<ComputedValue> getComputedValues(final Position position, final Bond bond, final Object value) {
    final ValueSpecification specification = new ValueSpecification(new ValueRequirement(ValueRequirementNames.YTM, position), getUniqueId());
    final BondSecurity security = (BondSecurity) position.getSecurity();
    final Frequency frequency = security.getCouponFrequency();
    double paymentsPerYear;
    if (frequency instanceof SimpleFrequency) {
      paymentsPerYear = ((SimpleFrequency) frequency).getPeriodsPerYear();
    } else if (frequency instanceof PeriodFrequency) {
      paymentsPerYear = ((PeriodFrequency) frequency).toSimpleFrequency().getPeriodsPerYear();
    } else {
      throw new IllegalArgumentException("Can only handle SimpleFrequency and PeriodFrequency");
    }
>>>>>>> 8916fa3e
    final double cleanPrice = (Double) value;
    final Bond bond = definition.toDerivative(now, yieldCurveName);
    final double dirtyPrice = DIRTY_PRICE_CALCULATOR.calculate(bond, cleanPrice / 100.0);
    double yield = YIELD_CALCULATOR.calculate(bond, dirtyPrice);
    yield = YIELD_CONVERTER.convertYield(definition, now, yield);
    //yield = paymentsPerYear * (Math.exp(yield / paymentsPerYear) - 1.0); //TODO this really shouldn't be done in here
    //TODO not correct for USD in last coupon period - need money market yield then
    return Sets.newHashSet(new ComputedValue(specification, yield * 100.));
  }

  @Override
  public Set<ValueSpecification> getResults(final FunctionCompilationContext context, final ComputationTarget target) {
    if (canApplyTo(context, target)) {
      return Sets.newHashSet(new ValueSpecification(new ValueRequirement(ValueRequirementNames.YTM, target.getPosition()), getUniqueId()));
    }
    return null;
  }

  @Override
  public String getShortName() {
    return "BondYieldFunction";
  }

}<|MERGE_RESOLUTION|>--- conflicted
+++ resolved
@@ -38,9 +38,8 @@
   }
 
   @Override
-<<<<<<< HEAD
   protected Set<ComputedValue> getComputedValues(final Position position, final BondDefinition definition, final Object value, final LocalDate now, final String yieldCurveName) {
-    final ValueSpecification specification = new ValueSpecification(new ValueRequirement(ValueRequirementNames.YTM, position), getUniqueIdentifier());
+    final ValueSpecification specification = new ValueSpecification(new ValueRequirement(ValueRequirementNames.YTM, position), getUniqueId());
     //final BondSecurity security = (BondSecurity) position.getSecurity();
     //final Frequency frequency = security.getCouponFrequency();
     //double paymentsPerYear;
@@ -51,20 +50,6 @@
     //} else {
     //  throw new IllegalArgumentException("Can only handle SimpleFrequency and PeriodFrequency");
     //}
-=======
-  protected Set<ComputedValue> getComputedValues(final Position position, final Bond bond, final Object value) {
-    final ValueSpecification specification = new ValueSpecification(new ValueRequirement(ValueRequirementNames.YTM, position), getUniqueId());
-    final BondSecurity security = (BondSecurity) position.getSecurity();
-    final Frequency frequency = security.getCouponFrequency();
-    double paymentsPerYear;
-    if (frequency instanceof SimpleFrequency) {
-      paymentsPerYear = ((SimpleFrequency) frequency).getPeriodsPerYear();
-    } else if (frequency instanceof PeriodFrequency) {
-      paymentsPerYear = ((PeriodFrequency) frequency).toSimpleFrequency().getPeriodsPerYear();
-    } else {
-      throw new IllegalArgumentException("Can only handle SimpleFrequency and PeriodFrequency");
-    }
->>>>>>> 8916fa3e
     final double cleanPrice = (Double) value;
     final Bond bond = definition.toDerivative(now, yieldCurveName);
     final double dirtyPrice = DIRTY_PRICE_CALCULATOR.calculate(bond, cleanPrice / 100.0);
