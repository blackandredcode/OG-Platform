--- conflicted
+++ resolved
@@ -111,17 +111,6 @@
       }
 
       @Override
-<<<<<<< HEAD
-=======
-      public boolean canApplyTo(final FunctionCompilationContext myContext, final ComputationTarget target) {
-        if (target.getUniqueId() == null) {
-          return false;
-        }
-        return UnorderedCurrencyPair.OBJECT_SCHEME.equals(target.getUniqueId().getScheme());
-      }
-
-      @Override
->>>>>>> 5c8cd6ee
       public Set<ComputedValue> execute(final FunctionExecutionContext executionContext, final FunctionInputs inputs, final ComputationTarget target,
           final Set<ValueRequirement> desiredValues) {
         final Clock snapshotClock = executionContext.getValuationClock();
