/**
 * Copyright (C) 2011 - present by OpenGamma Inc. and the OpenGamma group of companies
 * 
 * Please see distribution for license.
 */
package com.opengamma.financial.analytics.volatility.cube;

import java.util.HashSet;
import java.util.Map;
import java.util.Set;

import javax.time.InstantProvider;

import com.google.common.collect.Sets;
import com.opengamma.core.marketdatasnapshot.VolatilityCubeData;
import com.opengamma.engine.ComputationTarget;
import com.opengamma.engine.ComputationTargetSpecification;
import com.opengamma.engine.ComputationTargetType;
import com.opengamma.engine.function.AbstractFunction;
import com.opengamma.engine.function.CompiledFunctionDefinition;
import com.opengamma.engine.function.FunctionCompilationContext;
import com.opengamma.engine.function.FunctionExecutionContext;
import com.opengamma.engine.function.FunctionInputs;
import com.opengamma.engine.value.ComputedValue;
import com.opengamma.engine.value.ValueProperties;
import com.opengamma.engine.value.ValuePropertyNames;
import com.opengamma.engine.value.ValueRequirement;
import com.opengamma.engine.value.ValueRequirementNames;
import com.opengamma.engine.value.ValueSpecification;
import com.opengamma.util.money.Currency;
import com.opengamma.util.time.Tenor;
import com.opengamma.util.tuple.Pair;

/**
 * 
 */
public class VolatilityCubeFunction extends AbstractFunction {
  //TODO use this class to get data in useable form
  private final VolatilityCubeFunctionHelper _helper;
  private ValueSpecification _cubeResult;
  private HashSet<ValueSpecification> _results;

  public VolatilityCubeFunction(final String currency, final String definitionName) {
    this(Currency.of(currency), definitionName);
  }

  public VolatilityCubeFunction(final Currency currency, final String definitionName) {
    _helper = new VolatilityCubeFunctionHelper(currency, definitionName);
  }

  @Override
  public void init(final FunctionCompilationContext context) {
    final ComputationTargetSpecification currencyTargetSpec = new ComputationTargetSpecification(_helper.getKey().getCurrency());
    _cubeResult = new ValueSpecification(ValueRequirementNames.STANDARD_VOLATILITY_CUBE_DATA, currencyTargetSpec,
        createValueProperties().with(ValuePropertyNames.CUBE, _helper.getKey().getName()).get());
    _results = Sets.newHashSet(_cubeResult);
  }

  @Override
  public CompiledFunctionDefinition compile(final FunctionCompilationContext context, final InstantProvider atInstant) {
    final Set<ValueRequirement> requirements = Sets.newHashSet(getMarketDataRequirement());
    return new AbstractFunction.AbstractInvokingCompiledFunction() {

      @Override
      public ComputationTargetType getTargetType() {
        return ComputationTargetType.PRIMITIVE;
      }

      @Override
      public Set<ValueSpecification> getResults(final FunctionCompilationContext context, final ComputationTarget target,
          final Map<ValueSpecification, ValueRequirement> inputs) {
        return _results;
      }

      @Override
      public Set<ValueSpecification> getResults(final FunctionCompilationContext context, final ComputationTarget target) {
        return _results;
      }

      @Override
      public Set<ValueRequirement> getRequirements(final FunctionCompilationContext context, final ComputationTarget target,
          final ValueRequirement desiredValue) {
        return requirements;
      }

      @Override
      public boolean canApplyTo(final FunctionCompilationContext context, final ComputationTarget target) {
        return _helper.getKey().getCurrency().getUniqueId().equals(target.getUniqueId());
      }

      @Override
<<<<<<< HEAD
      public Set<ComputedValue> execute(final FunctionExecutionContext executionContext, final FunctionInputs inputs,
          final ComputationTarget target, final Set<ValueRequirement> desiredValues) {
        @SuppressWarnings("unused")
        final VolatilityCubeData data = (VolatilityCubeData) inputs.getValue(getMarketDataRequirement());
        //TODO this is where the data should be sorted into useable form
        return Sets.newHashSet(new ComputedValue(_cubeResult, 0xdeadbeef));
=======
      public Set<ComputedValue> execute(FunctionExecutionContext executionContext, FunctionInputs inputs,
          ComputationTarget target, Set<ValueRequirement> desiredValues) {
        
        VolatilityCubeData data = (VolatilityCubeData) inputs.getValue(getMarketDataRequirement());
        Map<Tenor, Map<Tenor, Pair<double[], double[]>>> smiles = data.getSmiles();
        //TODO this
        return Sets.newHashSet(new ComputedValue(_cubeResult, smiles.size()));
>>>>>>> 7d0f74f0
      }
    };
  }

  private ValueRequirement getMarketDataRequirement() {
    return new ValueRequirement(ValueRequirementNames.VOLATILITY_CUBE_MARKET_DATA,
        new ComputationTargetSpecification(_helper.getKey().getCurrency()),
        ValueProperties.with(ValuePropertyNames.CUBE, _helper.getKey().getName()).get());
  }

}<|MERGE_RESOLUTION|>--- conflicted
+++ resolved
@@ -89,22 +89,13 @@
       }
 
       @Override
-<<<<<<< HEAD
       public Set<ComputedValue> execute(final FunctionExecutionContext executionContext, final FunctionInputs inputs,
           final ComputationTarget target, final Set<ValueRequirement> desiredValues) {
-        @SuppressWarnings("unused")
+
         final VolatilityCubeData data = (VolatilityCubeData) inputs.getValue(getMarketDataRequirement());
-        //TODO this is where the data should be sorted into useable form
-        return Sets.newHashSet(new ComputedValue(_cubeResult, 0xdeadbeef));
-=======
-      public Set<ComputedValue> execute(FunctionExecutionContext executionContext, FunctionInputs inputs,
-          ComputationTarget target, Set<ValueRequirement> desiredValues) {
-        
-        VolatilityCubeData data = (VolatilityCubeData) inputs.getValue(getMarketDataRequirement());
-        Map<Tenor, Map<Tenor, Pair<double[], double[]>>> smiles = data.getSmiles();
+        final Map<Tenor, Map<Tenor, Pair<double[], double[]>>> smiles = data.getSmiles();
         //TODO this
         return Sets.newHashSet(new ComputedValue(_cubeResult, smiles.size()));
->>>>>>> 7d0f74f0
       }
     };
   }
