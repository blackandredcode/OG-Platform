--- conflicted
+++ resolved
@@ -134,15 +134,9 @@
           throw new OpenGammaRuntimeException("Strike and relative strike arrays were not the same length; should never happen");
         }
         final double[] errors = new double[n];
-<<<<<<< HEAD
         final Pair<Tenor, Tenor> tenorPair = Pair.of(swapMaturityEntry.getKey(), swaptionExpiryEntry.getKey()); 
         if (volatilityCubeData.getATMStrikes() != null && volatilityCubeData.getATMStrikes().containsKey(tenorPair)) {
           final double forward = volatilityCubeData.getATMStrikes().get(tenorPair);
-=======
-        final Pair<Tenor, Tenor> tenorPair = Pair.of(swapMaturityEntry.getKey(), swaptionExpiryEntry.getKey());
-        if (volatilityCubeData.getStrikes() != null && volatilityCubeData.getStrikes().containsKey(tenorPair)) {
-          final double forward = volatilityCubeData.getStrikes().get(tenorPair);
->>>>>>> b28cb1af
           for (int k = 0; k < n; k++) {
             errors[k] = ERROR;
           }
