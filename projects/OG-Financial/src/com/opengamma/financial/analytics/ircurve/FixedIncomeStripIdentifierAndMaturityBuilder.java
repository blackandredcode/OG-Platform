--- conflicted
+++ resolved
@@ -303,29 +303,17 @@
     if (floatingRateId == null) {
       throw new OpenGammaRuntimeException("Could not get + " + floatingRateId + " from convention");
     }
-<<<<<<< HEAD
     final Double rate = marketValues.get(swapIdentifier);
-=======
-    final ExternalId floatRateTicker = strip.getSecurity();
->>>>>>> 45f9386c
     if (rate == null) {
       throw new OpenGammaRuntimeException("rate was null on " + strip + " from " + spec);
     }
     final double fixedRate = rate;
-<<<<<<< HEAD
     final FloatingInterestRateLeg oisLeg = new FloatingInterestRateLeg(swapConvention.getSwapFloatingLegDayCount(), swapConvention.getSwapFloatingLegFrequency(),
         swapConvention.getSwapFloatingLegRegion(), swapConvention.getSwapFloatingLegBusinessDayConvention(), new InterestRateNotional(spec.getCurrency(), 1), false, floatingRateId,
         FloatingRateType.IBOR);
     final FixedInterestRateLeg fixedLeg = new FixedInterestRateLeg(swapConvention.getSwapFixedLegDayCount(), swapConvention.getSwapFixedLegFrequency(), swapConvention.getSwapFixedLegRegion(),
         swapConvention.getSwapFixedLegBusinessDayConvention(), new InterestRateNotional(spec.getCurrency(), 1), false, fixedRate);
     final SwapSecurity swap = new SwapSecurity(curveDate, spotDate, maturityDate, counterparty, oisLeg, fixedLeg);
-=======
-    // REVIEW: jim 25-Aug-2010 -- we need to change the swap to take settlement days.
-    final SwapSecurity swap = new SwapSecurity(tradeDate, effectiveDate, maturityDate, counterparty, new FloatingInterestRateLeg(convention.getSwapFloatingLegDayCount(),
-        convention.getSwapFloatingLegFrequency(), convention.getSwapFloatingLegRegion(), convention.getSwapFloatingLegBusinessDayConvention(), new InterestRateNotional(spec.getCurrency(), 1), false,
-        floatRateTicker, FloatingRateType.IBOR), new FixedInterestRateLeg(convention.getSwapFixedLegDayCount(), convention.getSwapFixedLegFrequency(), convention.getSwapFixedLegRegion(),
-            convention.getSwapFixedLegBusinessDayConvention(), new InterestRateNotional(spec.getCurrency(), 1), false, fixedRate));
->>>>>>> 45f9386c
     swap.setExternalIdBundle(ExternalIdBundle.of(swapIdentifier));
     return swap;
   }
@@ -376,11 +364,7 @@
     if (floatingRateId == null) {
       throw new OpenGammaRuntimeException("Could not get + " + floatingRateId + " from convention");
     }
-<<<<<<< HEAD
     final Double rate = marketValues.get(swapIdentifier);
-=======
-    final ExternalId floatRateTicker = convention.getSwapFloatingLegInitialRate();
->>>>>>> 45f9386c
     if (rate == null) {
       throw new OpenGammaRuntimeException("rate was null on " + strip + " from " + spec);
     }
