/*
 * Copyright (C) 2009 - present by OpenGamma Inc. and the OpenGamma group of companies
 * 
 * Please see distribution for license.
 */
package com.opengamma.financial.analytics.ircurve;

import java.util.ArrayList;
import java.util.Arrays;
import java.util.HashMap;
import java.util.HashSet;
import java.util.LinkedHashMap;
import java.util.List;
import java.util.Map;
import java.util.Set;

import javax.time.InstantProvider;
import javax.time.calendar.Clock;
import javax.time.calendar.ZonedDateTime;

import com.google.common.collect.Sets;
import com.opengamma.OpenGammaRuntimeException;
import com.opengamma.core.exchange.ExchangeSource;
import com.opengamma.core.holiday.HolidaySource;
import com.opengamma.core.marketdatasnapshot.SnapshotDataBundle;
import com.opengamma.core.region.RegionSource;
import com.opengamma.engine.ComputationTarget;
import com.opengamma.engine.ComputationTargetSpecification;
import com.opengamma.engine.ComputationTargetType;
import com.opengamma.engine.function.AbstractFunction;
import com.opengamma.engine.function.CompiledFunctionDefinition;
import com.opengamma.engine.function.FunctionCompilationContext;
import com.opengamma.engine.function.FunctionExecutionContext;
import com.opengamma.engine.function.FunctionInputs;
import com.opengamma.engine.value.ComputedValue;
import com.opengamma.engine.value.ValueProperties;
import com.opengamma.engine.value.ValuePropertyNames;
import com.opengamma.engine.value.ValueRequirement;
import com.opengamma.engine.value.ValueRequirementNames;
import com.opengamma.engine.value.ValueSpecification;
import com.opengamma.financial.OpenGammaExecutionContext;
import com.opengamma.financial.analytics.fixedincome.CashSecurityConverter;
import com.opengamma.financial.analytics.fixedincome.FRASecurityConverter;
import com.opengamma.financial.analytics.fixedincome.FutureSecurityConverter;
import com.opengamma.financial.analytics.swap.FixedFloatSwapSecurityToSwapConverter;
import com.opengamma.financial.analytics.swap.TenorSwapSecurityToTenorSwapConverter;
import com.opengamma.financial.convention.ConventionBundleSource;
import com.opengamma.financial.instrument.FixedIncomeFutureInstrumentDefinition;
import com.opengamma.financial.instrument.FixedIncomeInstrumentConverter;
import com.opengamma.financial.interestrate.InterestRateDerivative;
import com.opengamma.financial.interestrate.LastDateCalculator;
import com.opengamma.financial.interestrate.MultipleYieldCurveFinderDataBundle;
import com.opengamma.financial.interestrate.MultipleYieldCurveFinderFunction;
import com.opengamma.financial.interestrate.MultipleYieldCurveFinderJacobian;
import com.opengamma.financial.interestrate.ParRateCalculator;
import com.opengamma.financial.interestrate.ParRateCurveSensitivityCalculator;
import com.opengamma.financial.interestrate.PresentValueCalculator;
import com.opengamma.financial.interestrate.PresentValueSensitivityCalculator;
import com.opengamma.financial.model.interestrate.curve.YieldAndDiscountCurve;
import com.opengamma.financial.model.interestrate.curve.YieldCurve;
import com.opengamma.financial.security.FinancialSecurity;
import com.opengamma.financial.security.FinancialSecurityVisitorAdapter;
import com.opengamma.financial.security.swap.SwapSecurity;
import com.opengamma.id.Identifier;
import com.opengamma.math.ParallelArrayBinarySort;
import com.opengamma.math.curve.InterpolatedDoublesCurve;
import com.opengamma.math.function.Function1D;
import com.opengamma.math.interpolation.CombinedInterpolatorExtrapolatorFactory;
import com.opengamma.math.interpolation.Interpolator1D;
import com.opengamma.math.interpolation.Interpolator1DFactory;
import com.opengamma.math.interpolation.data.Interpolator1DDataBundle;
import com.opengamma.math.interpolation.sensitivity.CombinedInterpolatorExtrapolatorNodeSensitivityCalculatorFactory;
import com.opengamma.math.interpolation.sensitivity.Interpolator1DNodeSensitivityCalculator;
import com.opengamma.math.linearalgebra.DecompositionFactory;
import com.opengamma.math.matrix.DoubleMatrix1D;
import com.opengamma.math.matrix.DoubleMatrix2D;
import com.opengamma.math.rootfinding.newton.BroydenVectorRootFinder;
import com.opengamma.math.rootfinding.newton.NewtonVectorRootFinder;
import com.opengamma.util.money.Currency;
import com.opengamma.util.tuple.Triple;

/**
 * 
 */
public class MarketInstrumentImpliedYieldCurveFunction extends AbstractFunction {
  
  private static final LastDateCalculator LAST_DATE_CALCULATOR = LastDateCalculator.getInstance();
  
  private final YieldCurveFunctionHelper _fundingHelper;
  private final  YieldCurveFunctionHelper _forwardHelper;
    
  private final ComputationTargetSpecification _currencySpec;
  private final String _fundingCurveDefinitionName;
  private final String _forwardCurveDefinitionName;
  
  private ValueSpecification _fundingCurveResult;
  private ValueSpecification _forwardCurveResult;
  private ValueSpecification _jacobianResult;
  private ValueSpecification _fundingCurveSpecResult;
  private ValueSpecification _forwardCurveSpecResult;
  private Set<ValueSpecification> _results;
  
  private YieldCurveDefinition _forwardCurveDefinition;
  private YieldCurveDefinition _fundingCurveDefinition;
  
  
  public MarketInstrumentImpliedYieldCurveFunction(final String currency, final String curveDefinitionName) {
    this(currency, curveDefinitionName, curveDefinitionName);
  }

  public MarketInstrumentImpliedYieldCurveFunction(final String currency, final String fundingCurveDefinitionName,
      final String forwardCurveDefinitionName) {
    this(Currency.of(currency), fundingCurveDefinitionName, forwardCurveDefinitionName);
  }

  public MarketInstrumentImpliedYieldCurveFunction(final Currency currency, final String curveDefinitionName) {
    this(currency, curveDefinitionName, curveDefinitionName);
  }

  public MarketInstrumentImpliedYieldCurveFunction(final Currency currency, final String fundingCurveDefinitionName,
      final String forwardCurveDefinitionName) {
    _fundingHelper = new YieldCurveFunctionHelper(currency, fundingCurveDefinitionName);
    _forwardHelper = new YieldCurveFunctionHelper(currency, forwardCurveDefinitionName);
    
    _fundingCurveDefinitionName = fundingCurveDefinitionName;
    _forwardCurveDefinitionName = forwardCurveDefinitionName;
    _currencySpec = new ComputationTargetSpecification(currency);
  }


  @Override
  public void init(final FunctionCompilationContext context) {
    
    
    _fundingCurveResult = new ValueSpecification(ValueRequirementNames.YIELD_CURVE, _currencySpec,
        createValueProperties().with(ValuePropertyNames.CURVE, _fundingCurveDefinitionName).get());
    _forwardCurveResult = new ValueSpecification(ValueRequirementNames.YIELD_CURVE, _currencySpec,
        createValueProperties().with(ValuePropertyNames.CURVE, _forwardCurveDefinitionName).get());
    _jacobianResult = new ValueSpecification(ValueRequirementNames.YIELD_CURVE_JACOBIAN, _currencySpec,
        createValueProperties().with(YieldCurveFunction.PROPERTY_FORWARD_CURVE, _forwardCurveDefinitionName)
            .with(YieldCurveFunction.PROPERTY_FUNDING_CURVE, _fundingCurveDefinitionName).get());
    _fundingCurveSpecResult = new ValueSpecification(ValueRequirementNames.YIELD_CURVE_SPEC, _currencySpec,
        createValueProperties().with(ValuePropertyNames.CURVE, _fundingCurveDefinitionName).get());
    _forwardCurveSpecResult = new ValueSpecification(ValueRequirementNames.YIELD_CURVE_SPEC, _currencySpec,
        createValueProperties().with(ValuePropertyNames.CURVE, _forwardCurveDefinitionName).get());
    _results = Sets.newHashSet(_fundingCurveResult, _forwardCurveResult, _jacobianResult, _fundingCurveSpecResult,
        _forwardCurveSpecResult);
    
    _forwardCurveDefinition = _forwardHelper.init(context, this);
    _fundingCurveDefinition = _fundingHelper.init(context, this);
  }

  private ValueRequirement getMarketDataValueRequirement(String curveName) {
    ValueRequirement marketDataValueRequirement = new ValueRequirement(ValueRequirementNames.YIELD_CURVE_MARKET_DATA, _currencySpec,
        ValueProperties.with(ValuePropertyNames.CURVE, curveName).get());
    return marketDataValueRequirement;
  }
  
  /**
   *
   */
  public final class CompiledImpl extends AbstractFunction.AbstractInvokingCompiledFunction {

    private final InterpolatedYieldCurveSpecification _fundingCurveSpecification;
    private final InterpolatedYieldCurveSpecification _forwardCurveSpecification;
    private final Map<Identifier, Double> _identifierToFundingNodeTimes = new HashMap<Identifier, Double>();
    private final Map<Identifier, Double> _identifierToForwardNodeTimes = new HashMap<Identifier, Double>();

    private CompiledImpl(final InstantProvider earliest, final InstantProvider latest,
        final InterpolatedYieldCurveSpecification fundingCurveSpecification,
        final InterpolatedYieldCurveSpecification forwardCurveSpecification) {
      super(earliest, latest);
      _fundingCurveSpecification = fundingCurveSpecification;
      _forwardCurveSpecification = forwardCurveSpecification;
    }

    public InterpolatedYieldCurveSpecification getFundingCurveSpecification() {
      return _fundingCurveSpecification;
    }

    public InterpolatedYieldCurveSpecification getForwardCurveSpecification() {
      return _forwardCurveSpecification;
    }

    public Map<Identifier, Double> getIdentifierToFundingNodeTimesMap() {
      return _identifierToFundingNodeTimes;
    }

    public Map<Identifier, Double> getIdentifierToForwardNodeTimesMap() {
      return _identifierToForwardNodeTimes;
    }

    @Override
    public Set<ComputedValue> execute(final FunctionExecutionContext executionContext, final FunctionInputs inputs,
        final ComputationTarget target, final Set<ValueRequirement> desiredValues) {
      final FixedIncomeStripIdentifierAndMaturityBuilder builder = new FixedIncomeStripIdentifierAndMaturityBuilder(
          OpenGammaExecutionContext.getRegionSource(executionContext),
          OpenGammaExecutionContext.getConventionBundleSource(executionContext), executionContext.getSecuritySource());
      final Clock snapshotClock = executionContext.getSnapshotClock();
      final ZonedDateTime now = snapshotClock.zonedDateTime();
      final HolidaySource holidaySource = OpenGammaExecutionContext.getHolidaySource(executionContext);
      final RegionSource regionSource = OpenGammaExecutionContext.getRegionSource(executionContext);
      final ExchangeSource exchangeSource = OpenGammaExecutionContext.getExchangeSource(executionContext);
      final ConventionBundleSource conventionSource = OpenGammaExecutionContext
          .getConventionBundleSource(executionContext);
      final FixedFloatSwapSecurityToSwapConverter swapConverter = new FixedFloatSwapSecurityToSwapConverter(
          holidaySource, regionSource, conventionSource);
      final CashSecurityConverter cashConverter = new CashSecurityConverter(holidaySource, conventionSource);
      final FRASecurityConverter fraConverter = new FRASecurityConverter(holidaySource, conventionSource);
      final FutureSecurityConverter futureConverter = new FutureSecurityConverter(holidaySource, conventionSource,
          exchangeSource);
      //final SwapSecurityConverter swapConverter = new SwapSecurityConverter(holidaySource, conventionSource,
      //    regionSource);
      final FinancialSecurityVisitorAdapter<FixedIncomeInstrumentConverter<?>> instrumentAdapter = FinancialSecurityVisitorAdapter.<FixedIncomeInstrumentConverter<?>>builder().cashSecurityVisitor(
          cashConverter).fraSecurityVisitor(fraConverter).create();
      final FinancialSecurityVisitorAdapter<FixedIncomeFutureInstrumentDefinition<?>> futureAdapter = FinancialSecurityVisitorAdapter.<FixedIncomeFutureInstrumentDefinition<?>>builder()
          .futureSecurityVisitor(futureConverter).create();
      final TenorSwapSecurityToTenorSwapConverter tenorSwapConverter = new TenorSwapSecurityToTenorSwapConverter(
          holidaySource, regionSource, conventionSource);
      //final LocalDate localNow = now.toLocalDate();
      
      
      
<<<<<<< HEAD
      if (getFundingCurveDefinitionName().equals(getForwardCurveDefinitionName())) {
        Map<Identifier, Double> marketDataMap = buildMarketDataMap(inputs, getFundingCurveDefinitionName()).getDataPoints();
        return getSingleCurveResult(marketDataMap, builder, swapConverter, tenorSwapConverter, instrumentAdapter, futureAdapter, now);
=======
      if (_fundingCurveDefinitionName.equals(_forwardCurveDefinitionName)) {
        Map<Identifier, Double> marketDataMap = buildMarketDataMap(inputs, _fundingCurveDefinitionName).getDataPoints();
        return getSingleCurveResult(marketDataMap, builder, swapConverter, tenorSwapConverter, instrumentAdapter, futureAdapter, now, localNow);
>>>>>>> 6c195def
      }

      Map<Identifier, Double> fundingMarketDataMap = buildMarketDataMap(inputs, _fundingCurveDefinitionName).getDataPoints();
      Map<Identifier, Double> forwardMarketDataMap = buildMarketDataMap(inputs, _forwardCurveDefinitionName).getDataPoints();
      
      final InterpolatedYieldCurveSpecificationWithSecurities fundingCurveSpecificationWithSecurities = builder
          .resolveToSecurity(_fundingCurveSpecification, fundingMarketDataMap);
      final InterpolatedYieldCurveSpecificationWithSecurities forwardCurveSpecificationWithSecurities = builder
          .resolveToSecurity(_forwardCurveSpecification, forwardMarketDataMap);
      final List<InterestRateDerivative> derivatives = new ArrayList<InterestRateDerivative>();
      final Set<FixedIncomeStrip> fundingStrips = _fundingCurveDefinition.getStrips();
      final Set<FixedIncomeStrip> forwardStrips = _forwardCurveDefinition.getStrips();
      final int nFunding = fundingStrips.size();
      final int nForward = forwardStrips.size();
      final double[] initialRatesGuess = new double[nFunding + nForward];
      final double[] fundingNodeTimes = new double[nFunding];
      final double[] forwardNodeTimes = new double[nForward];
      final double[] parRates = new double[nFunding + nForward];
      _identifierToFundingNodeTimes.clear();
      _identifierToForwardNodeTimes.clear();
      int i = 0, fundingIndex = 0, forwardIndex = 0;
      for (final FixedIncomeStripWithSecurity strip : fundingCurveSpecificationWithSecurities.getStrips()) {
        
        final Double fundingMarketValue = fundingMarketDataMap.get(strip.getSecurityIdentifier());
        if (fundingMarketValue == null) {
          throw new NullPointerException("Could not get funding market data for " + strip);
        }
        double marketValue = fundingMarketValue; //TODO is this right
        
        

        
        final FinancialSecurity financialSecurity = (FinancialSecurity) strip.getSecurity();
        InterestRateDerivative derivative;
        if (strip.getInstrumentType() == StripInstrumentType.SWAP) {
          //derivative = financialSecurity.accept(instrumentAdapter).toDerivative(localNow, _fundingCurveDefinitionName,
          //    _forwardCurveDefinitionName);
          derivative = swapConverter.getSwap((SwapSecurity) strip.getSecurity(), _fundingCurveDefinitionName,
              _forwardCurveDefinitionName, marketValue / 100., 0.0, now);
        } else if (strip.getInstrumentType() == StripInstrumentType.CASH) {
<<<<<<< HEAD
          derivative = financialSecurity.accept(instrumentAdapter).toDerivative(now, getFundingCurveDefinitionName());
        } else if (strip.getInstrumentType() == StripInstrumentType.FRA) {
          derivative = financialSecurity.accept(instrumentAdapter).toDerivative(now, getFundingCurveDefinitionName(),
              getForwardCurveDefinitionName());
        } else if (strip.getInstrumentType() == StripInstrumentType.FUTURE) {
          derivative = financialSecurity.accept(futureAdapter).toDerivative(now, marketValue,
              getFundingCurveDefinitionName());
        } else if (strip.getInstrumentType() == StripInstrumentType.LIBOR) {
          derivative = financialSecurity.accept(instrumentAdapter).toDerivative(now, getFundingCurveDefinitionName());
=======
          derivative = financialSecurity.accept(instrumentAdapter).toDerivative(localNow, _fundingCurveDefinitionName);
        } else if (strip.getInstrumentType() == StripInstrumentType.FRA) {
          derivative = financialSecurity.accept(instrumentAdapter).toDerivative(localNow, _fundingCurveDefinitionName,
              _forwardCurveDefinitionName);
        } else if (strip.getInstrumentType() == StripInstrumentType.FUTURE) {
          derivative = financialSecurity.accept(futureAdapter).toDerivative(localNow, marketValue,
              _fundingCurveDefinitionName);
        } else if (strip.getInstrumentType() == StripInstrumentType.LIBOR) {
          derivative = financialSecurity.accept(instrumentAdapter).toDerivative(localNow, _fundingCurveDefinitionName);
>>>>>>> 6c195def
        } else if (strip.getInstrumentType() == StripInstrumentType.TENOR_SWAP) {
          derivative = tenorSwapConverter.getSwap((SwapSecurity) strip.getSecurity(), _fundingCurveDefinitionName,
              _forwardCurveDefinitionName, _fundingCurveDefinitionName, marketValue / 10000., now);
        } else {
          throw new OpenGammaRuntimeException(
              "Can only handle swap, cash, LIBOR, FRA, IR futures and tenor swaps at the moment");
        }
        if (derivative == null) {
          throw new NullPointerException("Had a null InterestRateDefinition for " + strip);
        }
        if (strip.getInstrumentType() == StripInstrumentType.FUTURE) {
          parRates[i] = 1.0 - marketValue / 100;
        } else {
          parRates[i] = marketValue / 100.;
        }
        derivatives.add(derivative);
        initialRatesGuess[i++] = 0.01;
        fundingNodeTimes[fundingIndex] = LAST_DATE_CALCULATOR.visit(derivative);
        _identifierToFundingNodeTimes.put(strip.getSecurityIdentifier(), fundingNodeTimes[fundingIndex]); // just for debugging.
        fundingIndex++;
      }
      
      for (final FixedIncomeStripWithSecurity strip : forwardCurveSpecificationWithSecurities.getStrips()) {
        
        final Double forwardMarketValue = forwardMarketDataMap.get(strip.getSecurityIdentifier());
        if (forwardMarketValue == null) {
          throw new NullPointerException("Could not get funding market data for " + strip);
        }
        double marketValue = forwardMarketValue; //TODO is this right
        
        final FinancialSecurity financialSecurity = (FinancialSecurity) strip.getSecurity();
        InterestRateDerivative derivative;
        if (strip.getInstrumentType() == StripInstrumentType.SWAP) {
          //derivative = financialSecurity.accept(instrumentAdapter).toDerivative(localNow, _fundingCurveDefinitionName,
          //    _forwardCurveDefinitionName);
          derivative = swapConverter.getSwap((SwapSecurity) strip.getSecurity(), _fundingCurveDefinitionName,
              _forwardCurveDefinitionName, marketValue / 100., 0.0, now);
        } else if (strip.getInstrumentType() == StripInstrumentType.CASH) {
<<<<<<< HEAD
          derivative = financialSecurity.accept(instrumentAdapter).toDerivative(now, getForwardCurveDefinitionName());
        } else if (strip.getInstrumentType() == StripInstrumentType.FRA) {
          derivative = financialSecurity.accept(instrumentAdapter).toDerivative(now, getFundingCurveDefinitionName(),
              getForwardCurveDefinitionName());
        } else if (strip.getInstrumentType() == StripInstrumentType.FUTURE) {
          derivative = financialSecurity.accept(futureAdapter).toDerivative(now, marketValue,
              getForwardCurveDefinitionName());
        } else if (strip.getInstrumentType() == StripInstrumentType.LIBOR) {
          derivative = financialSecurity.accept(instrumentAdapter).toDerivative(now, getForwardCurveDefinitionName());
=======
          derivative = financialSecurity.accept(instrumentAdapter).toDerivative(localNow, _forwardCurveDefinitionName);
        } else if (strip.getInstrumentType() == StripInstrumentType.FRA) {
          derivative = financialSecurity.accept(instrumentAdapter).toDerivative(localNow, _fundingCurveDefinitionName,
              _forwardCurveDefinitionName);
        } else if (strip.getInstrumentType() == StripInstrumentType.FUTURE) {
          derivative = financialSecurity.accept(futureAdapter).toDerivative(localNow, marketValue,
              _forwardCurveDefinitionName);
        } else if (strip.getInstrumentType() == StripInstrumentType.LIBOR) {
          derivative = financialSecurity.accept(instrumentAdapter).toDerivative(localNow, _forwardCurveDefinitionName);
>>>>>>> 6c195def
        } else if (strip.getInstrumentType() == StripInstrumentType.TENOR_SWAP) {
          derivative = tenorSwapConverter.getSwap((SwapSecurity) strip.getSecurity(), _fundingCurveDefinitionName,
              _fundingCurveDefinitionName, _forwardCurveDefinitionName, marketValue / 10000., now);
        } else {
          throw new OpenGammaRuntimeException(
              "Can only handle swap, cash, LIBOR, FRA, IR futures and tenor swaps at the moment");
        }
        if (derivative == null) {
          throw new NullPointerException("Had a null InterestRateDefinition for " + strip);
        }
        derivatives.add(derivative);
        initialRatesGuess[i++] = 0.01;
        forwardNodeTimes[forwardIndex] = LAST_DATE_CALCULATOR.visit(derivative);
        _identifierToForwardNodeTimes.put(strip.getSecurityIdentifier(), forwardNodeTimes[forwardIndex]); // just for debugging.
        forwardIndex++;
      }
      Arrays.sort(fundingNodeTimes);
      Arrays.sort(forwardNodeTimes);
      // ParallelArrayBinarySort.parallelBinarySort(fundingNodeTimes, initialRatesGuess); //TODO will eventually need two sets of rates guesses
      // ParallelArrayBinarySort.parallelBinarySort(fundingNodeTimes, initialRatesGuess); //TODO will eventually need two sets of rates guesses
      final LinkedHashMap<String, double[]> curveKnots = new LinkedHashMap<String, double[]>();
      curveKnots.put(_fundingCurveDefinitionName, fundingNodeTimes);
      curveKnots.put(_forwardCurveDefinitionName, forwardNodeTimes);
      final LinkedHashMap<String, double[]> curveNodes = new LinkedHashMap<String, double[]>();
      final LinkedHashMap<String, Interpolator1D<? extends Interpolator1DDataBundle>> interpolators = new LinkedHashMap<String, Interpolator1D<? extends Interpolator1DDataBundle>>();
      final LinkedHashMap<String, Interpolator1DNodeSensitivityCalculator<? extends Interpolator1DDataBundle>> sensitivityCalculators =
          new LinkedHashMap<String, Interpolator1DNodeSensitivityCalculator<? extends Interpolator1DDataBundle>>();
      final Interpolator1D<? extends Interpolator1DDataBundle> fundingInterpolator = CombinedInterpolatorExtrapolatorFactory
          .getInterpolator(_fundingCurveDefinition.getInterpolatorName(), Interpolator1DFactory.LINEAR_EXTRAPOLATOR,
              Interpolator1DFactory.FLAT_EXTRAPOLATOR);
      final Interpolator1D<? extends Interpolator1DDataBundle> forwardInterpolator = CombinedInterpolatorExtrapolatorFactory
          .getInterpolator(_forwardCurveDefinition.getInterpolatorName(), Interpolator1DFactory.LINEAR_EXTRAPOLATOR,
              Interpolator1DFactory.FLAT_EXTRAPOLATOR);
      curveNodes.put(_fundingCurveDefinitionName, fundingNodeTimes);
      interpolators.put(_fundingCurveDefinitionName, fundingInterpolator);
      curveNodes.put(_forwardCurveDefinitionName, forwardNodeTimes);
      interpolators.put(_forwardCurveDefinitionName, forwardInterpolator);
      // TODO have use finite difference or not as an input [FIN-147]
      final Interpolator1DNodeSensitivityCalculator<? extends Interpolator1DDataBundle> fundingSensitivityCalculator = CombinedInterpolatorExtrapolatorNodeSensitivityCalculatorFactory
          .getSensitivityCalculator(_fundingCurveDefinition.getInterpolatorName(),
              Interpolator1DFactory.LINEAR_EXTRAPOLATOR, Interpolator1DFactory.FLAT_EXTRAPOLATOR, false);
      final Interpolator1DNodeSensitivityCalculator<? extends Interpolator1DDataBundle> forwardSensitivityCalculator = CombinedInterpolatorExtrapolatorNodeSensitivityCalculatorFactory
          .getSensitivityCalculator(_forwardCurveDefinition.getInterpolatorName(),
              Interpolator1DFactory.LINEAR_EXTRAPOLATOR, Interpolator1DFactory.FLAT_EXTRAPOLATOR, false);
      sensitivityCalculators.put(_fundingCurveDefinitionName, fundingSensitivityCalculator);
      sensitivityCalculators.put(_forwardCurveDefinitionName, forwardSensitivityCalculator);
      final MultipleYieldCurveFinderDataBundle data = new MultipleYieldCurveFinderDataBundle(derivatives, parRates,
          null, curveNodes, interpolators, sensitivityCalculators);
      // TODO have the calculator and sensitivity calculators as an input [FIN-144], [FIN-145]
      final Function1D<DoubleMatrix1D, DoubleMatrix1D> curveCalculator = new MultipleYieldCurveFinderFunction(data,
          PresentValueCalculator.getInstance());
      final Function1D<DoubleMatrix1D, DoubleMatrix2D> jacobianCalculator = new MultipleYieldCurveFinderJacobian(data,
          PresentValueSensitivityCalculator.getInstance());
      NewtonVectorRootFinder rootFinder;
      double[] yields = null;
      try {
        // TODO have the decomposition as an optional input [FIN-146]
        rootFinder = new BroydenVectorRootFinder(1e-7, 1e-7, 100,
            DecompositionFactory.getDecomposition(DecompositionFactory.LU_COMMONS_NAME));
        yields = rootFinder.getRoot(curveCalculator, jacobianCalculator, new DoubleMatrix1D(initialRatesGuess))
            .getData();
      } catch (final Exception e) {
        rootFinder = new BroydenVectorRootFinder(1e-7, 1e-7, 100,
            DecompositionFactory.getDecomposition(DecompositionFactory.SV_COMMONS_NAME));
        yields = rootFinder.getRoot(curveCalculator, jacobianCalculator, new DoubleMatrix1D(initialRatesGuess))
            .getData();

      }
      final double[] fundingYields = Arrays.copyOfRange(yields, 0, fundingNodeTimes.length);
      final double[] forwardYields = Arrays.copyOfRange(yields, fundingNodeTimes.length, yields.length);
      final YieldAndDiscountCurve fundingCurve = new YieldCurve(InterpolatedDoublesCurve.from(fundingNodeTimes,
          fundingYields, fundingInterpolator));
      final YieldAndDiscountCurve forwardCurve = new YieldCurve(InterpolatedDoublesCurve.from(forwardNodeTimes,
          forwardYields, forwardInterpolator));
      final DoubleMatrix2D jacobianMatrix = jacobianCalculator.evaluate(new DoubleMatrix1D(yields));
      return Sets.newHashSet(new ComputedValue(_fundingCurveResult, fundingCurve), new ComputedValue(
          _forwardCurveResult, forwardCurve), new ComputedValue(_jacobianResult, jacobianMatrix.getData()),
          new ComputedValue(_fundingCurveSpecResult, fundingCurveSpecificationWithSecurities), new ComputedValue(
              _forwardCurveSpecResult, forwardCurveSpecificationWithSecurities));

    }

    @Override
    public boolean canApplyTo(final FunctionCompilationContext context, final ComputationTarget target) {
      return _forwardHelper.canApplyTo(context, target) && _fundingHelper.canApplyTo(context, target);
    }

    @Override
    public Set<ValueRequirement> getRequirements(final FunctionCompilationContext context,
        final ComputationTarget target, final ValueRequirement desiredValue) {
      final Set<ValueRequirement> result = new HashSet<ValueRequirement>();
      
      result.add(getMarketDataValueRequirement(_forwardCurveDefinitionName));
      result.add(getMarketDataValueRequirement(_fundingCurveDefinitionName));
      return result;
    }

    @Override
    public Set<ValueSpecification> getResults(final FunctionCompilationContext context, final ComputationTarget target) {
      return _results;
    }

    @Override
    public ComputationTargetType getTargetType() {
      return ComputationTargetType.PRIMITIVE;
    }

    private Set<ComputedValue> getSingleCurveResult(Map<Identifier, Double> marketDataMap, FixedIncomeStripIdentifierAndMaturityBuilder builder,
        FixedFloatSwapSecurityToSwapConverter swapConverter, TenorSwapSecurityToTenorSwapConverter tenorSwapConverter,
        FinancialSecurityVisitorAdapter<FixedIncomeInstrumentConverter<?>> instrumentAdapter,
        FinancialSecurityVisitorAdapter<FixedIncomeFutureInstrumentDefinition<?>> futureAdapter,
        ZonedDateTime now) {
      // TODO going to arbitrarily use funding curve - will give the same result as forward curve
      final InterpolatedYieldCurveSpecificationWithSecurities specificationWithSecurities = builder
          .resolveToSecurity(_fundingCurveSpecification, marketDataMap);
      final List<InterestRateDerivative> derivatives = new ArrayList<InterestRateDerivative>();
      final Set<FixedIncomeStrip> strips = _fundingCurveDefinition.getStrips();
      final int n = strips.size();
      final double[] initialRatesGuess = new double[n];
      final double[] nodeTimes = new double[n];
      final double[] parRates = new double[n];
      _identifierToFundingNodeTimes.clear();
      _identifierToForwardNodeTimes.clear();
      int i = 0;
      for (final FixedIncomeStripWithSecurity strip : specificationWithSecurities.getStrips()) {
        final Double marketValue = marketDataMap.get(strip.getSecurityIdentifier());
        if (marketValue == null) {
          throw new NullPointerException("Could not get market data for " + strip);
        }
        InterestRateDerivative derivative;
        final FinancialSecurity financialSecurity = (FinancialSecurity) strip.getSecurity();
        if (strip.getInstrumentType() == StripInstrumentType.SWAP) {
          //derivative = financialSecurity.accept(instrumentAdapter).toDerivative(localNow,
          //    _fundingCurveDefinitionName, _fundingCurveDefinitionName);
          derivative = swapConverter.getSwap((SwapSecurity) strip.getSecurity(), _fundingCurveDefinitionName,
              _fundingCurveDefinitionName, marketValue / 100., 0.0, now);
        } else if (strip.getInstrumentType() == StripInstrumentType.CASH) {
          derivative = financialSecurity.accept(instrumentAdapter)
<<<<<<< HEAD
              .toDerivative(now, getFundingCurveDefinitionName());
        } else if (strip.getInstrumentType() == StripInstrumentType.FRA) {
          derivative = financialSecurity.accept(instrumentAdapter).toDerivative(now,
              getFundingCurveDefinitionName(), getFundingCurveDefinitionName());
        } else if (strip.getInstrumentType() == StripInstrumentType.FUTURE) {
          derivative = financialSecurity.accept(futureAdapter).toDerivative(now, marketValue,
              getFundingCurveDefinitionName());
        } else if (strip.getInstrumentType() == StripInstrumentType.LIBOR) {
          derivative = financialSecurity.accept(instrumentAdapter)
              .toDerivative(now, getFundingCurveDefinitionName());
=======
              .toDerivative(localNow, _fundingCurveDefinitionName);
        } else if (strip.getInstrumentType() == StripInstrumentType.FRA) {
          derivative = financialSecurity.accept(instrumentAdapter).toDerivative(localNow,
              _fundingCurveDefinitionName, _fundingCurveDefinitionName);
        } else if (strip.getInstrumentType() == StripInstrumentType.FUTURE) {
          derivative = financialSecurity.accept(futureAdapter).toDerivative(localNow, marketValue,
              _fundingCurveDefinitionName);
        } else if (strip.getInstrumentType() == StripInstrumentType.LIBOR) {
          derivative = financialSecurity.accept(instrumentAdapter)
              .toDerivative(localNow, _fundingCurveDefinitionName);
>>>>>>> 6c195def
        } else if (strip.getInstrumentType() == StripInstrumentType.TENOR_SWAP) {
          derivative = tenorSwapConverter.getSwap((SwapSecurity) strip.getSecurity(), _fundingCurveDefinitionName,
              _fundingCurveDefinitionName, _fundingCurveDefinitionName, marketValue / 10000., now);
        } else {
          throw new OpenGammaRuntimeException(
              "Can only handle swap, cash, LIBOR, FRA, IR futures and tenor swaps at the moment");
        }
        if (derivative == null) {
          throw new NullPointerException("Had a null InterestRateDefinition for " + strip);
        }
        if (strip.getInstrumentType() == StripInstrumentType.FUTURE) {
          parRates[i] = 1.0 - marketValue / 100;
        } else {
          parRates[i] = marketValue / 100.;
        }

        derivatives.add(derivative);
        initialRatesGuess[i] = 0.01;
        nodeTimes[i] = LAST_DATE_CALCULATOR.visit(derivative);
        _identifierToFundingNodeTimes.put(strip.getSecurityIdentifier(), nodeTimes[i]); // just for debugging.
        _identifierToForwardNodeTimes.put(strip.getSecurityIdentifier(), nodeTimes[i]); // just for debugging.
        i++;
      }
      ParallelArrayBinarySort.parallelBinarySort(nodeTimes, initialRatesGuess);
      final LinkedHashMap<String, double[]> curveKnots = new LinkedHashMap<String, double[]>();
      curveKnots.put(_fundingCurveDefinitionName, nodeTimes);
      final LinkedHashMap<String, double[]> curveNodes = new LinkedHashMap<String, double[]>();
      final LinkedHashMap<String, Interpolator1D<? extends Interpolator1DDataBundle>> interpolators = new LinkedHashMap<String, Interpolator1D<? extends Interpolator1DDataBundle>>();
      final LinkedHashMap<String, Interpolator1DNodeSensitivityCalculator<? extends Interpolator1DDataBundle>> sensitivityCalculators =
          new LinkedHashMap<String, Interpolator1DNodeSensitivityCalculator<? extends Interpolator1DDataBundle>>();
      final Interpolator1D<? extends Interpolator1DDataBundle> interpolator = CombinedInterpolatorExtrapolatorFactory
          .getInterpolator(_fundingCurveDefinition.getInterpolatorName(), Interpolator1DFactory.LINEAR_EXTRAPOLATOR,
              Interpolator1DFactory.FLAT_EXTRAPOLATOR);
      curveNodes.put(_fundingCurveDefinitionName, nodeTimes);
      interpolators.put(_fundingCurveDefinitionName, interpolator);
      // TODO have use finite difference or not as an input [FIN-147]
      final Interpolator1DNodeSensitivityCalculator<? extends Interpolator1DDataBundle> sensitivityCalculator = CombinedInterpolatorExtrapolatorNodeSensitivityCalculatorFactory
          .getSensitivityCalculator(_fundingCurveDefinition.getInterpolatorName(),
              Interpolator1DFactory.LINEAR_EXTRAPOLATOR, Interpolator1DFactory.FLAT_EXTRAPOLATOR, false);
      sensitivityCalculators.put(_fundingCurveDefinitionName, sensitivityCalculator);

      // TODO have the calculator and sensitivity calculators as an input [FIN-144], [FIN-145]
      // final MultipleYieldCurveFinderDataBundle data = new MultipleYieldCurveFinderDataBundle(derivatives, null, curveNodes, interpolators, sensitivityCalculators);
      // final Function1D<DoubleMatrix1D, DoubleMatrix1D> curveCalculator = new MultipleYieldCurveFinderFunction(data, PresentValueCalculator.getInstance());
      // final Function1D<DoubleMatrix1D, DoubleMatrix2D> jacobianCalculator = new MultipleYieldCurveFinderJacobian(data, PresentValueSensitivityCalculator.getInstance());
      // TODO check this ////////////////////////////////////////////////////////////////////////////////////////////////////////

      final MultipleYieldCurveFinderDataBundle data = new MultipleYieldCurveFinderDataBundle(derivatives, parRates,
          null, curveNodes, interpolators, sensitivityCalculators);
      final Function1D<DoubleMatrix1D, DoubleMatrix1D> curveCalculator = new MultipleYieldCurveFinderFunction(data,
          ParRateCalculator.getInstance());
      final Function1D<DoubleMatrix1D, DoubleMatrix2D> jacobianCalculator = new MultipleYieldCurveFinderJacobian(
          data, ParRateCurveSensitivityCalculator.getInstance());
      NewtonVectorRootFinder rootFinder;
      double[] yields = null;
      try {
        // TODO have the decomposition as an optional input [FIN-146]
        rootFinder = new BroydenVectorRootFinder(1e-7, 1e-7, 100,
            DecompositionFactory.getDecomposition(DecompositionFactory.LU_COMMONS_NAME));
        yields = rootFinder.getRoot(curveCalculator, jacobianCalculator, new DoubleMatrix1D(initialRatesGuess))
            .getData();
      } catch (final Exception e) {
        rootFinder = new BroydenVectorRootFinder(1e-7, 1e-7, 100,
            DecompositionFactory.getDecomposition(DecompositionFactory.SV_COMMONS_NAME));
        yields = rootFinder.getRoot(curveCalculator, jacobianCalculator, new DoubleMatrix1D(initialRatesGuess))
            .getData();

      }

      final YieldAndDiscountCurve fundingCurve = new YieldCurve(InterpolatedDoublesCurve.from(nodeTimes, yields,
          interpolator));
      final YieldAndDiscountCurve forwardCurve = new YieldCurve(InterpolatedDoublesCurve.from(nodeTimes, yields,
          interpolator));
      final DoubleMatrix2D jacobianMatrix = jacobianCalculator.evaluate(new DoubleMatrix1D(yields));
      return Sets.newHashSet(new ComputedValue(_fundingCurveResult, fundingCurve), new ComputedValue(
          _forwardCurveResult, forwardCurve), new ComputedValue(_jacobianResult, jacobianMatrix.getData()),
          new ComputedValue(_fundingCurveSpecResult, specificationWithSecurities), new ComputedValue(
              _forwardCurveSpecResult, specificationWithSecurities));
    }
  }

  

  @SuppressWarnings("unchecked")
  private SnapshotDataBundle buildMarketDataMap(final FunctionInputs inputs, String curveName) {
    Object marketDataBundle = inputs.getValue(getMarketDataValueRequirement(curveName));
    return (SnapshotDataBundle) marketDataBundle;
  }

  @Override
  public CompiledFunctionDefinition compile(FunctionCompilationContext context, InstantProvider atInstant) {
    Triple<InstantProvider, InstantProvider, InterpolatedYieldCurveSpecification> forwardCompile = _forwardHelper.compile(context, atInstant);
    Triple<InstantProvider, InstantProvider, InterpolatedYieldCurveSpecification> fundingCompile = _forwardHelper.compile(context, atInstant);
    
    InstantProvider earliest = max(forwardCompile.getFirst(), fundingCompile.getFirst());
    InstantProvider latest = min(forwardCompile.getSecond(), fundingCompile.getSecond());
    
    return new CompiledImpl(earliest, latest, fundingCompile.getThird(), forwardCompile.getThird());
  }

  private InstantProvider max(InstantProvider a, InstantProvider b) {
    return a.toInstant().compareTo(b.toInstant()) > 0 ? a : b;
  }
  
  private InstantProvider min(InstantProvider a, InstantProvider b) {
    return a.toInstant().compareTo(b.toInstant()) > 0 ? b : a;
  }
}<|MERGE_RESOLUTION|>--- conflicted
+++ resolved
@@ -221,15 +221,9 @@
       
       
       
-<<<<<<< HEAD
-      if (getFundingCurveDefinitionName().equals(getForwardCurveDefinitionName())) {
-        Map<Identifier, Double> marketDataMap = buildMarketDataMap(inputs, getFundingCurveDefinitionName()).getDataPoints();
-        return getSingleCurveResult(marketDataMap, builder, swapConverter, tenorSwapConverter, instrumentAdapter, futureAdapter, now);
-=======
       if (_fundingCurveDefinitionName.equals(_forwardCurveDefinitionName)) {
         Map<Identifier, Double> marketDataMap = buildMarketDataMap(inputs, _fundingCurveDefinitionName).getDataPoints();
-        return getSingleCurveResult(marketDataMap, builder, swapConverter, tenorSwapConverter, instrumentAdapter, futureAdapter, now, localNow);
->>>>>>> 6c195def
+        return getSingleCurveResult(marketDataMap, builder, swapConverter, tenorSwapConverter, instrumentAdapter, futureAdapter, now);
       }
 
       Map<Identifier, Double> fundingMarketDataMap = buildMarketDataMap(inputs, _fundingCurveDefinitionName).getDataPoints();
@@ -270,27 +264,15 @@
           derivative = swapConverter.getSwap((SwapSecurity) strip.getSecurity(), _fundingCurveDefinitionName,
               _forwardCurveDefinitionName, marketValue / 100., 0.0, now);
         } else if (strip.getInstrumentType() == StripInstrumentType.CASH) {
-<<<<<<< HEAD
-          derivative = financialSecurity.accept(instrumentAdapter).toDerivative(now, getFundingCurveDefinitionName());
+          derivative = financialSecurity.accept(instrumentAdapter).toDerivative(now, _fundingCurveDefinitionName);
         } else if (strip.getInstrumentType() == StripInstrumentType.FRA) {
-          derivative = financialSecurity.accept(instrumentAdapter).toDerivative(now, getFundingCurveDefinitionName(),
-              getForwardCurveDefinitionName());
+          derivative = financialSecurity.accept(instrumentAdapter).toDerivative(now, _fundingCurveDefinitionName,
+              _forwardCurveDefinitionName);
         } else if (strip.getInstrumentType() == StripInstrumentType.FUTURE) {
           derivative = financialSecurity.accept(futureAdapter).toDerivative(now, marketValue,
-              getFundingCurveDefinitionName());
-        } else if (strip.getInstrumentType() == StripInstrumentType.LIBOR) {
-          derivative = financialSecurity.accept(instrumentAdapter).toDerivative(now, getFundingCurveDefinitionName());
-=======
-          derivative = financialSecurity.accept(instrumentAdapter).toDerivative(localNow, _fundingCurveDefinitionName);
-        } else if (strip.getInstrumentType() == StripInstrumentType.FRA) {
-          derivative = financialSecurity.accept(instrumentAdapter).toDerivative(localNow, _fundingCurveDefinitionName,
-              _forwardCurveDefinitionName);
-        } else if (strip.getInstrumentType() == StripInstrumentType.FUTURE) {
-          derivative = financialSecurity.accept(futureAdapter).toDerivative(localNow, marketValue,
               _fundingCurveDefinitionName);
         } else if (strip.getInstrumentType() == StripInstrumentType.LIBOR) {
-          derivative = financialSecurity.accept(instrumentAdapter).toDerivative(localNow, _fundingCurveDefinitionName);
->>>>>>> 6c195def
+          derivative = financialSecurity.accept(instrumentAdapter).toDerivative(now, _fundingCurveDefinitionName);
         } else if (strip.getInstrumentType() == StripInstrumentType.TENOR_SWAP) {
           derivative = tenorSwapConverter.getSwap((SwapSecurity) strip.getSecurity(), _fundingCurveDefinitionName,
               _forwardCurveDefinitionName, _fundingCurveDefinitionName, marketValue / 10000., now);
@@ -329,27 +311,15 @@
           derivative = swapConverter.getSwap((SwapSecurity) strip.getSecurity(), _fundingCurveDefinitionName,
               _forwardCurveDefinitionName, marketValue / 100., 0.0, now);
         } else if (strip.getInstrumentType() == StripInstrumentType.CASH) {
-<<<<<<< HEAD
-          derivative = financialSecurity.accept(instrumentAdapter).toDerivative(now, getForwardCurveDefinitionName());
+          derivative = financialSecurity.accept(instrumentAdapter).toDerivative(now, _forwardCurveDefinitionName);
         } else if (strip.getInstrumentType() == StripInstrumentType.FRA) {
-          derivative = financialSecurity.accept(instrumentAdapter).toDerivative(now, getFundingCurveDefinitionName(),
-              getForwardCurveDefinitionName());
+          derivative = financialSecurity.accept(instrumentAdapter).toDerivative(now, _fundingCurveDefinitionName,
+              _forwardCurveDefinitionName);
         } else if (strip.getInstrumentType() == StripInstrumentType.FUTURE) {
           derivative = financialSecurity.accept(futureAdapter).toDerivative(now, marketValue,
-              getForwardCurveDefinitionName());
-        } else if (strip.getInstrumentType() == StripInstrumentType.LIBOR) {
-          derivative = financialSecurity.accept(instrumentAdapter).toDerivative(now, getForwardCurveDefinitionName());
-=======
-          derivative = financialSecurity.accept(instrumentAdapter).toDerivative(localNow, _forwardCurveDefinitionName);
-        } else if (strip.getInstrumentType() == StripInstrumentType.FRA) {
-          derivative = financialSecurity.accept(instrumentAdapter).toDerivative(localNow, _fundingCurveDefinitionName,
-              _forwardCurveDefinitionName);
-        } else if (strip.getInstrumentType() == StripInstrumentType.FUTURE) {
-          derivative = financialSecurity.accept(futureAdapter).toDerivative(localNow, marketValue,
               _forwardCurveDefinitionName);
         } else if (strip.getInstrumentType() == StripInstrumentType.LIBOR) {
-          derivative = financialSecurity.accept(instrumentAdapter).toDerivative(localNow, _forwardCurveDefinitionName);
->>>>>>> 6c195def
+          derivative = financialSecurity.accept(instrumentAdapter).toDerivative(now, _forwardCurveDefinitionName);
         } else if (strip.getInstrumentType() == StripInstrumentType.TENOR_SWAP) {
           derivative = tenorSwapConverter.getSwap((SwapSecurity) strip.getSecurity(), _fundingCurveDefinitionName,
               _fundingCurveDefinitionName, _forwardCurveDefinitionName, marketValue / 10000., now);
@@ -488,29 +458,16 @@
               _fundingCurveDefinitionName, marketValue / 100., 0.0, now);
         } else if (strip.getInstrumentType() == StripInstrumentType.CASH) {
           derivative = financialSecurity.accept(instrumentAdapter)
-<<<<<<< HEAD
-              .toDerivative(now, getFundingCurveDefinitionName());
+              .toDerivative(now, _fundingCurveDefinitionName);
         } else if (strip.getInstrumentType() == StripInstrumentType.FRA) {
           derivative = financialSecurity.accept(instrumentAdapter).toDerivative(now,
-              getFundingCurveDefinitionName(), getFundingCurveDefinitionName());
+              _fundingCurveDefinitionName, _fundingCurveDefinitionName);
         } else if (strip.getInstrumentType() == StripInstrumentType.FUTURE) {
           derivative = financialSecurity.accept(futureAdapter).toDerivative(now, marketValue,
-              getFundingCurveDefinitionName());
-        } else if (strip.getInstrumentType() == StripInstrumentType.LIBOR) {
-          derivative = financialSecurity.accept(instrumentAdapter)
-              .toDerivative(now, getFundingCurveDefinitionName());
-=======
-              .toDerivative(localNow, _fundingCurveDefinitionName);
-        } else if (strip.getInstrumentType() == StripInstrumentType.FRA) {
-          derivative = financialSecurity.accept(instrumentAdapter).toDerivative(localNow,
-              _fundingCurveDefinitionName, _fundingCurveDefinitionName);
-        } else if (strip.getInstrumentType() == StripInstrumentType.FUTURE) {
-          derivative = financialSecurity.accept(futureAdapter).toDerivative(localNow, marketValue,
               _fundingCurveDefinitionName);
         } else if (strip.getInstrumentType() == StripInstrumentType.LIBOR) {
           derivative = financialSecurity.accept(instrumentAdapter)
-              .toDerivative(localNow, _fundingCurveDefinitionName);
->>>>>>> 6c195def
+              .toDerivative(now, _fundingCurveDefinitionName);
         } else if (strip.getInstrumentType() == StripInstrumentType.TENOR_SWAP) {
           derivative = tenorSwapConverter.getSwap((SwapSecurity) strip.getSecurity(), _fundingCurveDefinitionName,
               _fundingCurveDefinitionName, _fundingCurveDefinitionName, marketValue / 10000., now);
