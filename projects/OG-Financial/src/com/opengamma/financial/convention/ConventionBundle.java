/**
 * Copyright (C) 2009 - present by OpenGamma Inc. and the OpenGamma group of companies
 *
 * Please see distribution for license.
 */
package com.opengamma.financial.convention;

import com.opengamma.financial.convention.businessday.BusinessDayConvention;
import com.opengamma.financial.convention.daycount.DayCount;
import com.opengamma.financial.convention.frequency.Frequency;
import com.opengamma.financial.convention.yield.YieldConvention;
import com.opengamma.id.Identifier;
import com.opengamma.id.IdentifierBundle;
import com.opengamma.id.UniqueIdentifiable;
import com.opengamma.id.UniqueIdentifier;

/**
 * A complete defined set of conventions, such as for LIBOR, EURIBOR and STIBOR.
 */
public interface ConventionBundle extends UniqueIdentifiable {

  /**
   * Gets the unique identifier of the convention bundle.
   * @return the unique identifier for these conventions, not null
   */
  UniqueIdentifier getUniqueId();

  /**
   * Get the identifier bundle for this reference rate.
   * @return the identifier bundle
   */
  IdentifierBundle getIdentifiers();

  /**
   * Get the display name for the reference rate.
   * This should not be used for anything except display.
   * @return the display name
   */
  String getName();

  /**
   * Get the day count associated with this reference rate or NoDayCount if one isn't available.
   * @return the day count
   */
  DayCount getDayCount();

  /**
   * Get the business day convention (date adjust) for this reference rate.
   * @return the business day convention
   */
  BusinessDayConvention getBusinessDayConvention();

  /**
   * Get the frequency.
   * @return the frequency
   */
  Frequency getFrequency();

  /**
   * The time from now to when the contract is settled, in days.
   * @return the number of days
   */
  int getSettlementDays();

  /**
   * Future point value, if applicable.
   * @return The future point value
   */
  Double getFutureYearFraction();

  /**
   * Gets the swapFixedLegDayCount field.
   * @return the swapFixedLegDayCount
   */
  DayCount getSwapFixedLegDayCount();

  /**
   * Gets the swapFixedLegBusinessDayConvention field.
   * @return the swapFixedLegBusinessDayConvention
   */
  BusinessDayConvention getSwapFixedLegBusinessDayConvention();

  /**
   * Gets the swapFixedLegFrequency field.
   * @return the swapFixedLegFrequency
   */
  Frequency getSwapFixedLegFrequency();

  /**
   * Gets the swapFixedLegSettlementDays field.
   * @return the swapFixedLegSettlementDays
   */
  Integer getSwapFixedLegSettlementDays();

  /**
   * Gets the region identifier for the fixed leg.
   * @return the region identifier for the fixed leg
   */
  Identifier getSwapFixedLegRegion();

  /**
   * Gets the swapFloatingLegDayCount field.
   * @return the swapFloatingLegDayCount
   */
  DayCount getSwapFloatingLegDayCount();

  /**
   * Gets the swapFloatingLegBusinessDayConvention field.
   * @return the swapFloatingLegBusinessDayConvention
   */
  BusinessDayConvention getSwapFloatingLegBusinessDayConvention();

  /**
   * Gets the swapFloatingLegFrequency field.
   * @return the swapFloatingLegFrequency
   */
  Frequency getSwapFloatingLegFrequency();

  /**
   * Gets the swapFloatingLegSettlementDays field.
   * @return the swapFloatingLegSettlementDays
   */
  Integer getSwapFloatingLegSettlementDays();

  /**
   * Get the swapFloatingLegInitialRate field.
   * @return the swapFloatingLegInitialRate
   */
  Identifier getSwapFloatingLegInitialRate();

  /**
   * Gets the region identifier for the floating leg.
   * @return the region identifier for the floating leg
   */
  Identifier getSwapFloatingLegRegion();

  /**
   * Gets the name of the risk free rate for CAPM.
   * @return the name
   */
  String getCAPMRiskFreeRateName();

  /**
   * Gets the name of the market for CAPM.
   * @return the name
   */
  String getCAPMMarketName();

  /**
   * Gets the basisSwapPayFloatingLegDayCount field.
   * @return the basisSwapPayFloatingLegDayCount
   */
  DayCount getBasisSwapPayFloatingLegDayCount();

  /**
   * Gets the basisSwapPayFloatingLegBusinessDayConvention field.
   * @return the basisSwapPayFloatingLegBusinessDayConvention
   */
  BusinessDayConvention getBasisSwapPayFloatingLegBusinessDayConvention();

  /**
   * Gets the basisSwapPayFloatingLegFrequency field.
   * @return the basisSwapPayFloatingLegFrequency
   */
  Frequency getBasisSwapPayFloatingLegFrequency();

  /**
   * Gets the basisSwapPayFloatingLegSettlementDays field.
   * @return the basisSwapPayFloatingLegSettlementDays
   */
  Integer getBasisSwapPayFloatingLegSettlementDays();

  /**
   * Get the basisSwapPayFloatingLegInitialRate field.
   * @return the basisSwapPayFloatingLegInitialRate
   */
  Identifier getBasisSwapPayFloatingLegInitialRate();

  /**
   * Gets the region identifier for the pay floating leg of the basis swap.
   * @return the region identifier for the fixed leg
   */
  Identifier getBasisSwapPayFloatingLegRegion();

  /**
   * Gets the basisSwapReceiveFloatingLegDayCount field.
   * @return the basisSwapReceiveFloatingLegDayCount
   */
  DayCount getBasisSwapReceiveFloatingLegDayCount();

  /**
   * Gets the basisSwapReceiveFloatingLegBusinessDayConvention field.
   * @return the basisSwapReceiveFloatingLegBusinessDayConvention
   */
  BusinessDayConvention getBasisSwapReceiveFloatingLegBusinessDayConvention();

  /**
   * Gets the basisSwapReceiveFloatingLegFrequency field.
   * @return the basisSwapReceiveFloatingLegFrequency
   */
  Frequency getBasisSwapReceiveFloatingLegFrequency();

  /**
   * Gets the basisSwapReceiveFloatingLegSettlementDays field.
   * @return the basisSwapReceiveFloatingLegSettlementDays
   */
  Integer getBasisSwapReceiveFloatingLegSettlementDays();

  /**
   * Get the basisSwapReceiveFloatingLegInitialRate field.
   * @return the basisSwapReceiveFloatingLegInitialRate
   */
  Identifier getBasisSwapReceiveFloatingLegInitialRate();

  /**
   * Gets the region identifier for the receive floating leg of the basis swap.
   * @return the region identifier for the fixed leg
   */
  Identifier getBasisSwapReceiveFloatingLegRegion();

  /**
   * Whether or not the convention for payments is end-of-month or not.
   * In other words, if the maturity is on the last day of a month, are all other payments.
   * @return if the convention is EOM
   */
  boolean isEOMConvention();

  /**
   * Whether to calculate the payment schedule from maturity (i.e. backwards) or forward from the first coupon.
   * @return how to calculate the schedule
   */
  boolean calculateScheduleFromMaturity();

  /**
   * Gets the number of days that a bond is ex-dividend.
   * @return the number of ex-dividend days
   */
  int getExDividendDays();

<<<<<<< HEAD
  /**
   * Gets the yield quotation convention for a bond
   * @return The yield quotation convention for the bond
   */
  YieldConvention getYieldConvention();
=======
>>>>>>> 8916fa3e
}<|MERGE_RESOLUTION|>--- conflicted
+++ resolved
@@ -23,6 +23,7 @@
    * Gets the unique identifier of the convention bundle.
    * @return the unique identifier for these conventions, not null
    */
+  @Override
   UniqueIdentifier getUniqueId();
 
   /**
@@ -237,12 +238,9 @@
    */
   int getExDividendDays();
 
-<<<<<<< HEAD
   /**
    * Gets the yield quotation convention for a bond
    * @return The yield quotation convention for the bond
    */
   YieldConvention getYieldConvention();
-=======
->>>>>>> 8916fa3e
 }