--- conflicted
+++ resolved
@@ -15,25 +15,16 @@
 import javax.ws.rs.Produces;
 import javax.ws.rs.core.Response;
 
-<<<<<<< HEAD
-import com.opengamma.engine.view.calc.ViewCycleReference;
-=======
 import org.fudgemsg.FudgeContext;
 import org.fudgemsg.FudgeMsgEnvelope;
 import org.fudgemsg.MutableFudgeMsg;
 import org.fudgemsg.mapping.FudgeSerializationContext;
 
->>>>>>> 7e6c4ed0
 import com.opengamma.engine.view.client.ViewClient;
 import com.opengamma.id.UniqueIdentifier;
 import com.opengamma.transport.jaxrs.FudgeRest;
 import com.opengamma.transport.jms.JmsByteArrayMessageSenderService;
-<<<<<<< HEAD
-import com.opengamma.util.ArgumentChecker;
-import com.opengamma.util.fudge.OpenGammaFudgeContext;
-=======
 import com.opengamma.util.fudgemsg.OpenGammaFudgeContext;
->>>>>>> 7e6c4ed0
 
 /**
  * RESTful resource for a view client.
@@ -97,24 +88,6 @@
   }
   
   @GET
-<<<<<<< HEAD
-=======
-  @Path(PATH_RESULT_AVAILABLE)
-  public Response isResultAvailable() {
-    return Response.ok(getViewClient().isResultAvailable()).build();
-  }
-  
-  @GET
-  @Path(PATH_LATEST_RESULT)
-  public Response getLatestResult() {
-    FudgeSerializationContext context = getFudgeSerializationContext();
-    MutableFudgeMsg msg = context.newMessage();
-    context.objectToFudgeMsg(msg, PATH_LATEST_RESULT, null, getViewClient().getLatestResult());
-    return Response.ok(new FudgeMsgEnvelope(msg)).build();
-  }
-  
-  @GET
->>>>>>> 7e6c4ed0
   @Path(PATH_STATE)
   public Response getState() {
     return Response.ok(getViewClient().getState()).build();
@@ -162,18 +135,6 @@
   }
   
   @POST
-<<<<<<< HEAD
-=======
-  @Path(PATH_RUN_ONE_CYCLE)
-  public Response runOneCycle(Long valuationTime) {
-    FudgeSerializationContext context = getFudgeSerializationContext();
-    MutableFudgeMsg msg = context.newMessage();
-    context.objectToFudgeMsg(msg, PATH_RUN_ONE_CYCLE, null, getViewClient().runOneCycle(valuationTime));
-    return Response.ok(new FudgeMsgEnvelope(msg)).build();
-  }
-
-  @POST
->>>>>>> 7e6c4ed0
   @Path(PATH_START_JMS_RESULT_STREAM)
   public Response startResultStream() {
     return Response.ok(_resultPublisher.startPublishingResults()).build();
