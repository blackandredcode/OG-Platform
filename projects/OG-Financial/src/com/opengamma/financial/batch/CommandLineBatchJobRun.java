/**
 * Copyright (C) 2009 - 2011 by OpenGamma Inc.
 *
 * Please see distribution for license.
 */
package com.opengamma.financial.batch;

import java.util.Collections;
import java.util.Map;
import java.util.Set;
import java.util.Timer;
import java.util.concurrent.Executors;

import javax.time.Instant;
import javax.time.calendar.LocalDate;
import javax.time.calendar.ZonedDateTime;

import net.sf.ehcache.CacheManager;

import org.slf4j.Logger;
import org.slf4j.LoggerFactory;

import com.opengamma.core.position.PositionSource;
import com.opengamma.core.security.SecuritySource;
import com.opengamma.engine.DefaultCachingComputationTargetResolver;
import com.opengamma.engine.DefaultComputationTargetResolver;
import com.opengamma.engine.function.CompiledFunctionService;
import com.opengamma.engine.function.FunctionExecutionContext;
import com.opengamma.engine.function.resolver.DefaultFunctionResolver;
import com.opengamma.engine.livedata.InMemoryLKVSnapshotProvider;
import com.opengamma.engine.value.ValueRequirement;
import com.opengamma.engine.view.ViewDefinition;
import com.opengamma.engine.view.ViewImpl;
import com.opengamma.engine.view.ViewProcessingContext;
import com.opengamma.engine.view.cache.InMemoryViewComputationCacheSource;
import com.opengamma.engine.view.calc.DependencyGraphExecutorFactory;
import com.opengamma.engine.view.calc.stats.DiscardingGraphStatisticsGathererProvider;
import com.opengamma.engine.view.calcnode.AbstractCalculationNode;
import com.opengamma.engine.view.calcnode.JobDispatcher;
import com.opengamma.engine.view.calcnode.LocalCalculationNode;
import com.opengamma.engine.view.calcnode.LocalNodeJobInvoker;
import com.opengamma.engine.view.calcnode.ViewProcessorQueryReceiver;
import com.opengamma.engine.view.calcnode.ViewProcessorQuerySender;
import com.opengamma.engine.view.calcnode.stats.DiscardingInvocationStatisticsGatherer;
import com.opengamma.engine.view.permission.DefaultViewPermissionProvider;
import com.opengamma.id.VersionCorrection;
import com.opengamma.livedata.entitlement.PermissiveLiveDataEntitlementChecker;
import com.opengamma.master.config.ConfigDocument;
import com.opengamma.master.position.impl.MasterPositionSource;
import com.opengamma.master.security.impl.MasterSecuritySource;
import com.opengamma.transport.InMemoryRequestConduit;
import com.opengamma.util.ArgumentChecker;
import com.opengamma.util.ehcache.EHCacheUtils;
import com.opengamma.util.fudge.OpenGammaFudgeContext;

/**
 * A batch run started from the command line. 
 * A CommandLineBatchJob can have several runs, one for each day
 * the batch is to be run. This is useful for example if a client wants to run
 * a historical restatement for 2 years because they have fixed a bug in their
 * pricing models.
 */
public class CommandLineBatchJobRun extends BatchJobRun {
  
  /** Logger. */
  private static final Logger s_logger = LoggerFactory.getLogger(CommandLineBatchJobRun.class);
  
  /**
   * The job this run belongs to.
   */
  private final CommandLineBatchJob _job;
  
  /**
   * What day's market data snapshot to use. 99.9% of the time will be the same as
   * _observationDate.
   */
  private final LocalDate _snapshotObservationDate;
  
  /**
   * Valuation time for purposes of calculating all risk figures. Often referred to as 'T'
   * in mathematical formulas.
   * 
   * Not null.
   */
  private final Instant _valuationTime;
  
  /** 
   * Historical time used for loading entities out of Config DB.
   */
  private final Instant _configDbTime;
  
  /**
   * Historical time used for loading entities out of PositionMaster,
   * SecurityMaster, etc.
   */
  private final Instant _staticDataTime;
  
  // --------------------------------------------------------------------------
  // Variables initialized during the batch run
  // --------------------------------------------------------------------------
  
  /**
   * The ViewDefinition (more precisely, a representation of it in the config DB)
   */
  private ConfigDocument<ViewDefinition> _viewDefinitionConfig;
  
  /**
   * Whether the run failed due to unexpected exception
   */
  private boolean _failed;


  // --------------------------------------------------------------------------
  
  /**
   * This constructor is useful in tests.
   * 
   * @param job Batch job
   */
  public CommandLineBatchJobRun(CommandLineBatchJob job) {
    this(job,
        job.getCreationTime().toLocalDate(),
        job.getCreationTime().toLocalDate(),
        job.getCreationTime().toLocalDate(),
        job.getCreationTime().toLocalDate());
  }
  
  public CommandLineBatchJobRun(CommandLineBatchJob job, 
      LocalDate observationDate, 
      LocalDate snapshotObservationDate,
      LocalDate configDbDate,
      LocalDate staticDataDate) {
    super(new BatchId(observationDate, job.getParameters().getObservationTime()));
    
    ArgumentChecker.notNull(job, "Batch job");
    ArgumentChecker.notNull(configDbDate, "Config DB date");
    ArgumentChecker.notNull(staticDataDate, "Static data date");

    _job = job;
    _snapshotObservationDate = snapshotObservationDate;
    
    _configDbTime = ZonedDateTime.of(
        configDbDate,
        job.getParameters().getConfigDbTimeObject(),
        job.getParameters().getTimeZoneObject()).toInstant();
    
    _staticDataTime = ZonedDateTime.of(
        staticDataDate,
        job.getParameters().getStaticDataTimeObject(),
        job.getParameters().getTimeZoneObject()).toInstant();
    
    _valuationTime = ZonedDateTime.of(
        observationDate, 
        job.getParameters().getValuationTimeObject(), 
        job.getParameters().getTimeZoneObject()).toInstant();
  }
  
  // --------------------------------------------------------------------------
  
  public ConfigDocument<ViewDefinition> getViewDefinitionConfig() {
    return _viewDefinitionConfig;
  }
  
  public void setViewDefinitionConfig(ConfigDocument<ViewDefinition> viewDefinitionConfig) {
    _viewDefinitionConfig = viewDefinitionConfig;
  }
  
  public String getViewOid() {
    return _viewDefinitionConfig.getUniqueId().getValue();
  }

  public String getViewVersion() {
    return _viewDefinitionConfig.getUniqueId().getVersion();
  }
  
  public Instant getConfigDbTime() {
    return _configDbTime;
  }

  public Instant getStaticDataTime() {
    return _staticDataTime;
  }

  public boolean isFailed() {
    return _failed;
  }

  public void setFailed(boolean failed) {
    _failed = failed;
  }

  public CommandLineBatchJob getJob() {
    return _job;
  }
  
  // --------------------------------------------------------------------------
  
  @Override
  public SnapshotId getSnapshotId() {
    return new SnapshotId(_snapshotObservationDate, getJob().getParameters().getSnapshotObservationTime());
  }

  @Override
  public Instant getValuationTime() {
    return _valuationTime; 
  }
  
  @Override
  public String getRunReason() {
    return getJob().getParameters().getRunReason();
  }

  @Override
  public String getSnapshotObservationTime() {
    return getJob().getParameters().getSnapshotObservationTime();
  }

  @Override
  public Map<String, String> getJobLevelParameters() {
    return getJob().getParameters().getParameters();
  }
  
  @Override
  public RunCreationMode getRunCreationMode() {
    return getJob().getRunCreationMode();
  }
  
  @Override
  public String getOpenGammaVersion() {
    return getJob().getOpenGammaVersion();
  }
  
  @Override
  public Instant getCreationTime() {
    return getJob().getCreationTime().toInstant();
  }
  
  @Override
  public Map<String, String> getRunLevelParameters() {
    Map<String, String> parameters = super.getRunLevelParameters();
    parameters.put("configDbInstant", getConfigDbTime().toString());
    parameters.put("staticDataInstant", getStaticDataTime().toString());
    return parameters;
  }

  // --------------------------------------------------------------------------
  
  public InMemoryLKVSnapshotProvider createSnapshotProvider() {
    InMemoryLKVSnapshotProvider provider;
    if (getJob().getHistoricalDataProvider() != null) {
      provider = new BatchLiveDataSnapshotProvider(this, getJob().getBatchDbManager(), getJob().getHistoricalDataProvider());
    } else {
      provider = new InMemoryLKVSnapshotProvider();
    }
    
    // Initialize provider with values from batch DB
    
    Set<LiveDataValue> liveDataValues;
    try {
      liveDataValues = getJob().getBatchDbManager().getSnapshotValues(getSnapshotId());
    } catch (IllegalArgumentException e) {
      if (getJob().getHistoricalDataProvider() != null) {
        // if there is a historical data provider, that provider
        // may potentially provide all market data to run the batch,
        // so no pre-existing snapshot is required
        s_logger.info("Auto-creating snapshot " + getSnapshotId());
        getJob().getBatchDbManager().createLiveDataSnapshot(getSnapshotId());
        liveDataValues = Collections.emptySet();
      } else {
        throw e;
      }
    }

    for (LiveDataValue value : liveDataValues) {
      ValueRequirement valueRequirement = new ValueRequirement(value.getFieldName(), value.getComputationTargetSpecification());
      provider.addValue(valueRequirement, value.getValue());
    }

    return provider;
  }

  public void createViewDefinition() {
    if (getJob().getConfigSource() == null) {
      throw new IllegalStateException("Config Source not given.");
    }
    
    String viewName = getJob().getParameters().getViewName();
    _viewDefinitionConfig = getJob().getConfigSource().getDocumentByName(
        ViewDefinition.class, 
        viewName, 
        getConfigDbTime().toInstant());

    if (_viewDefinitionConfig == null) {
      throw new IllegalStateException("Could not find view definition " + viewName + " at " +
          getConfigDbTime().toInstant() + " in config db");
    }
  }

  public void createView() {
    final CacheManager cacheManager = EHCacheUtils.createCacheManager();
<<<<<<< HEAD
    InMemoryLKVSnapshotProvider snapshotProvider = createSnapshotProvider();

=======
    InMemoryLKVSnapshotProvider snapshotProvider = getSnapshotProvider();
    
    VersionCorrection vc = VersionCorrection.of(getStaticDataTime(), getOriginalCreationTime());
>>>>>>> 37fe2af4
    SecuritySource securitySource = getJob().getSecuritySource();
    if (securitySource == null) {
      securitySource = new MasterSecuritySource(getJob().getSecurityMaster(), vc);
    }
    PositionSource positionSource = getJob().getPositionSource();
    if (positionSource == null) {
      positionSource = new MasterPositionSource(getJob().getPortfolioMaster(), getJob().getPositionMaster(), vc);
    }
    
    FunctionExecutionContext functionExecutionContext = getJob().getFunctionExecutionContext().clone();
    functionExecutionContext.setSecuritySource(securitySource);
    
    CompiledFunctionService functionCompilationService = getJob().getFunctionCompilationService().clone();
    functionCompilationService.getFunctionCompilationContext().setSecuritySource(securitySource);
    
    functionCompilationService.initialize();

    DefaultComputationTargetResolver targetResolver = new DefaultComputationTargetResolver(securitySource, positionSource);
    InMemoryViewComputationCacheSource computationCache = new InMemoryViewComputationCacheSource(OpenGammaFudgeContext.getInstance());

    ViewProcessorQueryReceiver viewProcessorQueryReceiver = new ViewProcessorQueryReceiver();
    ViewProcessorQuerySender viewProcessorQuerySender = new ViewProcessorQuerySender(InMemoryRequestConduit.create(viewProcessorQueryReceiver));
    AbstractCalculationNode localNode = new LocalCalculationNode(computationCache, functionCompilationService, functionExecutionContext, targetResolver, viewProcessorQuerySender, Executors
        .newCachedThreadPool(), new DiscardingInvocationStatisticsGatherer());
    JobDispatcher jobDispatcher = new JobDispatcher(new LocalNodeJobInvoker(localNode));

    DependencyGraphExecutorFactory<?> dependencyGraphExecutorFactory = getJob().getBatchDbManager().createDependencyGraphExecutorFactory(this);
    
    DefaultCachingComputationTargetResolver computationTargetResolver = new DefaultCachingComputationTargetResolver(new DefaultComputationTargetResolver(securitySource, positionSource), cacheManager);
    DefaultFunctionResolver functionResolver = new DefaultFunctionResolver(functionCompilationService);
    ViewProcessingContext vpc = new ViewProcessingContext(
        new PermissiveLiveDataEntitlementChecker(), snapshotProvider, snapshotProvider,
        functionCompilationService, functionResolver, positionSource, securitySource, computationTargetResolver, computationCache,
        jobDispatcher, viewProcessorQueryReceiver, dependencyGraphExecutorFactory, new DefaultViewPermissionProvider(),
        new DiscardingGraphStatisticsGathererProvider());

    ViewImpl view = new ViewImpl(_viewDefinitionConfig.getValue(), vpc, new Timer("Batch view timer"));
    view.init(getValuationTime());
    setView(view);
  }

}<|MERGE_RESOLUTION|>--- conflicted
+++ resolved
@@ -298,14 +298,9 @@
 
   public void createView() {
     final CacheManager cacheManager = EHCacheUtils.createCacheManager();
-<<<<<<< HEAD
     InMemoryLKVSnapshotProvider snapshotProvider = createSnapshotProvider();
 
-=======
-    InMemoryLKVSnapshotProvider snapshotProvider = getSnapshotProvider();
-    
     VersionCorrection vc = VersionCorrection.of(getStaticDataTime(), getOriginalCreationTime());
->>>>>>> 37fe2af4
     SecuritySource securitySource = getJob().getSecuritySource();
     if (securitySource == null) {
       securitySource = new MasterSecuritySource(getJob().getSecurityMaster(), vc);
