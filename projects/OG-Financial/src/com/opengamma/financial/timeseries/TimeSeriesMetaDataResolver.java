/**
 * Copyright (C) 2009 - 2010 by OpenGamma Inc.
 * 
 * Please see distribution for license.
 */
package com.opengamma.financial.timeseries;

import java.util.Collection;

import com.opengamma.id.IdentifierBundle;

/**
 * Resolves a given security with the appropriate timeseries metadata
 * <p>
 * Meta data includes DATA_SOURCE, DATA_PROVIDER, DATA_FIELD, OBSERVATION_TIME.
 * It will be used to lookup timeseries in OG-TimeSeries Storage and 
 * load timeseries from data sources like BLOOMBERG.
 */
public interface TimeSeriesMetaDataResolver {

  /**
   * Returns the default metadata for a security.
   * <p>
   * Looks up security in security master and returns default metadata based on security type.
   * 
   * @param identifiers the identifier bundle, not-null
   * @return the default metadata, null if security cannot be found in security master
   */
  TimeSeriesMetaData getDefaultMetaData(IdentifierBundle identifiers);
<<<<<<< HEAD
=======

  /**
   * Returns all available metadata for a given security.
   * <p>
   * Looks up security in security master and returns all available metadata based on security type.
   * 
   * @param identifierBundle the identifier bundle, not-null
   * @return the available metadatas, empty collection if security not found in security master
   */
  Collection<TimeSeriesMetaData> getAvailableMetaData(IdentifierBundle identifierBundle);

>>>>>>> 1550fd3e
}<|MERGE_RESOLUTION|>--- conflicted
+++ resolved
@@ -4,8 +4,6 @@
  * Please see distribution for license.
  */
 package com.opengamma.financial.timeseries;
-
-import java.util.Collection;
 
 import com.opengamma.id.IdentifierBundle;
 
@@ -27,18 +25,4 @@
    * @return the default metadata, null if security cannot be found in security master
    */
   TimeSeriesMetaData getDefaultMetaData(IdentifierBundle identifiers);
-<<<<<<< HEAD
-=======
-
-  /**
-   * Returns all available metadata for a given security.
-   * <p>
-   * Looks up security in security master and returns all available metadata based on security type.
-   * 
-   * @param identifierBundle the identifier bundle, not-null
-   * @return the available metadatas, empty collection if security not found in security master
-   */
-  Collection<TimeSeriesMetaData> getAvailableMetaData(IdentifierBundle identifierBundle);
-
->>>>>>> 1550fd3e
 }