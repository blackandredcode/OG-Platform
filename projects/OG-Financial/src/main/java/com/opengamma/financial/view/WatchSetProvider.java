--- conflicted
+++ resolved
@@ -8,11 +8,6 @@
 import java.util.Set;
 
 import com.opengamma.id.ObjectId;
-<<<<<<< HEAD
-import com.opengamma.id.VersionCorrection;
-import com.opengamma.lambdava.tuple.Pair;
-=======
->>>>>>> 6b100962
 
 /**
  * Interface to allow an alternate set of unique identifiers to be watched for changes in addition to those
