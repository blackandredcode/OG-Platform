/**
 * Copyright (C) 2011 - present by OpenGamma Inc. and the OpenGamma group of companies
 *
 * Please see distribution for license.
 */
package com.opengamma.financial.analytics.model.forex.option.black;

import static com.opengamma.financial.analytics.model.YieldCurveFunctionUtils.getCurveRequirement;

import java.util.Collections;
import java.util.Set;

import javax.time.calendar.ZonedDateTime;

import com.google.common.collect.Sets;
import com.opengamma.OpenGammaRuntimeException;
import com.opengamma.analytics.financial.instrument.InstrumentDefinition;
import com.opengamma.analytics.financial.interestrate.InstrumentDerivative;
import com.opengamma.analytics.financial.model.option.definition.ForexOptionDataBundle;
import com.opengamma.core.security.Security;
import com.opengamma.engine.ComputationTarget;
import com.opengamma.engine.ComputationTargetSpecification;
import com.opengamma.engine.function.AbstractFunction;
import com.opengamma.engine.function.FunctionCompilationContext;
import com.opengamma.engine.function.FunctionExecutionContext;
import com.opengamma.engine.function.FunctionInputs;
import com.opengamma.engine.target.ComputationTargetType;
import com.opengamma.engine.value.ComputedValue;
import com.opengamma.engine.value.ValueProperties;
import com.opengamma.engine.value.ValuePropertyNames;
import com.opengamma.engine.value.ValueRequirement;
import com.opengamma.engine.value.ValueRequirementNames;
import com.opengamma.engine.value.ValueSpecification;
import com.opengamma.financial.analytics.conversion.ForexSecurityConverter;
import com.opengamma.financial.analytics.model.InstrumentTypeProperties;
import com.opengamma.financial.analytics.model.InterpolatedDataProperties;
import com.opengamma.financial.analytics.model.forex.ForexVisitors;
import com.opengamma.financial.currency.CurrencyPair;
import com.opengamma.financial.currency.CurrencyPairs;
import com.opengamma.financial.security.FinancialSecurity;
import com.opengamma.financial.security.FinancialSecurityTypes;
import com.opengamma.financial.security.option.FXBarrierOptionSecurity;
import com.opengamma.financial.security.option.SamplingFrequency;
import com.opengamma.util.ArgumentChecker;
import com.opengamma.util.money.Currency;
import com.opengamma.util.money.UnorderedCurrencyPair;

/**
 *
 */
public abstract class FXOptionBlackFunction extends AbstractFunction.NonCompiledInvoker {
  /** The name of the calculation method */
  public static final String BLACK_METHOD = "BlackMethod";
  /** Property name for the put curve */
  public static final String PUT_CURVE = "PutCurve";
  /** Property name for the call curve */
  public static final String CALL_CURVE = "CallCurve";
  /** Property name for the put curve calculation configuration */
  public static final String PUT_CURVE_CALC_CONFIG = "PutCurveCalculationConfig";
  /** Property name for the receive curve calculation configuration */
  public static final String CALL_CURVE_CALC_CONFIG = "CallCurveCalculationConfig";
  private final String _valueRequirementName;

  public FXOptionBlackFunction(final String valueRequirementName) {
    ArgumentChecker.notNull(valueRequirementName, "value requirement name");
    _valueRequirementName = valueRequirementName;
  }

  @Override
  public Set<ComputedValue> execute(final FunctionExecutionContext executionContext, final FunctionInputs inputs, final ComputationTarget target, final Set<ValueRequirement> desiredValues) {

    // Create the derivative
    final FinancialSecurity security = (FinancialSecurity) target.getSecurity();
    final Currency putCurrency = security.accept(ForexVisitors.getPutCurrencyVisitor());
    final Currency callCurrency = security.accept(ForexVisitors.getCallCurrencyVisitor());

    final ValueRequirement desiredValue = desiredValues.iterator().next();
    final String putCurveName = desiredValue.getConstraint(PUT_CURVE);
    final String callCurveName = desiredValue.getConstraint(CALL_CURVE);

    final String fullPutCurveName = putCurveName + "_" + putCurrency.getCode();
    final String fullCallCurveName = callCurveName + "_" + callCurrency.getCode();
    final Object baseQuotePairsObject = inputs.getValue(ValueRequirementNames.CURRENCY_PAIRS);
    if (baseQuotePairsObject == null) {
      throw new OpenGammaRuntimeException("Could not get base/quote pair data");
    }
    final CurrencyPairs baseQuotePairs = (CurrencyPairs) baseQuotePairsObject;
    final CurrencyPair baseQuotePair = baseQuotePairs.getCurrencyPair(putCurrency, callCurrency);
    final String[] allCurveNames;
    if (baseQuotePair.getBase().equals(putCurrency)) { // To get Base/quote in market standard order.
      allCurveNames = new String[] {fullPutCurveName, fullCallCurveName };
    } else {
      allCurveNames = new String[] {fullCallCurveName, fullPutCurveName };
    }
    final InstrumentDefinition<?> definition = security.accept(new ForexSecurityConverter(baseQuotePairs));
    final ZonedDateTime now = executionContext.getValuationClock().zonedDateTime();
    final InstrumentDerivative fxOption = definition.toDerivative(now, allCurveNames);

    // Get market data
    final ForexOptionDataBundle<?> marketData = FXOptionFunctionUtils.buildMarketBundle(now, inputs, target, desiredValues);

    // Create the result specification
    final ValueProperties.Builder properties = getResultProperties(target, desiredValue, baseQuotePair);
    final ValueSpecification spec = new ValueSpecification(getValueRequirementName(), target.toSpecification(), properties.get());

    // Compute result
    return getResult(fxOption, marketData, target, desiredValues, inputs, spec, executionContext);
  }

<<<<<<< HEAD
  // This is re-used by EquityIndexVanillaBarrierOptionFunction, hence is available to call  */
  protected ForexOptionDataBundle<?> buildMarketBundle(ZonedDateTime now, final FunctionInputs inputs, final ComputationTarget target, final Set<ValueRequirement> desiredValues) {

    final FinancialSecurity security = (FinancialSecurity) target.getSecurity();
    final Currency putCurrency = security.accept(ForexVisitors.getPutCurrencyVisitor());
    final Currency callCurrency = security.accept(ForexVisitors.getCallCurrencyVisitor());
    if (now.isAfter(security.accept(ForexVisitors.getExpiryVisitor()))) {
      throw new OpenGammaRuntimeException("FX option " + putCurrency.getCode() + "/" + callCurrency + " has expired");
    }
    final ValueRequirement desiredValue = desiredValues.iterator().next();
    final String putCurveName = desiredValue.getConstraint(PUT_CURVE);
    final String callCurveName = desiredValue.getConstraint(CALL_CURVE);
    final String surfaceName = desiredValue.getConstraint(ValuePropertyNames.SURFACE);
    final String putCurveConfig = desiredValue.getConstraint(PUT_CURVE_CALC_CONFIG);
    final String callCurveConfig = desiredValue.getConstraint(CALL_CURVE_CALC_CONFIG);
    final String interpolatorName = desiredValue.getConstraint(InterpolatedDataProperties.X_INTERPOLATOR_NAME);
    final String leftExtrapolatorName = desiredValue.getConstraint(InterpolatedDataProperties.LEFT_X_EXTRAPOLATOR_NAME);
    final String rightExtrapolatorName = desiredValue.getConstraint(InterpolatedDataProperties.RIGHT_X_EXTRAPOLATOR_NAME);
    final Object baseQuotePairsObject = inputs.getValue(ValueRequirementNames.CURRENCY_PAIRS);
    if (baseQuotePairsObject == null) {
      throw new OpenGammaRuntimeException("Could not get base/quote pair data");
    }
    final CurrencyPairs baseQuotePairs = (CurrencyPairs) baseQuotePairsObject;
    final String fullPutCurveName = putCurveName + "_" + putCurrency.getCode();
    final String fullCallCurveName = callCurveName + "_" + callCurrency.getCode();
    final YieldAndDiscountCurve putFundingCurve = getCurve(inputs, putCurrency, putCurveName, putCurveConfig);
    final YieldAndDiscountCurve callFundingCurve = getCurve(inputs, callCurrency, callCurveName, callCurveConfig);
    final YieldAndDiscountCurve[] curves;
    final Map<String, Currency> curveCurrency = new HashMap<String, Currency>();
    curveCurrency.put(fullPutCurveName, putCurrency);
    curveCurrency.put(fullCallCurveName, callCurrency);
    final String[] allCurveNames;
    final Currency ccy1;
    final Currency ccy2;
    final Object spotObject = inputs.getValue(ValueRequirementNames.SPOT_RATE);
    if (spotObject == null) {
      throw new OpenGammaRuntimeException("Could not get spot requirement");
    }
    final double spot = (Double) spotObject;
    final CurrencyPair baseQuotePair = baseQuotePairs.getCurrencyPair(putCurrency, callCurrency);
    if (baseQuotePair == null) {
      throw new OpenGammaRuntimeException("Could not get base/quote pair for currency pair (" + putCurrency + ", " + callCurrency + ")");
    }
    if (baseQuotePair.getBase().equals(putCurrency)) { // To get Base/quote in market standard order.
      ccy1 = putCurrency;
      ccy2 = callCurrency;
      curves = new YieldAndDiscountCurve[] {putFundingCurve, callFundingCurve };
      allCurveNames = new String[] {fullPutCurveName, fullCallCurveName };
    } else {
      curves = new YieldAndDiscountCurve[] {callFundingCurve, putFundingCurve };
      allCurveNames = new String[] {fullCallCurveName, fullPutCurveName };
      ccy1 = callCurrency;
      ccy2 = putCurrency;
    }
    final YieldCurveBundle yieldCurves = new YieldCurveBundle(allCurveNames, curves);
    final ValueRequirement fxVolatilitySurfaceRequirement = getSurfaceRequirement(surfaceName, putCurrency, callCurrency, interpolatorName, leftExtrapolatorName, rightExtrapolatorName);
    final Object volatilitySurfaceObject = inputs.getValue(fxVolatilitySurfaceRequirement);
    if (volatilitySurfaceObject == null) {
      throw new OpenGammaRuntimeException("Could not get " + fxVolatilitySurfaceRequirement);
    }
    final FXMatrix fxMatrix = new FXMatrix(ccy1, ccy2, spot);
    final YieldCurveBundle curvesWithFX = new YieldCurveBundle(fxMatrix, curveCurrency, yieldCurves.getCurvesMap());
    final ObjectsPair<Currency, Currency> currencyPair = Pair.of(ccy1, ccy2);
    if (volatilitySurfaceObject instanceof SmileDeltaTermStructureParametersStrikeInterpolation) {
      final SmileDeltaTermStructureParametersStrikeInterpolation smiles = (SmileDeltaTermStructureParametersStrikeInterpolation) volatilitySurfaceObject;
      final SmileDeltaTermStructureDataBundle smileBundle = new SmileDeltaTermStructureDataBundle(curvesWithFX, smiles, currencyPair);
      return smileBundle;
    }
    final BlackForexTermStructureParameters termStructure = (BlackForexTermStructureParameters) volatilitySurfaceObject;
    final YieldCurveWithBlackForexTermStructureBundle flatData = new YieldCurveWithBlackForexTermStructureBundle(curvesWithFX, termStructure, currencyPair);
    return flatData;
  }

=======
>>>>>>> ec428cd4
  @Override
  public ComputationTargetType getTargetType() {
    return FinancialSecurityTypes.FX_OPTION_SECURITY.or(FinancialSecurityTypes.FX_BARRIER_OPTION_SECURITY).or(FinancialSecurityTypes.FX_DIGITAL_OPTION_SECURITY)
        .or(FinancialSecurityTypes.NON_DELIVERABLE_FX_OPTION_SECURITY).or(FinancialSecurityTypes.NON_DELIVERABLE_FX_DIGITAL_OPTION_SECURITY);
  }

  @Override
  public boolean canApplyTo(final FunctionCompilationContext context, final ComputationTarget target) {
    final Security security = target.getSecurity();
    if (security instanceof FXBarrierOptionSecurity) { // ONE_LOOK's are handled by FXOneLookBarrierOptionBlackFunction
      if (((FXBarrierOptionSecurity) security).getSamplingFrequency().equals(SamplingFrequency.ONE_LOOK)) {
        return false;
      }
    }
    return true;
  }

  @Override
  public Set<ValueSpecification> getResults(final FunctionCompilationContext context, final ComputationTarget target) {
    final ValueProperties.Builder properties = getResultProperties(target);
    return Collections.singleton(new ValueSpecification(getValueRequirementName(), target.toSpecification(), properties.get()));
  }

  @Override
  public Set<ValueRequirement> getRequirements(final FunctionCompilationContext context, final ComputationTarget target, final ValueRequirement desiredValue) {
    final FinancialSecurity security = (FinancialSecurity) target.getSecurity();
    final ValueProperties constraints = desiredValue.getConstraints();
    final Set<String> putCurveNames = constraints.getValues(PUT_CURVE);
    if (putCurveNames == null || putCurveNames.size() != 1) {
      return null;
    }
    final Set<String> callCurveNames = constraints.getValues(CALL_CURVE);
    if (callCurveNames == null || callCurveNames.size() != 1) {
      return null;
    }
    final Set<String> putCurveCalculationConfigs = constraints.getValues(PUT_CURVE_CALC_CONFIG);
    if (putCurveCalculationConfigs == null || putCurveCalculationConfigs.size() != 1) {
      return null;
    }
    final Set<String> callCurveCalculationConfigs = constraints.getValues(CALL_CURVE_CALC_CONFIG);
    if (callCurveCalculationConfigs == null || callCurveCalculationConfigs.size() != 1) {
      return null;
    }
    final Set<String> surfaceNames = constraints.getValues(ValuePropertyNames.SURFACE);
    if (surfaceNames == null || surfaceNames.size() != 1) {
      return null;
    }
    final Set<String> interpolatorNames = constraints.getValues(InterpolatedDataProperties.X_INTERPOLATOR_NAME);
    if (interpolatorNames == null || interpolatorNames.size() != 1) {
      return null;
    }
    final Set<String> leftExtrapolatorNames = constraints.getValues(InterpolatedDataProperties.LEFT_X_EXTRAPOLATOR_NAME);
    if (leftExtrapolatorNames == null || leftExtrapolatorNames.size() != 1) {
      return null;
    }
    final Set<String> rightExtrapolatorNames = constraints.getValues(InterpolatedDataProperties.RIGHT_X_EXTRAPOLATOR_NAME);
    if (rightExtrapolatorNames == null || rightExtrapolatorNames.size() != 1) {
      return null;
    }
    final String putCurveName = putCurveNames.iterator().next();
    final String callCurveName = callCurveNames.iterator().next();
    final String putCurveCalculationConfig = putCurveCalculationConfigs.iterator().next();
    final String callCurveCalculationConfig = callCurveCalculationConfigs.iterator().next();
    final String surfaceName = surfaceNames.iterator().next();
    final String interpolatorName = interpolatorNames.iterator().next();
    final String leftExtrapolatorName = leftExtrapolatorNames.iterator().next();
    final String rightExtrapolatorName = rightExtrapolatorNames.iterator().next();
    final Currency putCurrency = security.accept(ForexVisitors.getPutCurrencyVisitor());
    final Currency callCurrency = security.accept(ForexVisitors.getCallCurrencyVisitor());
    final ValueRequirement putFundingCurve = getCurveRequirement(putCurrency, putCurveName, putCurveCalculationConfig);
    final ValueRequirement callFundingCurve = getCurveRequirement(callCurrency, callCurveName, callCurveCalculationConfig);
    final ValueRequirement fxVolatilitySurface = getSurfaceRequirement(surfaceName, putCurrency, callCurrency, interpolatorName, leftExtrapolatorName, rightExtrapolatorName);
    final UnorderedCurrencyPair currencyPair = UnorderedCurrencyPair.of(putCurrency, callCurrency);
    final ValueRequirement spotRequirement = new ValueRequirement(ValueRequirementNames.SPOT_RATE, ComputationTargetType.UNORDERED_CURRENCY_PAIR.specification(currencyPair));
    final ValueRequirement pairQuoteRequirement = new ValueRequirement(ValueRequirementNames.CURRENCY_PAIRS, ComputationTargetSpecification.NULL);
    return Sets.newHashSet(putFundingCurve, callFundingCurve, fxVolatilitySurface, spotRequirement, pairQuoteRequirement);
  }

  protected abstract ValueProperties.Builder getResultProperties(final ComputationTarget target);

  protected abstract ValueProperties.Builder getResultProperties(final ComputationTarget target, final ValueRequirement desiredValue, final CurrencyPair baseQuotePair);

  //TODO clumsy. Push the execute() method down into the functions and have getDerivative() and getData() methods
  protected abstract Set<ComputedValue> getResult(final InstrumentDerivative forex, final ForexOptionDataBundle<?> data, final ComputationTarget target,
      final Set<ValueRequirement> desiredValues, final FunctionInputs inputs, final ValueSpecification spec, final FunctionExecutionContext executionContext);

<<<<<<< HEAD
  protected static ValueRequirement getCurveRequirement(final String curveName, final Currency currency, final String curveCalculationConfigName) {
    final ValueProperties.Builder properties = ValueProperties.builder()
        .with(ValuePropertyNames.CURVE, curveName)
        .with(ValuePropertyNames.CURVE_CALCULATION_CONFIG, curveCalculationConfigName);
    return new ValueRequirement(ValueRequirementNames.YIELD_CURVE, ComputationTargetType.CURRENCY.specification(currency), properties.get());
  }

=======
>>>>>>> ec428cd4
  protected static ValueRequirement getSurfaceRequirement(final String surfaceName, final Currency putCurrency, final Currency callCurrency,
      final String interpolatorName, final String leftExtrapolatorName, final String rightExtrapolatorName) {
    final ValueProperties surfaceProperties = ValueProperties.builder()
        .with(ValuePropertyNames.SURFACE, surfaceName)
        .with(InstrumentTypeProperties.PROPERTY_SURFACE_INSTRUMENT_TYPE, InstrumentTypeProperties.FOREX)
        .with(InterpolatedDataProperties.X_INTERPOLATOR_NAME, interpolatorName)
        .with(InterpolatedDataProperties.LEFT_X_EXTRAPOLATOR_NAME, leftExtrapolatorName)
        .with(InterpolatedDataProperties.RIGHT_X_EXTRAPOLATOR_NAME, rightExtrapolatorName)
        .get();
    final UnorderedCurrencyPair currenciesTarget = UnorderedCurrencyPair.of(putCurrency, callCurrency);
    return new ValueRequirement(ValueRequirementNames.STANDARD_VOLATILITY_SURFACE_DATA, ComputationTargetType.UNORDERED_CURRENCY_PAIR.specification(currenciesTarget), surfaceProperties);
  }

  protected final String getValueRequirementName() {
    return _valueRequirementName;
  }
}<|MERGE_RESOLUTION|>--- conflicted
+++ resolved
@@ -107,82 +107,6 @@
     return getResult(fxOption, marketData, target, desiredValues, inputs, spec, executionContext);
   }
 
-<<<<<<< HEAD
-  // This is re-used by EquityIndexVanillaBarrierOptionFunction, hence is available to call  */
-  protected ForexOptionDataBundle<?> buildMarketBundle(ZonedDateTime now, final FunctionInputs inputs, final ComputationTarget target, final Set<ValueRequirement> desiredValues) {
-
-    final FinancialSecurity security = (FinancialSecurity) target.getSecurity();
-    final Currency putCurrency = security.accept(ForexVisitors.getPutCurrencyVisitor());
-    final Currency callCurrency = security.accept(ForexVisitors.getCallCurrencyVisitor());
-    if (now.isAfter(security.accept(ForexVisitors.getExpiryVisitor()))) {
-      throw new OpenGammaRuntimeException("FX option " + putCurrency.getCode() + "/" + callCurrency + " has expired");
-    }
-    final ValueRequirement desiredValue = desiredValues.iterator().next();
-    final String putCurveName = desiredValue.getConstraint(PUT_CURVE);
-    final String callCurveName = desiredValue.getConstraint(CALL_CURVE);
-    final String surfaceName = desiredValue.getConstraint(ValuePropertyNames.SURFACE);
-    final String putCurveConfig = desiredValue.getConstraint(PUT_CURVE_CALC_CONFIG);
-    final String callCurveConfig = desiredValue.getConstraint(CALL_CURVE_CALC_CONFIG);
-    final String interpolatorName = desiredValue.getConstraint(InterpolatedDataProperties.X_INTERPOLATOR_NAME);
-    final String leftExtrapolatorName = desiredValue.getConstraint(InterpolatedDataProperties.LEFT_X_EXTRAPOLATOR_NAME);
-    final String rightExtrapolatorName = desiredValue.getConstraint(InterpolatedDataProperties.RIGHT_X_EXTRAPOLATOR_NAME);
-    final Object baseQuotePairsObject = inputs.getValue(ValueRequirementNames.CURRENCY_PAIRS);
-    if (baseQuotePairsObject == null) {
-      throw new OpenGammaRuntimeException("Could not get base/quote pair data");
-    }
-    final CurrencyPairs baseQuotePairs = (CurrencyPairs) baseQuotePairsObject;
-    final String fullPutCurveName = putCurveName + "_" + putCurrency.getCode();
-    final String fullCallCurveName = callCurveName + "_" + callCurrency.getCode();
-    final YieldAndDiscountCurve putFundingCurve = getCurve(inputs, putCurrency, putCurveName, putCurveConfig);
-    final YieldAndDiscountCurve callFundingCurve = getCurve(inputs, callCurrency, callCurveName, callCurveConfig);
-    final YieldAndDiscountCurve[] curves;
-    final Map<String, Currency> curveCurrency = new HashMap<String, Currency>();
-    curveCurrency.put(fullPutCurveName, putCurrency);
-    curveCurrency.put(fullCallCurveName, callCurrency);
-    final String[] allCurveNames;
-    final Currency ccy1;
-    final Currency ccy2;
-    final Object spotObject = inputs.getValue(ValueRequirementNames.SPOT_RATE);
-    if (spotObject == null) {
-      throw new OpenGammaRuntimeException("Could not get spot requirement");
-    }
-    final double spot = (Double) spotObject;
-    final CurrencyPair baseQuotePair = baseQuotePairs.getCurrencyPair(putCurrency, callCurrency);
-    if (baseQuotePair == null) {
-      throw new OpenGammaRuntimeException("Could not get base/quote pair for currency pair (" + putCurrency + ", " + callCurrency + ")");
-    }
-    if (baseQuotePair.getBase().equals(putCurrency)) { // To get Base/quote in market standard order.
-      ccy1 = putCurrency;
-      ccy2 = callCurrency;
-      curves = new YieldAndDiscountCurve[] {putFundingCurve, callFundingCurve };
-      allCurveNames = new String[] {fullPutCurveName, fullCallCurveName };
-    } else {
-      curves = new YieldAndDiscountCurve[] {callFundingCurve, putFundingCurve };
-      allCurveNames = new String[] {fullCallCurveName, fullPutCurveName };
-      ccy1 = callCurrency;
-      ccy2 = putCurrency;
-    }
-    final YieldCurveBundle yieldCurves = new YieldCurveBundle(allCurveNames, curves);
-    final ValueRequirement fxVolatilitySurfaceRequirement = getSurfaceRequirement(surfaceName, putCurrency, callCurrency, interpolatorName, leftExtrapolatorName, rightExtrapolatorName);
-    final Object volatilitySurfaceObject = inputs.getValue(fxVolatilitySurfaceRequirement);
-    if (volatilitySurfaceObject == null) {
-      throw new OpenGammaRuntimeException("Could not get " + fxVolatilitySurfaceRequirement);
-    }
-    final FXMatrix fxMatrix = new FXMatrix(ccy1, ccy2, spot);
-    final YieldCurveBundle curvesWithFX = new YieldCurveBundle(fxMatrix, curveCurrency, yieldCurves.getCurvesMap());
-    final ObjectsPair<Currency, Currency> currencyPair = Pair.of(ccy1, ccy2);
-    if (volatilitySurfaceObject instanceof SmileDeltaTermStructureParametersStrikeInterpolation) {
-      final SmileDeltaTermStructureParametersStrikeInterpolation smiles = (SmileDeltaTermStructureParametersStrikeInterpolation) volatilitySurfaceObject;
-      final SmileDeltaTermStructureDataBundle smileBundle = new SmileDeltaTermStructureDataBundle(curvesWithFX, smiles, currencyPair);
-      return smileBundle;
-    }
-    final BlackForexTermStructureParameters termStructure = (BlackForexTermStructureParameters) volatilitySurfaceObject;
-    final YieldCurveWithBlackForexTermStructureBundle flatData = new YieldCurveWithBlackForexTermStructureBundle(curvesWithFX, termStructure, currencyPair);
-    return flatData;
-  }
-
-=======
->>>>>>> ec428cd4
   @Override
   public ComputationTargetType getTargetType() {
     return FinancialSecurityTypes.FX_OPTION_SECURITY.or(FinancialSecurityTypes.FX_BARRIER_OPTION_SECURITY).or(FinancialSecurityTypes.FX_DIGITAL_OPTION_SECURITY)
@@ -252,8 +176,8 @@
     final String rightExtrapolatorName = rightExtrapolatorNames.iterator().next();
     final Currency putCurrency = security.accept(ForexVisitors.getPutCurrencyVisitor());
     final Currency callCurrency = security.accept(ForexVisitors.getCallCurrencyVisitor());
-    final ValueRequirement putFundingCurve = getCurveRequirement(putCurrency, putCurveName, putCurveCalculationConfig);
-    final ValueRequirement callFundingCurve = getCurveRequirement(callCurrency, callCurveName, callCurveCalculationConfig);
+    final ValueRequirement putFundingCurve = getCurveRequirement(ComputationTargetSpecification.of(putCurrency), putCurveName, putCurveCalculationConfig);
+    final ValueRequirement callFundingCurve = getCurveRequirement(ComputationTargetSpecification.of(callCurrency), callCurveName, callCurveCalculationConfig);
     final ValueRequirement fxVolatilitySurface = getSurfaceRequirement(surfaceName, putCurrency, callCurrency, interpolatorName, leftExtrapolatorName, rightExtrapolatorName);
     final UnorderedCurrencyPair currencyPair = UnorderedCurrencyPair.of(putCurrency, callCurrency);
     final ValueRequirement spotRequirement = new ValueRequirement(ValueRequirementNames.SPOT_RATE, ComputationTargetType.UNORDERED_CURRENCY_PAIR.specification(currencyPair));
@@ -269,16 +193,6 @@
   protected abstract Set<ComputedValue> getResult(final InstrumentDerivative forex, final ForexOptionDataBundle<?> data, final ComputationTarget target,
       final Set<ValueRequirement> desiredValues, final FunctionInputs inputs, final ValueSpecification spec, final FunctionExecutionContext executionContext);
 
-<<<<<<< HEAD
-  protected static ValueRequirement getCurveRequirement(final String curveName, final Currency currency, final String curveCalculationConfigName) {
-    final ValueProperties.Builder properties = ValueProperties.builder()
-        .with(ValuePropertyNames.CURVE, curveName)
-        .with(ValuePropertyNames.CURVE_CALCULATION_CONFIG, curveCalculationConfigName);
-    return new ValueRequirement(ValueRequirementNames.YIELD_CURVE, ComputationTargetType.CURRENCY.specification(currency), properties.get());
-  }
-
-=======
->>>>>>> ec428cd4
   protected static ValueRequirement getSurfaceRequirement(final String surfaceName, final Currency putCurrency, final Currency callCurrency,
       final String interpolatorName, final String leftExtrapolatorName, final String rightExtrapolatorName) {
     final ValueProperties surfaceProperties = ValueProperties.builder()
