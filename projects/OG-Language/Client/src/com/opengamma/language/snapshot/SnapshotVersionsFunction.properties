--- conflicted
+++ resolved
@@ -1,9 +1,3 @@
-<<<<<<< HEAD
-.description=Returns the available versions of a values
-values.description=Identifier of the values to query
-correction.description=The 'point of view' date to observe the values at. Omit for the most recent information
-=======
 _.description=Returns the available versions of a snapshot
 snapshot.description=Identifier of the snapshot to query
-correction.description=The 'point of view' date to observe the snapshot at. Omit for the most recent information
->>>>>>> 72782251
+correction.description=The 'point of view' date to observe the snapshot at. Omit for the most recent information