--- conflicted
+++ resolved
@@ -110,28 +110,10 @@
         }
         return "Position " + targetSpec.getUniqueId();
       }
-<<<<<<< HEAD
     });
     map.put(ComputationTargetType.TRADE, new Function2<SessionContext, ComputationTargetSpecification, String>() {
       @Override
       public String execute(final SessionContext sessionContext, final ComputationTargetSpecification targetSpec) {
-=======
-      case SECURITY: {
-        final SecuritySource securities = sessionContext.getGlobalContext().getSecuritySource();
-        if (securities != null) {
-          final Security security = securities.get(targetSpec.getUniqueId());
-          if (security != null) {
-            return security.getName();
-          } else {
-            s_logger.warn("Security {} not found in security source", targetSpec);
-          }
-        }
-        return "Security " + targetSpec.getUniqueId();
-      }
-      case PRIMITIVE:
-        return "PRIMITIVE";
-      case TRADE: {
->>>>>>> 5c8cd6ee
         final PositionSource positions = sessionContext.getGlobalContext().getPositionSource();
         final SecuritySource securities = sessionContext.getGlobalContext().getSecuritySource();
         if ((positions != null) && (securities != null)) {
@@ -156,7 +138,7 @@
       public String execute(final SessionContext sessionContext, final ComputationTargetSpecification targetSpec) {
         final SecuritySource securities = sessionContext.getGlobalContext().getSecuritySource();
         if (securities != null) {
-          final Security security = securities.getSecurity(targetSpec.getUniqueId());
+          final Security security = securities.get(targetSpec.getUniqueId());
           if (security != null) {
             return security.getName();
           } else {
