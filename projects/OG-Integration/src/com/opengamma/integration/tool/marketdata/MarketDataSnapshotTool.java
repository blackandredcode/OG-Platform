/**
 * Copyright (C) 2012 - present by OpenGamma Inc. and the OpenGamma group of companies
 *
 * Please see distribution for license.
 */
package com.opengamma.integration.tool.marketdata;

import static com.google.common.collect.Lists.newArrayList;

import java.net.InetAddress;
import java.net.UnknownHostException;
import java.util.Arrays;
import java.util.Collection;
import java.util.EnumSet;
import java.util.List;
import java.util.concurrent.Callable;
import java.util.concurrent.ExecutorService;
import java.util.concurrent.Executors;
import java.util.concurrent.FutureTask;

import javax.time.Instant;
import javax.time.calendar.LocalTime;
import javax.time.calendar.ZonedDateTime;
import javax.time.calendar.format.DateTimeFormatter;
import javax.time.calendar.format.DateTimeFormatters;

import org.apache.commons.cli.Option;
import org.apache.commons.cli.Options;
import org.apache.commons.lang.StringUtils;
import org.slf4j.Logger;
import org.slf4j.LoggerFactory;

<<<<<<< HEAD
import com.opengamma.core.config.impl.ConfigItem;
=======
import com.opengamma.component.tool.AbstractComponentTool;
>>>>>>> c890ed8c
import com.opengamma.core.marketdatasnapshot.StructuredMarketDataSnapshot;
import com.opengamma.core.marketdatasnapshot.impl.ManageableMarketDataSnapshot;
import com.opengamma.engine.marketdata.snapshot.MarketDataSnapshotter;
import com.opengamma.engine.marketdata.spec.MarketData;
import com.opengamma.engine.marketdata.spec.MarketDataSpecification;
import com.opengamma.engine.view.ViewComputationResultModel;
import com.opengamma.engine.view.ViewDefinition;
import com.opengamma.engine.view.ViewDeltaResultModel;
import com.opengamma.engine.view.ViewProcessor;
import com.opengamma.engine.view.calc.EngineResourceReference;
import com.opengamma.engine.view.calc.ViewCycle;
import com.opengamma.engine.view.calc.ViewCycleMetadata;
import com.opengamma.engine.view.client.ViewClient;
import com.opengamma.engine.view.compilation.CompiledViewDefinition;
import com.opengamma.engine.view.execution.ExecutionOptions;
import com.opengamma.engine.view.execution.ViewCycleExecutionOptions;
import com.opengamma.engine.view.execution.ViewExecutionFlags;
import com.opengamma.engine.view.execution.ViewExecutionOptions;
import com.opengamma.engine.view.listener.ViewResultListener;
import com.opengamma.financial.view.rest.RemoteViewProcessor;
import com.opengamma.livedata.UserPrincipal;
import com.opengamma.master.config.ConfigDocument;
import com.opengamma.master.config.ConfigMaster;
import com.opengamma.master.config.ConfigSearchRequest;
import com.opengamma.master.config.impl.ConfigMasterIterator;
import com.opengamma.master.marketdatasnapshot.MarketDataSnapshotDocument;
import com.opengamma.master.marketdatasnapshot.MarketDataSnapshotMaster;
import com.opengamma.util.generate.scripts.Scriptable;

/**
 * The entry point for running OpenGamma batches. 
 */
@Scriptable
public class MarketDataSnapshotTool extends AbstractComponentTool {

  /** Logger. */
  private static final Logger s_logger = LoggerFactory.getLogger(MarketDataSnapshotTool.class);

  /** Logging command line option. */
  private static final String VIEW_NAME_OPTION = "v";
  /** Valuation time command line option. */
  private static final String VALUATION_TIME_OPTION = "t";
  /** Time format: yyyyMMdd */
  private static final DateTimeFormatter VALUATION_TIME_FORMATTER = DateTimeFormatters.pattern("HH:mm:ss");

  private static final List<String> DEFAULT_PREFERRED_CLASSIFIERS = Arrays.asList("central", "main", "default", "shared", "combined");
  //-------------------------------------------------------------------------
  /**
   * Main method to run the tool.
   * No arguments are needed.
   * 
   * @param args  the arguments, unused
   */
  public static void main(String[] args) { // CSIGNORE
    boolean success = new MarketDataSnapshotTool().initAndRun(args);
    System.exit(success ? 0 : 1);
  }

  @Override
  protected void doRun() throws Exception {
    // REVIEW jonathan 2012-05-16 -- refactored to use AbstractComponentTool but retained the original logic. However,
    // this needs some work:
    // 
    //  - the RemoteComponentFactory is probably the way forward for tools, but we need to identify the main instance
    //    of the components rather than iterating over everything there
    //  - it's not clear how many snapshots will be created because of the above, but only one will be saved
    //  - since only one snapshot is eventually saved, no point creating multiple or using executor service
    //  - needs to do some logging in the normal case to provide feedback about what's happening
    //  - searching by view definition _name_ may not be unique enough or may pull out a deleted view definition
    
    final String viewDefinitionName = getCommandLine().getOptionValue(VIEW_NAME_OPTION);

    String valuationTimeArg = getCommandLine().getOptionValue(VALUATION_TIME_OPTION);
    Instant valuationInstant;
    if (!StringUtils.isBlank(valuationTimeArg)) {
      LocalTime valuationTime = LocalTime.parse(valuationTimeArg, VALUATION_TIME_FORMATTER);
      valuationInstant = ZonedDateTime.now().withTime(valuationTime.getHourOfDay(), valuationTime.getMinuteOfHour(), valuationTime.getSecondOfMinute()).toInstant();
    } else {
      valuationInstant = Instant.now();
    }
    
    MarketDataSpecification marketDataSpecification = MarketData.live();
    ViewExecutionOptions viewExecutionOptions = ExecutionOptions.singleCycle(valuationInstant, marketDataSpecification, EnumSet.of(ViewExecutionFlags.AWAIT_MARKET_DATA));
    
    List<RemoteViewProcessor> viewProcessors = getRemoteComponentFactory().getViewProcessors();
    if (viewProcessors.size() == 0) {
      s_logger.warn("No view processors found at {}", getRemoteComponentFactory().getBaseUri());
      return;
    }
    MarketDataSnapshotMaster marketDataSnapshotMaster = getRemoteComponentFactory().getMarketDataSnapshotMaster(DEFAULT_PREFERRED_CLASSIFIERS);
    if (marketDataSnapshotMaster == null) {
      s_logger.warn("No market data snapshot masters found at {}", getRemoteComponentFactory().getBaseUri());
      return;
    }
    Collection<ConfigMaster> configMasters = getRemoteComponentFactory().getConfigMasters().values();
    if (configMasters.size() == 0) {
      s_logger.warn("No config masters found at {}", getRemoteComponentFactory().getBaseUri());
      return;
    }
    
    int cores = Math.max(1, Runtime.getRuntime().availableProcessors()); 
    ExecutorService executor = Executors.newFixedThreadPool(cores);
    
    RemoteViewProcessor viewProcessor = viewProcessors.get(0);
    MarketDataSnapshotter marketDataSnapshotter = viewProcessor.getMarketDataSnapshotter();
    FutureTask<List<StructuredMarketDataSnapshot>> task = null;
    for (ConfigMaster configMaster : configMasters) {
<<<<<<< HEAD
      ConfigSearchRequest<ViewDefinition> searchRequest = new ConfigSearchRequest<ViewDefinition>(ViewDefinition.class);
      searchRequest.setName(viewDefinitionName);
      ConfigSearchResult<ViewDefinition> searchResult = configMaster.search(searchRequest);
      for (ConfigItem<ViewDefinition> viewDefinition : searchResult.getValues()) {
        task = new FutureTask<List<StructuredMarketDataSnapshot>>(new SingleSnapshotter(marketDataSnapshotter, viewProcessor, viewDefinition.getValue(), viewExecutionOptions, task));
=======
      ConfigSearchRequest<ViewDefinition> request = new ConfigSearchRequest<ViewDefinition>(ViewDefinition.class);
      request.setName(viewDefinitionName);
      for (ConfigDocument<ViewDefinition> doc : ConfigMasterIterator.iterable(configMaster, request)) {
        task = new FutureTask<List<StructuredMarketDataSnapshot>>(new SingleSnapshotter(marketDataSnapshotter, viewProcessor, doc.getValue(), viewExecutionOptions, task));
>>>>>>> c890ed8c
        executor.execute(task);
      }
    }

    if (task != null) {
      for (StructuredMarketDataSnapshot snapshot : task.get()) {
        ManageableMarketDataSnapshot manageableMarketDataSnapshot = new ManageableMarketDataSnapshot(
            snapshot.getBasisViewName() + "/" + valuationInstant, snapshot.getGlobalValues(), snapshot.getYieldCurves());
        marketDataSnapshotMaster.add(new MarketDataSnapshotDocument(manageableMarketDataSnapshot));
      }
    }
  }
  
  //-------------------------------------------------------------------------
  @Override
  protected Options createOptions() {
    Options options = super.createOptions();
    options.addOption(createViewNameOption());
    options.addOption(createValuationTimeOption());
    return options;
  }

  private static Option createViewNameOption() {
    Option option = new Option(VIEW_NAME_OPTION, "viewName", true, "the view definition name");
    option.setArgName("view name");
    option.setRequired(true);
    return option;
  }
  
  private static Option createValuationTimeOption() {
    Option option = new Option(VALUATION_TIME_OPTION, "valuationTime", true, "the valuation time, HH:mm[:ss] (defaults to now)");
    option.setArgName("valuation time");
    return option;    
  }

  //-------------------------------------------------------------------------
  private static StructuredMarketDataSnapshot makeSnapshot(MarketDataSnapshotter marketDataSnapshotter,
      ViewProcessor viewProcessor, ViewDefinition viewDefinition, ViewExecutionOptions viewExecutionOptions) throws InterruptedException {
    final ViewClient vc = viewProcessor.createViewClient(UserPrincipal.getLocalUser());
    vc.setResultListener(new ViewResultListener() {
      @Override
      public UserPrincipal getUser() {
        String ipAddress;
        try {
          ipAddress = InetAddress.getLocalHost().getHostAddress();
        } catch (UnknownHostException e) {
          ipAddress = "unknown";
        }
        return new UserPrincipal("MarketDataSnapshotterTool", ipAddress);
      }

      @Override
      public void viewDefinitionCompiled(CompiledViewDefinition compiledViewDefinition, boolean hasMarketDataPermissions) {
      }

      @Override
      public void viewDefinitionCompilationFailed(Instant valuationTime, Exception exception) {
        s_logger.error(exception.getMessage() + "\n\n" + (exception.getCause() == null ? "" : exception.getCause().getMessage()));
      }

      @Override
      public void cycleStarted(ViewCycleMetadata cycleMetadata) {
      }

      @Override
      public void cycleFragmentCompleted(ViewComputationResultModel fullFragment, ViewDeltaResultModel deltaFragment) {
      }

      @Override
      public void cycleCompleted(ViewComputationResultModel fullResult, ViewDeltaResultModel deltaResult) {
        s_logger.info("cycle completed");
      }

      @Override
      public void cycleExecutionFailed(ViewCycleExecutionOptions executionOptions, Exception exception) {
        s_logger.error(exception.getMessage() + "\n\n" + (exception.getCause() == null ? "" : exception.getCause().getMessage()));
      }

      @Override
      public void processCompleted() {
      }

      @Override
      public void processTerminated(boolean executionInterrupted) {
      }

      @Override
      public void clientShutdown(Exception e) {
      }
    });
    vc.setViewCycleAccessSupported(true);
    vc.attachToViewProcess(viewDefinition.getUniqueId(), viewExecutionOptions);

    vc.waitForCompletion();
    vc.pause();
    EngineResourceReference<? extends ViewCycle> cycleReference = null;
    try {
      cycleReference = vc.createLatestCycleReference();
      return marketDataSnapshotter.createSnapshot(vc, cycleReference.get());
    } finally {
      cycleReference.release();
      vc.shutdown();
    }
  }
  
  private static class SingleSnapshotter implements Callable<List<StructuredMarketDataSnapshot>> {
    private ViewDefinition _viewDefinition;
    private MarketDataSnapshotter _marketDataSnapshotter;
    private ViewProcessor _viewProcessor;
    private ViewExecutionOptions _viewExecutionOptions;
    private FutureTask<List<StructuredMarketDataSnapshot>> _prev;

    SingleSnapshotter(MarketDataSnapshotter marketDataSnapshotter, ViewProcessor viewProcessor,
        ViewDefinition viewDefinition, ViewExecutionOptions viewExecutionOptions, FutureTask<List<StructuredMarketDataSnapshot>> prev) {
      _marketDataSnapshotter = marketDataSnapshotter;
      _viewProcessor = viewProcessor;
      _viewExecutionOptions = viewExecutionOptions;
      _viewDefinition = viewDefinition;
      _prev = prev;
    }

    @Override
    public List<StructuredMarketDataSnapshot> call() throws Exception {
      StructuredMarketDataSnapshot snapshot = makeSnapshot(_marketDataSnapshotter, _viewProcessor, _viewDefinition, _viewExecutionOptions);
      if (_prev == null) {
        return newArrayList(snapshot);
      } else {
        _prev.get();
        List<StructuredMarketDataSnapshot> result = newArrayList(snapshot);
        result.addAll(_prev.get());
        return result;
      }
    }
  }

}<|MERGE_RESOLUTION|>--- conflicted
+++ resolved
@@ -30,11 +30,7 @@
 import org.slf4j.Logger;
 import org.slf4j.LoggerFactory;
 
-<<<<<<< HEAD
-import com.opengamma.core.config.impl.ConfigItem;
-=======
 import com.opengamma.component.tool.AbstractComponentTool;
->>>>>>> c890ed8c
 import com.opengamma.core.marketdatasnapshot.StructuredMarketDataSnapshot;
 import com.opengamma.core.marketdatasnapshot.impl.ManageableMarketDataSnapshot;
 import com.opengamma.engine.marketdata.snapshot.MarketDataSnapshotter;
@@ -142,18 +138,10 @@
     MarketDataSnapshotter marketDataSnapshotter = viewProcessor.getMarketDataSnapshotter();
     FutureTask<List<StructuredMarketDataSnapshot>> task = null;
     for (ConfigMaster configMaster : configMasters) {
-<<<<<<< HEAD
-      ConfigSearchRequest<ViewDefinition> searchRequest = new ConfigSearchRequest<ViewDefinition>(ViewDefinition.class);
-      searchRequest.setName(viewDefinitionName);
-      ConfigSearchResult<ViewDefinition> searchResult = configMaster.search(searchRequest);
-      for (ConfigItem<ViewDefinition> viewDefinition : searchResult.getValues()) {
-        task = new FutureTask<List<StructuredMarketDataSnapshot>>(new SingleSnapshotter(marketDataSnapshotter, viewProcessor, viewDefinition.getValue(), viewExecutionOptions, task));
-=======
       ConfigSearchRequest<ViewDefinition> request = new ConfigSearchRequest<ViewDefinition>(ViewDefinition.class);
       request.setName(viewDefinitionName);
-      for (ConfigDocument<ViewDefinition> doc : ConfigMasterIterator.iterable(configMaster, request)) {
-        task = new FutureTask<List<StructuredMarketDataSnapshot>>(new SingleSnapshotter(marketDataSnapshotter, viewProcessor, doc.getValue(), viewExecutionOptions, task));
->>>>>>> c890ed8c
+      for (ConfigDocument doc : ConfigMasterIterator.iterable(configMaster, request)) {
+        task = new FutureTask<List<StructuredMarketDataSnapshot>>(new SingleSnapshotter(marketDataSnapshotter, viewProcessor, (ViewDefinition) doc.getObject().getValue(), viewExecutionOptions, task));
         executor.execute(task);
       }
     }
