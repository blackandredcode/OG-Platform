/**
 * Copyright (C) 2009 - present by OpenGamma Inc. and the OpenGamma group of companies
 * 
 * Please see distribution for license.
 */
package com.opengamma.integration.marketdata;

import java.io.PrintWriter;
import java.net.URI;
import java.util.ArrayList;
import java.util.Collection;
import java.util.LinkedList;
import java.util.List;
import java.util.Map;
import java.util.Set;
import java.util.concurrent.Executors;
import java.util.concurrent.TimeUnit;

import javax.time.Instant;
import javax.time.calendar.LocalTime;
import javax.time.calendar.OffsetDateTime;
import javax.time.calendar.ZoneOffset;

import org.apache.activemq.ActiveMQConnectionFactory;
import org.apache.commons.cli.CommandLine;
import org.apache.commons.cli.CommandLineParser;
import org.apache.commons.cli.Option;
import org.apache.commons.cli.Options;
import org.apache.commons.cli.ParseException;
import org.apache.commons.cli.PosixParser;
import org.slf4j.Logger;
import org.slf4j.LoggerFactory;

import com.google.common.collect.ImmutableList;
import com.google.common.collect.Sets;
import com.opengamma.bbg.BloombergConstants;
import com.opengamma.component.ComponentInfo;
import com.opengamma.component.ComponentServer;
import com.opengamma.component.factory.ComponentInfoAttributes;
import com.opengamma.component.rest.RemoteComponentServer;
import com.opengamma.core.config.impl.ConfigItem;
import com.opengamma.core.id.ExternalSchemes;
import com.opengamma.core.security.SecuritySource;
import com.opengamma.core.security.impl.RemoteSecuritySource;
import com.opengamma.engine.marketdata.ExternalIdBundleLookup;
import com.opengamma.engine.value.ValueRequirement;
import com.opengamma.engine.value.ValueSpecification;
import com.opengamma.engine.view.ViewDefinition;
import com.opengamma.engine.view.ViewProcessor;
import com.opengamma.engine.view.client.ViewClient;
import com.opengamma.engine.view.compilation.CompiledViewDefinition;
import com.opengamma.engine.view.execution.ArbitraryViewCycleExecutionSequence;
import com.opengamma.engine.view.execution.ExecutionFlags;
import com.opengamma.engine.view.execution.ExecutionOptions;
import com.opengamma.engine.view.execution.ViewCycleExecutionOptions;
import com.opengamma.engine.view.execution.ViewCycleExecutionSequence;
import com.opengamma.engine.view.execution.ViewExecutionOptions;
import com.opengamma.engine.view.listener.AbstractViewResultListener;
import com.opengamma.financial.view.rest.RemoteViewProcessor;
import com.opengamma.id.ExternalId;
import com.opengamma.id.ExternalIdBundle;
import com.opengamma.id.ExternalScheme;
<<<<<<< HEAD
import com.opengamma.id.ObjectId;
=======
import com.opengamma.id.UniqueId;
import com.opengamma.id.VersionCorrection;
>>>>>>> 5c8cd6ee
import com.opengamma.livedata.UserPrincipal;
import com.opengamma.util.jms.JmsConnector;
import com.opengamma.util.jms.JmsConnectorFactoryBean;

/**
 * Recorder for watch lists for tick recording.
 */
public class WatchListRecorder {

  private static final Logger s_logger = LoggerFactory.getLogger(WatchListRecorder.class);
  private static final int VALIDITY_PERIOD_DAYS = 1;

  private final ViewProcessor _viewProcessor;
  private final ExternalIdBundleLookup _lookup;
  private final List<String> _schemes; // in order of preference
  private PrintWriter _writer = new PrintWriter(System.out);

  public WatchListRecorder(final ViewProcessor viewProcessor, final SecuritySource securitySource) {
    _viewProcessor = viewProcessor;
    _schemes = new ArrayList<String>();
    _lookup = new ExternalIdBundleLookup(securitySource);
  }

  public void addWatchScheme(final ExternalScheme scheme) {
    _schemes.add(scheme.getName());
  }

  public void setPrintWriter(final PrintWriter writer) {
    _writer = writer;
  }

  private void emitRequirement(final ValueRequirement requirement, final Set<ExternalId> emitted, final Set<ExternalId> emittedRecently) {
<<<<<<< HEAD
    final ExternalIdBundle identifiers = _lookup.getExternalIds(requirement.getTargetReference());
    schemeLoop: for (String scheme : _schemes) { //CSIGNORE
      for (ExternalId sid : identifiers) {
        if (scheme.equals(sid.getScheme().getName())) {
          if (emittedRecently != null) {
            if (emittedRecently.add(sid)) {
              if (!emitted.add(sid)) {
                _writer.print("# ");
=======
    UniqueId id = requirement.getTargetSpecification().getUniqueId();
    if (requirement.getTargetSpecification().getType() == ComputationTargetType.SECURITY) {
      Security security;
      try {
        security = _securitySource.get(id);
      } catch (DataNotFoundException ex) {
        s_logger.warn("Couldn't resolve security {}", id);
        security = null;
      }
      if (security != null) {
      schemeLoop:
        for (String scheme : _schemes) {
          for (ExternalId sid : security.getExternalIdBundle()) {
            if (scheme.equals(sid.getScheme().getName())) {
              if (emittedRecently != null) {
                if (emittedRecently.add(sid)) {
                  if (!emitted.add(sid)) {
                    _writer.print("# ");
                  }
                  _writer.println(sid.toString());
                }
              } else {
                if (emitted.add(sid)) {
                  _writer.println(sid.toString());
                }
>>>>>>> 5c8cd6ee
              }
              _writer.println(sid.toString());
            }
          } else {
            if (emitted.add(sid)) {
              _writer.println(sid.toString());
            }
          }
          break schemeLoop;
        }
      }
    }
  }
  
  private void addInterestRates(Set<ExternalId> emitted) {
    _writer.println("# Adding generated interest rates");
    String scheme = ExternalSchemes.BLOOMBERG_TICKER.getName();
    List<String> monthCodes = ImmutableList.of("H", "M", "U", "Z");
    List<String> securityCodes = ImmutableList.of("ED", "ER", "L", "ES", "EF");
    List<String> addSpace = ImmutableList.of("L");
    if (_schemes.contains(scheme)) {
      for (String securityCode : securityCodes) {
        for (int year = 0; year < 10; year++) {
          for (String month : monthCodes) {
            String idValue = securityCode;
            if (addSpace.contains(securityCode)) {
              idValue += " ";
            }
            idValue += month + year + " " + BloombergConstants.MARKET_SECTOR_COMDTY;
            ExternalId identifier = ExternalId.of(scheme, idValue);
            if (emitted.add(identifier)) {
              _writer.println(identifier.toString());
            }
          }
        }
      }
    }
  }

  public void run() {
    final Collection<ConfigItem<ViewDefinition>> viewDefinitions = _viewProcessor.getConfigSource().getAll(ViewDefinition.class, VersionCorrection.LATEST);
        
    final Set<ExternalId> emitted = Sets.newHashSet();
    final Set<ExternalId> emittedRecently = Sets.newHashSet();
    final Instant now = OffsetDateTime.ofInstant(Instant.now(), ZoneOffset.UTC).with(LocalTime.MIDDAY).toInstant();
    s_logger.info("{} view(s) defined in demo view processor", viewDefinitions.size());
    _writer.println("# Automatically generated");
    
    ViewClient client = _viewProcessor.createViewClient(UserPrincipal.getLocalUser());
    final List<CompiledViewDefinition> compilations = new LinkedList<CompiledViewDefinition>();
    client.setResultListener(new AbstractViewResultListener() {
      
      @Override
      public UserPrincipal getUser() {
        return UserPrincipal.getLocalUser();
      }
      
      @Override
      public void viewDefinitionCompiled(CompiledViewDefinition compiledViewDefinition, boolean hasMarketDataPermissions) {
        compilations.add(compiledViewDefinition);
      }

      @Override
      public void viewDefinitionCompilationFailed(Instant valuationTime, Exception exception) {
        s_logger.error("Error while compiling view definition " + viewDefinitions + " for instant " + valuationTime, exception);
      }

    });
    
    for (ConfigItem<ViewDefinition> viewDefinition : viewDefinitions) {
      
      if (viewDefinition.getName().startsWith("10K")) { 
        // Don't do the huge ones!
        s_logger.warn("Skipping {}", viewDefinition);
        _writer.println();
        _writer.print("# Skipping ");
        _writer.println(viewDefinition);
        continue;
      }
      
      s_logger.debug("Compiling view {}", viewDefinition);
      _writer.println();
      _writer.println("# " + viewDefinition);
      
      client.attachToViewProcess(viewDefinition.getUniqueId(), generateExecutionOptions(now));
      try {
        client.waitForCompletion();
      } catch (InterruptedException e) {
        s_logger.warn("Interrupted while waiting for '{}' to complete" + viewDefinition);
      }
      client.detachFromViewProcess();
      
      if (compilations.size() == 0) {
        _writer.println("# ERROR - Failed to compile " + viewDefinition);
      } else {
        _writer.println("# " + compilations.size() + " different compilations of " + viewDefinition + " for the next " + VALIDITY_PERIOD_DAYS + " days");
      }
      
      for (int i = 0; i < compilations.size(); i++) {
        CompiledViewDefinition compilation = compilations.get(i);
        final Map<ValueRequirement, ValueSpecification> liveData = compilation.getMarketDataRequirements();
        s_logger.info("{} live data requirements for view {} for compilation {}", new Object[] {liveData.size(), viewDefinition, compilation.toString()});
        _writer.println("# " + (i + 1) + " of " + compilations.size() + " - " + compilation);
        for (ValueRequirement requirement : liveData.keySet()) {
          s_logger.debug("Requirement {}", requirement);
          emitRequirement(requirement, emitted, emittedRecently);
        }
        _writer.flush();
        emittedRecently.clear();
      }
      
      compilations.clear();
    }
    client.shutdown();
    addInterestRates(emitted);
  }

  private ViewExecutionOptions generateExecutionOptions(Instant now) {
    List<ViewCycleExecutionOptions> executionOptionsList = new ArrayList<ViewCycleExecutionOptions>();
    final ViewCycleExecutionOptions.Builder builder = ViewCycleExecutionOptions.builder();
    for (int i = 0; i < VALIDITY_PERIOD_DAYS; i++) {
      Instant valuationTime = now.plus(i, TimeUnit.DAYS);
      executionOptionsList.add(builder.setValuationTime(valuationTime).create());
    }
    ViewCycleExecutionSequence executionSequence = new ArbitraryViewCycleExecutionSequence(executionOptionsList);
    return ExecutionOptions.of(executionSequence, ExecutionFlags.none().compileOnly().get());
  }

  //-------------------------------------------------------------------------
  /**
   * Main entry point.
   * 
   * @param args  the arguments
   * @throws Exception if an error occurs
   */
  public static void main(final String[] args) throws Exception {  // CSIGNORE
    CommandLineParser parser = new PosixParser();
    Options options = new Options();
    Option outputFileOpt = new Option("o", "output", true, "output file");
    outputFileOpt.setRequired(true);
    options.addOption(outputFileOpt);
    Option urlOpt = new Option("u", "url", true, "server url");
    options.addOption(urlOpt);
    String outputFile = "watchList.txt";
    String url = "http://localhost:8080/jax";
    try {
      CommandLine cmd = parser.parse(options, args);
      outputFile = cmd.getOptionValue("output");
      url = cmd.getOptionValue("url");
    } catch (ParseException exp) {
      s_logger.error("Option parsing failed: {}", exp.getMessage());
      System.exit(0);
    }
    
    final WatchListRecorder recorder = create(URI.create(url), "main", "combined");
    recorder.addWatchScheme(ExternalSchemes.BLOOMBERG_TICKER);
    recorder.addWatchScheme(ExternalSchemes.BLOOMBERG_BUID);
    final PrintWriter pw = new PrintWriter(outputFile);
    recorder.setPrintWriter(pw);
    recorder.run();
    
    pw.close();
    System.exit(0);
  }

  private static WatchListRecorder create(final URI serverUri, final String viewProcessorClassifier, final String securitySourceClassifier) {
    RemoteComponentServer remote = new RemoteComponentServer(serverUri);
    ComponentServer server = remote.getComponentServer();
    ComponentInfo viewProcessorInfo = server.getComponentInfo(ViewProcessor.class, viewProcessorClassifier);
    ComponentInfo securitySourceInfo = server.getComponentInfo(SecuritySource.class, securitySourceClassifier);
    
    URI uri = URI.create(viewProcessorInfo.getAttribute(ComponentInfoAttributes.JMS_BROKER_URI));
    ActiveMQConnectionFactory cf = new ActiveMQConnectionFactory(uri);
    JmsConnectorFactoryBean factory = new JmsConnectorFactoryBean();
    factory.setName("WatchListRecorder");
    factory.setConnectionFactory(cf);
    factory.setClientBrokerUri(uri);
    JmsConnector jmsConnector = factory.getObjectCreating();
    
    ViewProcessor viewProcessor = new RemoteViewProcessor(viewProcessorInfo.getUri(), jmsConnector, Executors.newSingleThreadScheduledExecutor());
    SecuritySource securitySource = new RemoteSecuritySource(securitySourceInfo.getUri());
    return new WatchListRecorder(viewProcessor, securitySource);
  }

}<|MERGE_RESOLUTION|>--- conflicted
+++ resolved
@@ -60,12 +60,7 @@
 import com.opengamma.id.ExternalId;
 import com.opengamma.id.ExternalIdBundle;
 import com.opengamma.id.ExternalScheme;
-<<<<<<< HEAD
-import com.opengamma.id.ObjectId;
-=======
-import com.opengamma.id.UniqueId;
 import com.opengamma.id.VersionCorrection;
->>>>>>> 5c8cd6ee
 import com.opengamma.livedata.UserPrincipal;
 import com.opengamma.util.jms.JmsConnector;
 import com.opengamma.util.jms.JmsConnectorFactoryBean;
@@ -98,7 +93,6 @@
   }
 
   private void emitRequirement(final ValueRequirement requirement, final Set<ExternalId> emitted, final Set<ExternalId> emittedRecently) {
-<<<<<<< HEAD
     final ExternalIdBundle identifiers = _lookup.getExternalIds(requirement.getTargetReference());
     schemeLoop: for (String scheme : _schemes) { //CSIGNORE
       for (ExternalId sid : identifiers) {
@@ -107,33 +101,6 @@
             if (emittedRecently.add(sid)) {
               if (!emitted.add(sid)) {
                 _writer.print("# ");
-=======
-    UniqueId id = requirement.getTargetSpecification().getUniqueId();
-    if (requirement.getTargetSpecification().getType() == ComputationTargetType.SECURITY) {
-      Security security;
-      try {
-        security = _securitySource.get(id);
-      } catch (DataNotFoundException ex) {
-        s_logger.warn("Couldn't resolve security {}", id);
-        security = null;
-      }
-      if (security != null) {
-      schemeLoop:
-        for (String scheme : _schemes) {
-          for (ExternalId sid : security.getExternalIdBundle()) {
-            if (scheme.equals(sid.getScheme().getName())) {
-              if (emittedRecently != null) {
-                if (emittedRecently.add(sid)) {
-                  if (!emitted.add(sid)) {
-                    _writer.print("# ");
-                  }
-                  _writer.println(sid.toString());
-                }
-              } else {
-                if (emitted.add(sid)) {
-                  _writer.println(sid.toString());
-                }
->>>>>>> 5c8cd6ee
               }
               _writer.println(sid.toString());
             }
