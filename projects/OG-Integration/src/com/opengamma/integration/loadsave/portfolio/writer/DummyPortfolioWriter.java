--- conflicted
+++ resolved
@@ -70,12 +70,9 @@
 
   @Override
   public void setPath(String[] newPath) {
-<<<<<<< HEAD
-=======
     
     ArgumentChecker.notNull(newPath, "newPath");
     
->>>>>>> b0c0391a
     System.out.println("Set path to: " + newPath);
   }
   
