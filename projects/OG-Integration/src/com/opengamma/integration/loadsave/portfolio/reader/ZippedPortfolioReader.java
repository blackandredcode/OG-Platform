/**
 * Copyright (C) 2011 - present by OpenGamma Inc. and the OpenGamma group of companies
 * 
 * Please see distribution for license.
 */
package com.opengamma.integration.loadsave.portfolio.reader;

import java.io.BufferedReader;
import java.io.IOException;
import java.io.InputStream;
import java.io.InputStreamReader;
import java.util.Enumeration;
import java.util.HashMap;
import java.util.Map;
import java.util.zip.ZipEntry;
import java.util.zip.ZipFile;

import org.slf4j.Logger;
import org.slf4j.LoggerFactory;

import com.opengamma.OpenGammaRuntimeException;
import com.opengamma.integration.loadsave.portfolio.rowparser.RowParser;
import com.opengamma.integration.loadsave.sheet.reader.CsvSheetReader;
import com.opengamma.integration.loadsave.sheet.reader.SheetReader;
import com.opengamma.master.position.ManageablePosition;
import com.opengamma.master.security.ManageableSecurity;
import com.opengamma.util.ArgumentChecker;
import com.opengamma.util.tuple.ObjectsPair;

/**
 * Portfolio reader that reads multiple CSV files within a ZIP archive, identifies the correct parser class for each,
 * using the file name, and persists all loaded trades/entries using the specified portfolio writer. Folder structure
 * in the ZIP archive is replicated in the portfolio node structure.
 */
public class ZippedPortfolioReader implements PortfolioReader {

  private static final Logger s_logger = LoggerFactory.getLogger(ZippedPortfolioReader.class);

  private static final String SHEET_EXTENSION = ".csv";

  private ZipFile _zipFile;
  private Map<String, Integer> _versionMap = new HashMap<String, Integer>();

  private Enumeration<ZipEntry> _zipEntries;
  private PortfolioReader _currentReader;
  private String[] _currentPath = new String[0];
  
  public ZippedPortfolioReader(String filename) {
    
    ArgumentChecker.notNull(filename, "filename");
    
    try {
      _zipFile = new ZipFile(filename);
      _zipEntries = (Enumeration<ZipEntry>) _zipFile.entries();
    } catch (IOException ex) {
      throw new OpenGammaRuntimeException("Could not open " + filename);
    }

    // Retrieve security hashes listed in config file
    readMetaData("METADATA.INI");
    
    s_logger.info("Using ZIP archive " + filename);
  }

//  @Override
//  public void writeTo(PortfolioWriter portfolioWriter) {
//
//    ManageablePortfolioNode rootNode = portfolioWriter.getCurrentNode();
//    
//    // Iterate through the CSV file entries in the ZIP archive
//    Enumeration<?> e = _zipFile.entries();
//    while (e.hasMoreElements()) {
//      ZipEntry entry = (ZipEntry) e.nextElement();
//      if (!entry.isDirectory() && entry.getName().substring(entry.getName().lastIndexOf('.')).equalsIgnoreCase(SHEET_EXTENSION)) {
//        try {
//          // Extract full path
//          String[] path = entry.getName().split("/");
//
//          // Extract security name
//          String secType = path[path.length - 1].substring(0, path[path.length - 1].lastIndexOf('.'));
//
//          // Set up a sheet reader for the current CSV file in the ZIP archive
//          SheetReader sheet = new CsvSheetReader(_zipFile.getInputStream(entry));
//
//          RowParser parser = RowParser.newRowParser(secType);
//          if (parser == null) {
//            s_logger.error("Could not build a row parser for security type '" + secType + "'");
//            continue; 
//          }
//          if (_versionMap.get(secType) == null) {
//            s_logger.error("Versioning hash for security type '" + secType + "' could not be found");
//            continue;
//          }
//          if (parser.getSecurityHashCode() != _versionMap.get(secType)) {
//            s_logger.error("The parser version for the '" + secType + "' security (hash " + 
//                Integer.toHexString(parser.getSecurityHashCode()) + 
//                ") does not match the data stored in the archive (hash " + 
//                Integer.toHexString(_versionMap.get(secType)) + ")");
//            continue;
//          }
//          
//          // Create a generic simple portfolio loader for the current sheet, using a dynamically loaded row parser class
//          SingleSheetPortfolioReader portfolioReader = new SingleSheetSimplePortfolioReader(sheet, sheet.getColumns(), parser);
<<<<<<< HEAD
//
//          s_logger.info("Processing rows in archive entry " + entry.getName() + " as " + secType);
//
//          // Replicate the zip entry's path in the portfolio node tree:
//          // Start at root and traverse existing portfolio nodes that match,
//          // Create the rest of the path with new portfolio nodes
//          ManageablePortfolioNode currentNode = rootNode;
//          for (String p : Arrays.copyOf(path, path.length - 1)) {
//            ManageablePortfolioNode childNode = null;
//            for (ManageablePortfolioNode n : currentNode.getChildNodes()) {
//              if (n.getName().equals(p)) {
//                childNode = n;
//                break;
//              }
//            }
//            if (childNode == null) {
//              childNode = new ManageablePortfolioNode();
//              childNode.setName(p);
//              currentNode.addChildNode(childNode);
//            }
//            currentNode = childNode;
//          }
//          
//          portfolioWriter.setCurrentNode(currentNode);
//          
//          // Persist the current sheet's trades/positions using the specified portfolio writer
//          portfolioReader.writeTo(portfolioWriter);
//          
//          // Change back to the root portfolio node
//          portfolioWriter.setCurrentNode(rootNode);
//          
//          // Flush changes to portfolio master
//          portfolioWriter.flush();
//
=======
//
//          s_logger.info("Processing rows in archive entry " + entry.getName() + " as " + secType);
//
//          // Replicate the zip entry's path in the portfolio node tree:
//          // Start at root and traverse existing portfolio nodes that match,
//          // Create the rest of the path with new portfolio nodes
//          ManageablePortfolioNode currentNode = rootNode;
//          for (String p : Arrays.copyOf(path, path.length - 1)) {
//            ManageablePortfolioNode childNode = null;
//            for (ManageablePortfolioNode n : currentNode.getChildNodes()) {
//              if (n.getName().equals(p)) {
//                childNode = n;
//                break;
//              }
//            }
//            if (childNode == null) {
//              childNode = new ManageablePortfolioNode();
//              childNode.setName(p);
//              currentNode.addChildNode(childNode);
//            }
//            currentNode = childNode;
//          }
//          
//          portfolioWriter.setCurrentNode(currentNode);
//          
//          // Persist the current sheet's trades/positions using the specified portfolio writer
//          portfolioReader.writeTo(portfolioWriter);
//          
//          // Change back to the root portfolio node
//          portfolioWriter.setCurrentNode(rootNode);
//          
//          // Flush changes to portfolio master
//          portfolioWriter.flush();
//
>>>>>>> b0c0391a
//        } catch (Throwable ex) {
//          s_logger.warn("Could not import from " + entry.getName() + ", skipping file (exception is " + ex + ")");
//        }
//      }
//    }
//  }

  @Override
  public ObjectsPair<ManageablePosition, ManageableSecurity[]> readNext() {
   
    while (true) {      
      // Try to get the next row from the current csv in the zip archive
      ObjectsPair<ManageablePosition, ManageableSecurity[]> next = 
          _currentReader == null ? null : _currentReader.readNext();
      
      if (next != null) {
        return next;
     
      // If no more rows to get in the current csv, and no more zip entries, then we've reached the end
      } else if (!_zipEntries.hasMoreElements()) {
        return null;
      
      // More zip entries, try get another csv and return a row from it
      } else {
        // Get the portfolio reader for this csv file
        _currentReader = getReader(_zipEntries.nextElement());            
      }
    }
  }

  private PortfolioReader getReader(ZipEntry entry) {
    
    if (!entry.isDirectory() && entry.getName().substring(entry.getName().lastIndexOf('.')).equalsIgnoreCase(SHEET_EXTENSION)) {
      try {
        // Extract full path
        _currentPath = entry.getName().split("/");

        // Extract security name
        String secType = _currentPath[_currentPath.length - 1].substring(0, _currentPath[_currentPath.length - 1].lastIndexOf('.'));


        // Set up a sheet reader and a row parser for the current CSV file in the ZIP archive
        SheetReader sheet = new CsvSheetReader(_zipFile.getInputStream(entry));
        
        RowParser parser = RowParser.newRowParser(secType);
        if (parser == null) {
          s_logger.error("Could not build a row parser for security type '" + secType + "'");
          return null; 
        }
        if (_versionMap.get(secType) == null) {
          s_logger.error("Versioning hash for security type '" + secType + "' could not be found");
          return null;
        }
        if (parser.getSecurityHashCode() != _versionMap.get(secType)) {
          s_logger.error("The parser version for the '" + secType + "' security (hash " + 
              Integer.toHexString(parser.getSecurityHashCode()) + 
              ") does not match the data stored in the archive (hash " + 
              Integer.toHexString(_versionMap.get(secType)) + ")");
          return null;
        }

        s_logger.info("Processing rows in archive entry " + entry.getName() + " as " + secType);

        // Create a simple portfolio reader for the current sheet
        return new SingleSheetSimplePortfolioReader(sheet, sheet.getColumns(), parser);
        
      } catch (Throwable ex) {
        s_logger.warn("Could not import from " + entry.getName() + ", skipping file (exception is " + ex + ")");
        return null;
      }
    } else {
      return null;
    }
  }

  private void readMetaData(String filename) {

    InputStream cfgInputStream;
    ZipEntry cfgEntry = _zipFile.getEntry(filename);
    if (cfgEntry != null) {
      try {
        cfgInputStream = _zipFile.getInputStream(cfgEntry);
        BufferedReader cfgReader = new BufferedReader(new InputStreamReader(cfgInputStream));
        
        String input;
        while ((input = cfgReader.readLine()) != null && !input.equals("[securityHashes]")); // CSIGNORE
        
        while ((input = cfgReader.readLine()) != null) {
          String[] line = input.split("=", 2);
          if (line.length == 2) {
            try {
              _versionMap.put(line[0].trim(), (int) Long.parseLong(line[1].trim(), 16));
            } catch (NumberFormatException e) {
              continue;
            }
          } else if (input.contains("[]")) {
            break;
          } else {
            continue;
          }
        }
        
      } catch (IOException ex) {
        throw new OpenGammaRuntimeException("Could not open METADATA.INI");
      }
    } else {
      throw new OpenGammaRuntimeException("Could not find METADATA.INI");
    }
  }

  @Override
  public String[] getCurrentPath() {
    return _currentPath;
  }

  @Override
  public void close() {
    try {
      _zipFile.close();
    } catch (IOException ex) {
    }
  }

}<|MERGE_RESOLUTION|>--- conflicted
+++ resolved
@@ -101,7 +101,6 @@
 //          
 //          // Create a generic simple portfolio loader for the current sheet, using a dynamically loaded row parser class
 //          SingleSheetPortfolioReader portfolioReader = new SingleSheetSimplePortfolioReader(sheet, sheet.getColumns(), parser);
-<<<<<<< HEAD
 //
 //          s_logger.info("Processing rows in archive entry " + entry.getName() + " as " + secType);
 //
@@ -136,42 +135,6 @@
 //          // Flush changes to portfolio master
 //          portfolioWriter.flush();
 //
-=======
-//
-//          s_logger.info("Processing rows in archive entry " + entry.getName() + " as " + secType);
-//
-//          // Replicate the zip entry's path in the portfolio node tree:
-//          // Start at root and traverse existing portfolio nodes that match,
-//          // Create the rest of the path with new portfolio nodes
-//          ManageablePortfolioNode currentNode = rootNode;
-//          for (String p : Arrays.copyOf(path, path.length - 1)) {
-//            ManageablePortfolioNode childNode = null;
-//            for (ManageablePortfolioNode n : currentNode.getChildNodes()) {
-//              if (n.getName().equals(p)) {
-//                childNode = n;
-//                break;
-//              }
-//            }
-//            if (childNode == null) {
-//              childNode = new ManageablePortfolioNode();
-//              childNode.setName(p);
-//              currentNode.addChildNode(childNode);
-//            }
-//            currentNode = childNode;
-//          }
-//          
-//          portfolioWriter.setCurrentNode(currentNode);
-//          
-//          // Persist the current sheet's trades/positions using the specified portfolio writer
-//          portfolioReader.writeTo(portfolioWriter);
-//          
-//          // Change back to the root portfolio node
-//          portfolioWriter.setCurrentNode(rootNode);
-//          
-//          // Flush changes to portfolio master
-//          portfolioWriter.flush();
-//
->>>>>>> b0c0391a
 //        } catch (Throwable ex) {
 //          s_logger.warn("Could not import from " + entry.getName() + ", skipping file (exception is " + ex + ")");
 //        }
