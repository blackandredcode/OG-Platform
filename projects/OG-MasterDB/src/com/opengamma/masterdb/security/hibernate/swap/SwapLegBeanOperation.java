--- conflicted
+++ resolved
@@ -37,12 +37,8 @@
         bean.setDayCount(secMasterSession.getOrCreateDayCountBean(swapLeg.getDayCount().getConventionName()));
         bean.setFrequency(secMasterSession.getOrCreateFrequencyBean(swapLeg.getFrequency().getConventionName()));
         bean.setNotional(NotionalBeanOperation.createBean(secMasterSession, swapLeg.getNotional()));
-<<<<<<< HEAD
-        bean.setRegion(externalIdToExternalIdBean(swapLeg.getRegionIdentifier()));
-        bean.setEOM(swapLeg.getIsEOM());
-=======
         bean.setRegion(externalIdToExternalIdBean(swapLeg.getRegionId()));
->>>>>>> 6b3631c2
+        bean.setEom(swapLeg.isEom());
         return bean;
       }
 
@@ -64,11 +60,7 @@
         bean.setRate(swapLeg.getInitialFloatingRate());
         bean.setRateIdentifier(externalIdToExternalIdBean(swapLeg.getFloatingReferenceRateId()));
         bean.setSpread(swapLeg.getSpread());
-<<<<<<< HEAD
         bean.setFloatingRateType(swapLeg.getFloatingRateType());
-=======
-        bean.setIBOR(swapLeg.isIbor());
->>>>>>> 6b3631c2
         return bean;
       }
     });
@@ -85,7 +77,7 @@
             externalIdBeanToExternalId(bean.getRegion()),
             businessDayConventionBeanToBusinessDayConvention(bean.getBusinessDayConvention()),
             NotionalBeanOperation.createNotional(bean.getNotional()),
-            bean.isEOM(), bean.getRate());
+            bean.isEom(), bean.getRate());
       }
 
       @Override
@@ -96,7 +88,7 @@
             externalIdBeanToExternalId(bean.getRegion()),
             businessDayConventionBeanToBusinessDayConvention(bean.getBusinessDayConvention()),
             NotionalBeanOperation.createNotional(bean.getNotional()),
-            bean.isEOM(), 
+            bean.isEom(), 
             externalIdBeanToExternalId(bean.getRateIdentifier()),
             bean.getRate(),
             bean.getSpread(),
