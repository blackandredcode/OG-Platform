<project name="common" xmlns:ivy="antlib:org.apache.ivy.ant">

	<!-- Load the environment variables first -->
	<property environment="env" />
	<!-- also, try a property file because some JVMs don't support env properly -->
	<property file="${user.home}/.OG-Build-common.properties" />

	<!-- Set where the OGDEV dir is. We do this outside build.properties so that
       we can reference it in build.properties. -->
	<property file="${common.dir}/ogdev.properties"/>
	<condition property="ogdev.dir" value="${ogdev.dir.windows}" else="${ogdev.dir.posix}">
		<os family="windows" />
	</condition>

	<!-- project defaults -->
	<property file="${common.dir}/build.properties" />

	<!-- REVIEW kirk 2010-04-29 - I believe this can be changed to reference ogdev.dir, but I don't want to
       break everybody's settings. -->
	<condition property="env.IVY_SHARED_DEFAULT_ROOT_DEFAULT" value="${env.IVY_SHARED_DEFAULT_ROOT_WINDOWS}" else="${env.IVY_SHARED_DEFAULT_ROOT_NONWINDOWS}">
		<os family="windows" />
	</condition>
	<condition property="env.IVY_SHARED_DEFAULT_ROOT" value="${env.IVY_SHARED_DEFAULT_ROOT_DEFAULT}">
		<not>
			<isset property="env.IVY_SHARED_DEFAULT_ROOT" />
		</not>
	</condition>

	<!-- location of test properties can be overridden with TEST_PROPERTIES_DIR, defaults to OG-Platform/common
         this should probably be replaced using the "ant init" mechanism to keep the file location the same and
         overwrite with different versions -->
	<condition property="test.properties.dir" value="${env.TEST_PROPERTIES_DIR}" else="${common.dir}">
		<isset property="env.TEST_PROPERTIES_DIR"/>
	</condition>
	<condition property="test.properties" value="${env.TEST_PROPERTIES}" else="tests.properties">
		<isset property="env.TEST_PROPERTIES"/>
	</condition>

	<property name="ivy.jar.dir" value="${user.home}/.ivy2/jars" />
	<property name="ivy.jar.file" value="${ivy.jar.dir}/ivy.jar" />
	<available file="${ivy.jar.file}" property="skip.download"/>

	<!-- Use the DSA SSH private key if found, otherwise use the RSA key.
     If your private key is not in ~/.ssh, or is named in a non-standard way, you
     will need to set the ssh.private.key property manually in build.properties. -->
	<available file="${user.home}/.ssh/id_rsa" property="ssh.private.key" value="${user.home}/.ssh/id_rsa"/>
	<available file="${user.home}/.ssh/id_dsa" property="ssh.private.key" value="${user.home}/.ssh/id_dsa"/>

	<import file="common-ivy.xml"/>

	<target name="report" depends="resolve"
    description="generates a report of dependencies">
		<ivy:report todir="${build.dir}" />
	</target>

	<target name="compile" depends="compile-src,compile-tests"
    description="compile all source code" />

	<target name="fudge-proto-present" depends="resolve">
		<available classname="org.fudgemsg.proto.AntTask" classpathref="lib.path.id" property="fudge.proto.present" />
	</target>

	<target name="fudge-proto-compile" if="fudge.proto.present" depends="fudge-proto-present">
		<taskdef name="fudgeproto" classname="org.fudgemsg.proto.AntTask" classpathref="lib.path.id" />
		<fudgeproto
        srcdir="${src.dir}"
        destdir="${src.dir}"
        searchdir="${toString:lib.path.id}"
        equals="${fudge.proto.equals}"
        toString="${fudge.proto.toString}"
        hashCode="${fudge.proto.hashCode}"
        verbose="${build.verbose}"
        fudgeContext="${fudge.proto.fudgeContext}"
        rebuildAll="${fudge.proto.rebuildAll}">
			<exclude name="*Security.proto" />
			<exclude name="*FinancialSecurity.proto" />
			<exclude name="*ExerciseType.proto" />
			<exclude name="*OptionType.proto" />
			<exclude name="*PayoffStyle.proto" />
			<exclude name="*SwapLeg.proto" />
			<exclude name="*Notional.proto" />
			<fileHeader>///CLOVER:OFF
// CSOFF: Generated File</fileHeader>
			<fileFooter>///CLOVER:ON
// CSON: Generated File</fileFooter>
		</fudgeproto>
		<fixcrlf preservelastmodified="true" srcdir="${src.dir}">
			<include name="**/*.java"/>
		</fixcrlf>
	</target>

	<target name="fudge-proto" depends="fudge-proto-compile" 
    description="compile any Fudge .proto files">
	</target>

	<target name="joda-bean-present">
		<available classname="org.joda.beans.gen.BeanCodeGen" classpathref="lib.path.id" property="joda.bean.present" />
	</target>

	<target name="joda-bean" depends="joda-bean-present" if="joda.bean.present"
    description="builds the Joda-Bean files">
<<<<<<< HEAD
    <java classname="org.joda.beans.gen.BeanCodeGen" classpathref="lib.path.id" fork="true" failonerror="true">
      <arg value="-R" />
      <arg value="-indent=2" />
      <arg value="-prefix=_" />
      <arg value="-verbose=3" />
      <arg value="${src.dir}" />
    </java>
  </target>

  <target name="compile-src" depends="fudge-proto"
=======
		<java classname="org.joda.beans.gen.BeanCodeGen" classpathref="lib.path.id" fork="true" failonerror="true">
			<arg value="-R" />
			<arg value="-indent=2" />
			<arg value="-prefix=_" />
			<arg value="${src.dir}" />
		</java>
	</target>

	<target name="compile-src" depends="fudge-proto"
>>>>>>> 72782251
    description="compile the main project files">
		<mkdir dir="${classes.dir}" />

		<javac srcdir="${src.dir}" destdir="${classes.dir}"
      classpath="${lib.path.jar.file}" debug="${build.debug}" optimize="${build.optimize}"
      memoryMaximumSize="512M" fork="true"
      verbose="${build.verbose}" listfiles="${build.listfiles}" />
		<copy todir="${classes.dir}">
			<fileset dir="${src.dir}">
				<exclude name="**/*.java" />
			</fileset>
		</copy>
	</target>

	<target name="javadoc" depends="load-ivy" description="build Javadocs for the project">
		<mkdir dir="${docs.dir}" />
		<mkdir dir="${docs.dir}/javadoc" />
		<javadoc sourcepath="${src.dir}" destdir="${docs.dir}/javadoc"
      classpathref="lib.path.id.full" author="false" windowtitle="${javadocs.windowtitle}"
      doctitle="${javadocs.doctitle}" bottom="${javadocs.footer}">
			<link href="http://download.oracle.com/javase/6/docs/api/" />
			<link href="http://dist.fudgemsg.org/java/javadoc/0.2/" />
			<link href="http://threeten.sourceforge.net/apidocs/" />
			<link href="http://joda-beans.sourceforge.net/apidocs/" />
		</javadoc>
	</target>

	<target name="javadoc-copyup" depends="load-ivy" description="copies appropriate files up to top level"/>


	<target name="javadoc-public" depends="load-ivy" description="build Javadocs for public APIs and SPIs of the project">
		<mkdir dir="${docs.dir}" />
		<mkdir dir="${docs.dir}/javadoc-public" />
		<mkdir dir="${docs.dir}/temp-src" />
		<copy toDir="${docs.dir}/temp-src">
			<fileset dir="${src.dir}" includes="**/*.java">
				<contains text="@PublicAPI" casesensitive="yes"/>
			</fileset>
			<fileset dir="${src.dir}" includes="**/*.java">
				<contains text="@PublicSPI" casesensitive="yes"/>
			</fileset>
		</copy>
		<javadoc sourcepath="${docs.dir}/temp-src" destdir="${docs.dir}/javadoc-public"
      classpathref="lib.path.id" author="false" windowtitle="${javadocs.windowtitle}"
      doctitle="${javadocs.doctitle}" bottom="${javadocs.footer}">
		</javadoc>
	</target>

	<target name="compile-tests-mkdir">
		<mkdir dir="${tests.classes.dir}" />
		<path id="tests.build.classpath.id">
			<pathelement path="${lib.path.jar.file}" />
			<pathelement path="${classes.dir}" />
		</path>
	</target>

	<target name="compile-tests-main" depends="compile-tests-mkdir">
		<javac srcdir="${tests.src.dir}" destdir="${tests.classes.dir}"
      classpathref="tests.build.classpath.id" debug="${build.debug}"
      memoryMaximumSize="512M" fork="true"
      optimize="${build.optimize}" verbose="${build.verbose}" listfiles="${build.listfiles}" />
	</target>

	<available property="tests.interop" file="${tests.dir}/interop" />

	<target name="compile-tests-interop" depends="compile-tests-mkdir" if="tests.interop">
		<javac srcdir="${tests.dir}/interop" destdir="${tests.classes.dir}"
      classpathref="tests.build.classpath.id" debug="${build.debug}"
      memoryMaximumSize="512M" fork="true"
      optimize="${build.optimize}" verbose="${build.verbose}" listfiles="${build.listfiles}" />
	</target>

	<target name="compile-tests" depends="compile-tests-main,compile-tests-interop" description="compile the tests">
		<copy todir="${tests.classes.dir}">
			<fileset dir="${tests.src.dir}">
				<exclude name="**/*.java" />
			</fileset>
			<fileset dir="${tests.dir}/interop" erroronmissingdir="false">
				<exclude name="**/*.java" />
			</fileset>
		</copy>
	</target>

	<!-- ================================================================ -->
	<!--property name="test.database.type" value="all"/-->
	<!-- hsqldb, postgres, all. -->
	<property name="test.database.previousVersions" value="1"/>
	<!-- number of previous versions to test upgrade scripts from -->

	<target name="tests" depends="test-batch-clean,test-batch,junit-report" description="run unit tests and generate report"/>

	<target name="test-batch" depends="junit-batch,testng-batch"/>

	<target name="test-batch-clean">
		<delete dir="${tests.junit.dir}/junitreports" includeemptydirs="true" failonerror="false" />
		<delete dir="${tests.junit.dir}/xml" includeemptydirs="true" failonerror="false" />
		<delete dir="${tests.junit.dir}/html" includeemptydirs="true" failonerror="false" />
	</target>

	<target name="junit-batch" depends="compile-tests" unless="testng">
		<mkdir dir="${tests.junit.dir}/xml" />
		<!-- if junit.logback defines a class, use that as an arg to the JVM for logging. Otherwise, create a dummy arg (-Dcom.opengamma.ogbuild=0) -->
		<condition property="junit.logback.jvmarg" value="-Dlogback.configurationFile=${junit.logback}">
			<isset property="junit.logback" />
		</condition>
		<property name="junit.logback.jvmarg" value="-Dcom.opengamma.ogbuild=0" />
		<junit printSummary="true" fork="true" forkmode="once" maxmemory="${junit.maxheap}" dir="${basedir}">
			<classpath>
				<path refid="lib.path.id" />
				<!-- pathelement path="${lib.path.jar.file}" /-->
				<pathelement path="${classes.dir}" />
				<pathelement path="${tests.classes.dir}" />
				<pathelement path="${config.dir}" />
				<pathelement path="${clover.jar.file}" />
				<pathelement path="${test.properties.dir}" />
			</classpath>
			<jvmarg value="${junit.logback.jvmarg}" />
			<assertions>
				<enable />
			</assertions>
			<formatter type="xml" />
			<batchtest todir="${tests.junit.dir}/xml">
				<fileset dir="${tests.src.dir}" includes="**/*Test.java" excludes="**/Abstract*" />
				<fileset dir="${tests.dir}/interop" includes="**/*Test.java" erroronmissingdir="false" />
			</batchtest>
			<sysproperty key="user.name" value="${user.name}" />
			<!-- Read in TestProperties.java -->
			<sysproperty key="test.properties" value="${test.properties}"/>
			<sysproperty key="test.properties.dir" value="${test.properties.dir}"/>
			<!-- Read in TestProperties.java -->
			<sysproperty key="test.database.type" value="${test.database.type}"/>
			<!-- Read in DbTest.java -->
			<sysproperty key="test.database.previousVersions" value="${test.database.previousVersions}"/>
			<!-- Read in DbTest.java -->
			<sysproperty key="disable.instrumentation.sensitive" value="${clover.installed}" />
		</junit>
	</target>

	<target name="junit-report" depends="junit-batch" >
		<mkdir dir="${tests.junit.dir}/html" />
		<mkdir dir="${tests.junit.dir}/xml" />
		<junitreport todir="${tests.junit.dir}/xml">
			<fileset dir="${tests.junit.dir}/xml" includes="TEST-*.xml" />
			<report todir="${tests.junit.dir}/html" />
		</junitreport>
	</target>

	<target name="cp-with-resource" if="resourceDir.present">
		<path id="testng.run.path">
			<path refid="lib.path.id" />
			<path refid="resource.path.id" />
			<fileset dir="${lib.dir}/jar/org.apache.ant/ant" includes="*.jar" />
			<pathelement path="${classes.dir}" />
			<pathelement path="${tests.classes.dir}" />
			<pathelement path="${config.dir}" />
			<pathelement path="${clover.jar.file}" />
			<pathelement path="${test.properties.dir}" />
		</path>
	</target>

	<target name="cp-without-resource" unless="resourceDir.present">
		<path id="testng.run.path">
			<path refid="lib.path.id" />
			<fileset dir="${lib.dir}/jar/org.apache.ant/ant" includes="*.jar" />
			<pathelement path="${classes.dir}" />
			<pathelement path="${tests.classes.dir}" />
			<pathelement path="${config.dir}" />
			<pathelement path="${clover.jar.file}" />
			<pathelement path="${test.properties.dir}" />
		</path>
	</target>

	<target name="build-testng-cp" depends="cp-with-resource, cp-without-resource" />

	<target name="check-resource">
		<available property="resourceDir.present" file="${lib.dir}/resource" type="dir"/>
	</target>

	<target name="testng-batch" depends="compile-tests, check-resource, build-testng-cp" if="testng">

		<taskdef resource="testngtasks" classpathref="lib.path.id" />

		<property file="${common.dir}/tests.properties" />
		<!-- if junit.logback defines a class, use that as an arg to the JVM for logging. Otherwise, create a dummy arg (-Dcom.opengamma.ogbuild=0) -->
		<condition property="junit.logback.jvmarg" value="-Dlogback.configurationFile=${junit.logback}">
			<isset property="junit.logback" />
		</condition>
		<property name="junit.logback.jvmarg" value="-Dcom.opengamma.ogbuild=0" />
		<testng suitename="Ant tests for ${ant.project.name}" outputdir="${tests.junit.dir}" workingDir="${basedir}" classpathref="testng.run.path" parallel="${tests.testng.parallel}" threadCount="${tests.testng.threads}">

			<classfileset dir="${tests.classes.dir}" includes="${tests.classes.pattern}" excludes="**/Abstract*" />
			<jvmarg value="${junit.logback.jvmarg}" />
			<jvmarg value="-Xmx${junit.maxheap}" />
			<jvmarg value="-XX:MaxPermSize=${junit.maxpermgen}" />
			<sysproperty key="user.name" value="${user.name}" />
			<!-- Read in TestProperties.java -->
			<sysproperty key="test.properties" value="${test.properties}" />
			<sysproperty key="test.properties.dir" value="${test.properties.dir}" />
			<!-- Read in TestProperties.java -->
			<sysproperty key="test.database.type" value="${test.database.type}" />
			<!-- Read in DbTest.java -->
			<sysproperty key="test.database.previousVersions" value="${test.database.previousVersions}" />
			<!-- Read in DbTest.java -->
			<sysproperty key="disable.instrumentation.sensitive" value="${clover.installed}" />
		</testng>
		<move file="${tests.junit.dir}/junitreports" tofile="${tests.junit.dir}/xml" />
		<!--mkdir dir="${tests.junit.dir}/html" />
    <junitreport todir="${tests.junit.dir}/xml">
      <fileset dir="${tests.junit.dir}/xml" includes="TEST-*.xml" />
      <report todir="${tests.junit.dir}/html" />
    </junitreport-->
	</target>

	<!-- ================================================================ -->
	<target name="run" depends="version, compile" description="compile and run the project">
		<java classpathref="run.path.id" classname="${main.class.name}" />
	</target>

	<target name="ivy-new-version" depends="load-ivy" unless="ivy.new.revision">
		<!-- default module version prefix value -->
		<property name="module.version.prefix" value="${module.version.target}-dev-b" />

		<!-- asks to ivy an available version number -->
		<ivy:info file="${ivy.file}" />
		<ivy:buildnumber organisation="${ivy.organisation}"
      module="${ivy.module}" revision="${module.version.prefix}"
      defaultBuildNumber="1" revSep="" />
	</target>

	<target name="local-version">
		<tstamp>
			<format property="now" pattern="yyyyMMddHHmmss" />
		</tstamp>
		<property name="ivy.new.revision" value="${module.version.target}-local-${now}" />
	</target>

	<target name="version" depends="ivy-new-version">
		<!-- create version file in classpath for later inclusion in jar -->
		<mkdir dir="${classes.dir}" />
		<echo message="version=${ivy.new.revision}" file="${classes.dir}/${ant.project.name}.properties"
      append="false" />

		<!-- load generated version properties file -->
		<property file="${classes.dir}/${ant.project.name}.properties" />
	</target>

	<target name="manifest" depends="version">
		<manifest file="${basedir}/MANIFEST.MF" mode="update">
			<attribute name="Built-By" value="${user.name}" />
			<attribute name="Build-Version" value="${version}" />
			<attribute name="Main-Class" value="${main.class.name}" />
		</manifest>
	</target>

	<target name="jar" depends="manifest, compile"
    description="make a jar file for this project">
		<jar destfile="${jar.file}" manifest="${basedir}/MANIFEST.MF">
			<fileset dir="${classes.dir}" />
		</jar>
	</target>

	<target name="src-jar" depends="version"
    description="make a source jar file for this project">
		<jar destfile="${src.jar.file}" compress="${jar.compress}">
			<fileset dir="${src.dir}" excludes="**/*.class" />
			<manifest>
				<attribute name="Built-By" value="${user.name}" />
				<attribute name="Build-Version" value="${version}" />
			</manifest>
		</jar>
	</target>

	<target name="javadoc-jar" depends="version, javadoc"
    description="make a javadoc jar file for this project">
		<jar destfile="${javadocs.jar.file}" basedir="${docs.dir}/javadoc"
      compress="${jar.compress}" />
	</target>

	<target name="javadoc-public-jar" depends="version, javadoc-public"
    description="make a javadoc jar file for this project">
		<jar destfile="${javadocs.jar.file}" basedir="${docs.dir}/javadoc-public"
      compress="${jar.compress}" />
	</target>

	<target name="dist-publish" depends="src-jar, jar">
		<copy file="${src.jar.file}" tofile="${dist.dir}/${ant.project.name}-source.jar" />
		<copy file="${jar.file}" tofile="${dist.dir}/${ant.project.name}-jar.jar" />
	</target>

	<target name="publish" depends="clean-build, dist-publish"
    description="publish this project in the ivy repository">
		<antcall target="dist-publish" />
		<ivy:publish artifactspattern="${dist.dir}/[artifact]-[type].[ext]"
      resolver="shared" pubrevision="${version}" status="release" />
		<echo message="project ${ant.project.name} released with version ${version}" />
	</target>

	<target name="publish-local" depends="local-version, dist-publish"
    description="publish this project in the local ivy repository">
		<ivy:publish artifactspattern="${dist.dir}/[artifact]-[type].[ext]"
      resolver="local" pubrevision="${version}" pubdate="${now}" status="integration"
      forcedeliver="true" />
		<echo
      message="project ${ant.project.name} published locally with version ${version}" />
	</target>

	<target name="dist-common">
		<mkdir dir="${dist.dir}" />
		<delete dir="${dist.dir}/${dist.name}" failonerror="false" />
		<mkdir dir="${dist.dir}/${dist.name}" />
		<copy todir="${dist.dir}/${dist.name}" failonerror="false">
			<fileset dir="${basedir}">
				<include name="LICENSE.txt" />
				<include name="README.txt" />
				<include name="ivy.xml" />
				<include name=".classpath" />
				<include name=".project" />
			</fileset>
		</copy>
		<copy todir="${dist.dir}/${dist.name}/config" failonerror="false">
			<fileset dir="${basedir}/config" />
		</copy>
		<!--
    <copy todir="${dist.dir}/${dist.name}/install" failonerror="false">
      <fileset dir="${basedir}/install" />
    </copy>
    -->
		<copy todir="${dist.dir}/${dist.name}/scripts" failonerror="false">
			<fileset dir="${basedir}/scripts" />
		</copy>
	</target>

	<target name="dist-fixcrlf">
		<fixcrlf srcdir="${dist.dir}/${dist.name}" eol="lf" eof="remove">
			<include name="**/*.properties" />
			<include name="**/*.xml" />
			<include name="**/*.sh" />
			<include name="**/*.txt" />
			<include name="**/*.java" />
			<include name="**/*.proto" />
		</fixcrlf>
		<chmod perm="+x">
			<fileset dir="${dist.dir}/${dist.name}">
				<include name="**/*.sh" />
			</fileset>
		</chmod>
	</target>

	<target name="dist-nodep" depends="dist-common,clean-src,clean-build,jar">
		<copy todir="${dist.dir}/${dist.name}" file="${jar.file}" />
		<antcall target="dist-fixcrlf" />
	</target>

	<target name="dist" depends="dist-nodep">
		<tar destfile="${dist.dir}/${dist.name}-nodep-${version}.tar" basedir="${dist.dir}">
			<include name="${dist.name}/**/*" />
		</tar>
		<mkdir dir="${dist.dir}/${dist.name}/lib" />
		<ivy:retrieve type="jar,webapp,resource" pattern="${dist.dir}/${dist.name}/lib/[organization]-[module]-[artifact]-[revision].[ext]" />
		<antcall target="dist-fixcrlf" />
	</target>

	<target name="dist-src-nodep" depends="dist-common,clean-src,version">
		<copy todir="${dist.dir}/${dist.name}/src">
			<fileset dir="${src.dir}" excludes="**/*.class" />
		</copy>
		<copy todir="${dist.dir}/${dist.name}/tests/unit">
			<fileset dir="${tests.src.dir}" excludes="**/*.class" />
		</copy>
		<antcall target="dist-fixcrlf" />
	</target>

	<target name="dist-src" depends="dist-src-nodep">
		<tar destfile="${dist.dir}/${dist.name}-src-nodep-${version}.tar" basedir="${dist.dir}">
			<tarfileset dir="${dist.dir}" includes="${dist.name}/**/*" excludes="**/*.sh" />
			<tarfileset dir="${dist.dir}" includes="**/*.sh" filemode="755" />
		</tar>
		<mkdir dir="${dist.dir}/${dist.name}/lib" />
		<!-- Fetch the binary dependencies first, in case there aren't source dependencies -->
		<ivy:retrieve type="jar" pattern="${dist.dir}/${dist.name}/lib/[organization]-[module]-[artifact]-[revision].[ext]" />
		<!-- The source dependencies will overwrite the binary ones -->
		<ivy:retrieve type="source,webapp" pattern="${dist.dir}/${dist.name}/lib/[organization]-[module]-[artifact]-[revision].[ext]" />
		<antcall target="dist-fixcrlf" />
	</target>

	<target name="tarball" depends="dist" description="generate a tarball for distribution">
		<gzip src="${dist.dir}/${dist.name}-nodep-${version}.tar" destfile="${dist.dir}/${dist.name}-nodep-${version}.tar.gz" />
		<tar destfile="${dist.dir}/${dist.name}-${version}.tar">
			<tarfileset dir="${dist.dir}" includes="${dist.name}/**/*" excludes="**/*.sh" />
			<tarfileset dir="${dist.dir}" includes="**/*.sh" filemode="755" />
		</tar>
		<gzip src="${dist.dir}/${dist.name}-${version}.tar" destfile="${dist.dir}/${dist.name}-${version}.tar.gz" />
	</target>
	<target name="src-tarball" depends="dist-src" description="generate a source tarball for distribution">
		<gzip src="${dist.dir}/${dist.name}-src-nodep-${version}.tar" destfile="${dist.dir}/${dist.name}-src-nodep-${version}.tar.gz" />
		<tar destfile="${dist.dir}/${dist.name}-src-${version}.tar">
			<tarfileset dir="${dist.dir}" includes="${dist.name}/**/*" excludes="**/*.sh" />
			<tarfileset dir="${dist.dir}" includes="**/*.sh" filemode="755" />
			<include name="${dist.name}/**/*" />
		</tar>
		<gzip src="${dist.dir}/${dist.name}-src-${version}.tar" destfile="${dist.dir}/${dist.name}-src-${version}.tar.gz" />
	</target>

	<target name="zipfile" depends="dist" description="generate a zip file for distribution">
		<mkdir dir="${dist.dir}/tmp" />
		<untar src="${dist.dir}/${dist.name}-nodep-${version}.tar" dest="${dist.dir}/tmp" />
		<zip destfile="${dist.dir}/${dist.name}-nodep-${version}.zip" basedir="${dist.dir}/tmp" />
		<delete dir="${dist.dir}/tmp" />
		<zip destfile="${dist.dir}/${dist.name}-${version}.zip" basedir="${dist.dir}">
			<include name="${dist.name}/**/*" />
		</zip>
	</target>
	<target name="src-zipfile" depends="dist-src" description="generate a source zip file for distribution">
		<mkdir dir="${dist.dir}/tmp" />
		<untar src="${dist.dir}/${dist.name}-src-nodep-${version}.tar" dest="${dist.dir}/tmp" />
		<zip destfile="${dist.dir}/${dist.name}-src-nodep-${version}.zip" basedir="${dist.dir}/tmp" />
		<delete dir="${dist.dir}/tmp" />
		<zip destfile="${dist.dir}/${dist.name}-src-${version}.zip" basedir="${dist.dir}">
			<include name="${dist.name}/**/*" />
		</zip>
	</target>

	<target name="clean-local" depends="load-ivy"
    description="cleans the local repository for the current module">
		<ivy:info file="${ivy.file}" />
		<delete dir="${ivy.local.default.root}/${ivy.organisation}/${ivy.module}" />
		<delete includeemptydirs="true" failonerror="false" dir="${bootstrap.dir}"/>
	</target>

	<target name="clean-lib"
    description="clean the project libraries directory (dependencies)">
		<delete includeemptydirs="true" dir="${lib.dir}" />
	</target>

	<target name="clean-build" description="clean the project build files">
		<mkdir dir="${build.dir}" />
		<delete includeemptydirs="true">
			<fileset dir="${build.dir}" includes="**/*" excludes="bootstrap/*" />
		</delete>
		<delete includeemptydirs="true" dir="${tests.classes.dir}" />
		<delete includeemptydirs="true" dir="${temp.dir}" />
	</target>

	<target name="clean-dist" description="clean the project distribution files">
		<delete includeemptydirs="true" dir="${dist.dir}" />
	</target>

	<!-- clean the project auto-generated source files (.gitignore'd ones) -->
	<target name="clean-src">
		<subant genericantfile="${common.dir}/gitignore.xml" failonerror="false">
			<dirset dir="${src.dir}" />
		</subant>
		<delete file="${fudge.proto.gitIgnoreFlag}" />
	</target>

	<target name="clean-tests" description="clean all test generated files">
		<delete includeemptydirs="true" failonerror="false" dir="${tests.junit.dir}"/>
	</target>

	<target name="clean" depends="clean-build, clean-lib, clean-dist, clean-src, clean-tests"
    description="clean the project" />

	<target name="run-hbm2ddl" depends="load-ivy,compile"
    description="generate Hibernate schema from mapping files">
		<taskdef name="hibernatetool" classname="org.hibernate.tool.ant.HibernateToolTask"
      classpath="${lib.path.jar.file}" />
		<mkdir dir="${dbscript.dir}" />
		<taskdef name="dbtool" classname="com.opengamma.util.test.DbTool" classpath="${lib.path.jar.file}" />
		<dbtool dbServerHost="${jdbc.url}"
          user="${hibernate.connection.username}"
        password="${hibernate.connection.password}"
        create="true"
          catalog="blank"
        basedir="${basedir}"/>
		<hibernatetool destdir="${dbscript.dir}" >
			<classpath>
				<path location="${classes.dir}" />
				<path location="${tests.classes.dir}" />
			</classpath>
			<configuration configurationfile="hibernate.cfg.xml"  propertyfile="build.properties"/>
			<hbm2ddl format="true" outputfilename="hbm2ddl-create-db.sql" />
		</hibernatetool>
	</target>

	<!-- CLOVER -->
	<import file="${common.dir}/clover-common.xml"/>

	<target name="clover-setup" depends="taskdef-clover, guard-noclover">
		<clover-setup
      initstring="${clover.db.dir}"
    >
			<!--<fileset dir="${src.dir}"/>-->
		</clover-setup>
	</target>

	<target name="clover-html-report" depends="taskdef-clover, guard-noclover">
		<clover-html-report
      initstring="${clover.db.dir}"
      outdir="${clover.html.report.dir}"
      numThreads="1"
    >
		</clover-html-report>
		<clover-report
      initstring="${clover.db.dir}"
      >
			<current outfile="${clover.xml.report.file}">
				<format type="xml"/>
			</current>
		</clover-report>
	</target>

	<target name="tests-with-clover" description="build &amp; run all tests with local Clover reports generated"
    depends="clean, clover-setup, compile, tests, clover-html-report">
	</target>

	<target name="deploy-dev" depends="upload-dev,kill-dev,extract-dev,start-dev" />

	<target name="upload-dev" depends="zipfile" description="release the code to the dev server">
		<taskdef resource="net/sf/antcontrib/antcontrib.properties"/>

		<!-- If you get a FileNotFoundException complaining about ssh.private.key, make sure your
       SSH private key is in the standard location (see the ssh.private.key 'available' commands above). -->

		<!-- If you get an authentication failure, check that your SSH public key has been added to 
         the dev server ~/.ssh/authorized_keys2 file, where ~ is the home directory of ${dev.server.user}. -->

		<scp file="${dist.dir}/${dist.name}-${version}.zip"
      todir="${dev.server.user}@${dev.server.host}:${dev.server.dir}"
      keyfile="${ssh.private.key}"
      passphrase=""
      verbose="true"
      trust="true" />

	</target>

	<target name="extract-dev">
		<taskdef resource="net/sf/antcontrib/antcontrib.properties"/>

		<sshexec host="${dev.server.host}" username="${dev.server.user}" keyfile="${ssh.private.key}"
    command="rm -r ${dev.server.dir}/${dist.name}" failonerror="false" trust="true" />
		<sshexec host="${dev.server.host}" username="${dev.server.user}" keyfile="${ssh.private.key}"
    command="unzip ${dev.server.dir}/${dist.name}-${version}.zip -d ${dev.server.dir}" trust="true" />
		<sshexec host="${dev.server.host}" username="${dev.server.user}" keyfile="${ssh.private.key}"
    command="chmod +x ${dev.server.dir}/${dist.name}/scripts/*.sh" trust="true" />
	</target>

	<target name="kill-dev">
		<taskdef resource="net/sf/antcontrib/antcontrib.properties"/>

		<!-- Get the PID of the /bin/sh process (.sh file) that launched a java subprocess -->
		<sshexec host="${dev.server.host}" 
      username="${dev.server.user}" 
      keyfile="${ssh.private.key}"
      command="ps -ef | grep -v grep | grep ${dev.server.startup.script} | awk '{ print $2 }'"
      outputproperty="pid.command.output"
      trust="true" />
		<propertyregex property="process.id.of.script" override="true" input="${pid.command.output}" regexp="(\d+)\s*$$" select="\1" />
		<if>
			<equals arg1="${process.id.of.script}" arg2="$${process.id.of.script}" />
			<then>
				<echo>Process not already running</echo>
			</then>
			<else>
				<echo>Killing process ${process.id.of.script}</echo>
				<!-- Kill the java subprocess. This will automatically kill the bin/sh process as well. -->
				<sshexec host="${dev.server.host}" 
            username="${dev.server.user}"
            keyfile="${ssh.private.key}"
            command="ps -ef | awk '$3 == '${process.id.of.script}' { print $2 }' | xargs kill"
            trust="true"/>
			</else>
		</if>
	</target>

	<target name="start-dev">
		<taskdef resource="net/sf/antcontrib/antcontrib.properties"/>
		<sshexec host="${dev.server.host}" 
        username="${dev.server.user}" 
        keyfile="${ssh.private.key}"
        command="nohup ${dev.server.dir}/${dist.name}/scripts/${dev.server.startup.script} &gt;${dev.server.dir}/${dist.name}/nohup.log 2&gt;&amp;1 &amp;"
        trust="true" />
	</target>

	<macrodef name="new-hsqldb-db">
		<attribute name="path" />
		<attribute name="scriptDir" />
		<attribute name="catalog" />
		<sequential>
			<taskdef name="dbtool" classname="com.opengamma.util.test.DbTool" classpathref="lib.path.id" />
			<dbtool 
    jdbcUrl="jdbc:hsqldb:file:@{path}" 
    catalog="@{catalog}" 
    user="" 
    password="" 
    drop="true" 
    create="true" 
    createTables="true" 
    dbScriptDir="@{scriptDir}" />
		</sequential>
	</macrodef>

	<available property="dbscript.create" value="${basedir}/create" file="${basedir}/create-db-common.sql" />
	<target name="dbscript-create-db-sql" if="dbscript.create">
		<antcall target="create-db-sql-impl-2">
			<param name="dbscript.prefix" value="create" />
		</antcall>
	</target>
	<available property="dbscript.upgrade" value="${basedir}/upgrade" file="${basedir}/upgrade-db-common.sql" />
	<target name="dbscript-upgrade-db-sql" if="dbscript.upgrade">
		<antcall target="create-db-sql-impl-2">
			<param name="dbscript.prefix" value="upgrade" />
		</antcall>
	</target>
	<target name="create-db-sql-impl" depends="dbscript-create-db-sql,dbscript-upgrade-db-sql" />
	<target name="create-db-sql-impl-2" if="dbscript.prefix">
		<echo>Writing ${basedir}/${dbscript.prefix}-db.sql</echo>
		<concat fixlastline="yes" force="no" destfile="${basedir}/${dbscript.prefix}-db.sql">
			<header filtering="no" trimleading="true">-- IMPORTANT:
        --
        -- This file was generated by concatenating the other .sql files together. It can be
        -- used for testing, but the separate SQL sequences will be necessary if the Security Master
        -- and Position Master need to be installed in different databases.
        --
        -- Please do not modify it - modify the originals and recreate this using 'ant create-db-sql'.

        </header>
			<fileset file="${basedir}/${dbscript.prefix}-db-common.sql" />
			<fileset file="${basedir}/${dbscript.prefix}-db-config.sql" />
			<fileset file="${basedir}/${dbscript.prefix}-db-refdata.sql" />
			<fileset file="${basedir}/${dbscript.prefix}-db-engine.sql" />
			<fileset file="${basedir}/${dbscript.prefix}-db-security.sql" />
			<fileset file="${basedir}/${dbscript.prefix}-db-portfolio.sql" />
			<fileset file="${basedir}/${dbscript.prefix}-db-position.sql" />
			<fileset file="${basedir}/${dbscript.prefix}-db-batch.sql" />
			<fileset file="${basedir}/${dbscript.prefix}-db-timeseries.sql" />
			<fileset file="${basedir}/${dbscript.prefix}-db-historicaltimeseries.sql" />
			<fileset file="${basedir}/${dbscript.prefix}-db-marketdatasnapshot.sql" />
		</concat>
		<fixcrlf file="${basedir}/${dbscript.prefix}-db.sql" />
	</target>

	<target name="create-db-sql" description="--> create a single .sql files from the component ones">
		<delete verbose="true">
			<fileset dir="${basedir}" includes="**/create-db.sql" />
		</delete>

		<subant target="create-db-sql-impl" genericantfile="${basedir}/build.xml">
			<property name="parent.dir" value="${basedir}" />
			<property name="common.dir" value="${common.dir}" />
			<dirset dir="${install.dir}/db" includes="*/patch_*" />
		</subant>
	</target>

	<!-- 
	         ================================= 
	            target: install              
	         ================================= 
	-->
	<target name="install" depends="dist" description="install artifacts to specified directory">
		<copy todir="${install.dir}">
			<fileset dir="${dist.dir}/${dist.name}" includes="**" />
		</copy>
		<chmod perm="+x">
			<fileset dir="${install.dir}">
				<include name="**/*.sh" />
			</fileset>
		</chmod>
		<antcall target="clean-dist" />
	</target>

</project><|MERGE_RESOLUTION|>--- conflicted
+++ resolved
@@ -99,18 +99,6 @@
 
 	<target name="joda-bean" depends="joda-bean-present" if="joda.bean.present"
     description="builds the Joda-Bean files">
-<<<<<<< HEAD
-    <java classname="org.joda.beans.gen.BeanCodeGen" classpathref="lib.path.id" fork="true" failonerror="true">
-      <arg value="-R" />
-      <arg value="-indent=2" />
-      <arg value="-prefix=_" />
-      <arg value="-verbose=3" />
-      <arg value="${src.dir}" />
-    </java>
-  </target>
-
-  <target name="compile-src" depends="fudge-proto"
-=======
 		<java classname="org.joda.beans.gen.BeanCodeGen" classpathref="lib.path.id" fork="true" failonerror="true">
 			<arg value="-R" />
 			<arg value="-indent=2" />
@@ -120,7 +108,6 @@
 	</target>
 
 	<target name="compile-src" depends="fudge-proto"
->>>>>>> 72782251
     description="compile the main project files">
 		<mkdir dir="${classes.dir}" />
 
