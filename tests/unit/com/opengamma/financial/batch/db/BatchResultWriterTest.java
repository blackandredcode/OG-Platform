/**
 * Copyright (C) 2009 - 2010 by OpenGamma Inc.
 *
 * Please see distribution for license.
 */
package com.opengamma.financial.batch.db;

import static org.junit.Assert.assertEquals;

import java.math.BigDecimal;
import java.sql.Date;
import java.util.ArrayList;
import java.util.Collections;
import java.util.HashMap;
import java.util.HashSet;
import java.util.Map;
import java.util.Set;

import javax.time.Instant;

import org.junit.Before;
import org.junit.Test;
import org.springframework.orm.hibernate3.HibernateTemplate;

import com.google.common.collect.Sets;
import com.opengamma.engine.ComputationTargetType;
import com.opengamma.engine.depgraph.DependencyGraph;
import com.opengamma.engine.depgraph.DependencyNode;
import com.opengamma.engine.function.MockFunction;
import com.opengamma.engine.position.PositionImpl;
import com.opengamma.engine.value.ComputedValue;
import com.opengamma.engine.value.ValueRequirement;
import com.opengamma.engine.value.ValueSpecification;
import com.opengamma.engine.view.ResultModelDefinition;
import com.opengamma.engine.view.cache.ViewComputationCache;
import com.opengamma.engine.view.calc.TestDependencyGraphExecutor;
import com.opengamma.engine.view.calcnode.AbstractCalculationNodeTest;
import com.opengamma.engine.view.calcnode.CalculationJob;
import com.opengamma.engine.view.calcnode.CalculationJobItem;
import com.opengamma.engine.view.calcnode.CalculationJobResult;
import com.opengamma.engine.view.calcnode.CalculationJobResultItem;
import com.opengamma.engine.view.calcnode.MissingInputException;
import com.opengamma.engine.view.calcnode.TestCalculationNode;
import com.opengamma.id.Identifier;
import com.opengamma.id.UniqueIdentifier;
import com.opengamma.util.test.HibernateTest;
import com.opengamma.util.time.DateUtil;

/**
 * 
 */
public class BatchResultWriterTest extends HibernateTest {
  
  private RiskRun _riskRun;
  private ObservationDateTime _observationDateTime;
  private ObservationTime _observationTime;
  private CalculationConfiguration _calculationConfiguration;
  private OpenGammaVersion _openGammaVersion;
  private LiveDataSnapshot _liveDataSnapshot;
  private ComputeHost _computeHost;
  private ComputeNode _computeNode;
  private com.opengamma.engine.ComputationTarget _mockFunctionComputationTarget;
  private Object _mockFunctionOutput;
  private com.opengamma.financial.batch.db.ComputationTarget _dbComputationTarget;
  private Set<com.opengamma.financial.batch.db.ComputationTarget> _dbComputationTargets;
  private Set<RiskValueName> _valueNames;
  
  private MockFunction _mockFunction;
  private TestCalculationNode _calcNode;
  private CalculationJob _calcJob;
  
  private HibernateTemplate _hibernateTemplate;
  
  public BatchResultWriterTest(String databaseType, String databaseVersion) {
    super(databaseType, databaseVersion);
  }
  
  @Before
  public void setUp() throws Exception {
    super.setUp();
    
    Instant now = Instant.nowSystemClock();
    
    _hibernateTemplate = new HibernateTemplate(getSessionFactory());
    _hibernateTemplate.setAllowCreate(false);
    
    getSessionFactory().getCurrentSession().beginTransaction();
    
    _openGammaVersion = new OpenGammaVersion();
    _openGammaVersion.setVersion("1.0");
    _openGammaVersion.setHash("1a2c3d4f");
    _hibernateTemplate.save(_openGammaVersion);
    
    _observationTime = new ObservationTime();
    _observationTime.setLabel("LDN_CLOSE");
    _hibernateTemplate.save(_observationTime);
    
    _observationDateTime = new ObservationDateTime();
    _observationDateTime.setDate(new Date(now.toEpochMillisLong()));
    _observationDateTime.setObservationTime(_observationTime);
    _hibernateTemplate.save(_observationDateTime);
    
    _computeHost = new ComputeHost();
    _computeHost.setHostName("test-host");
    _hibernateTemplate.save(_computeHost);
    
    _computeNode = new ComputeNode();
    _computeNode.setComputeHost(_computeHost);
    _computeNode.setConfigOid("1");
    _computeNode.setConfigVersion(1);
    _computeNode.setNodeName("test-node");
    _hibernateTemplate.save(_computeNode);
    
    _liveDataSnapshot = new LiveDataSnapshot();
    _liveDataSnapshot.setComplete(true);
    _liveDataSnapshot.setSnapshotTime(_observationDateTime);
    _hibernateTemplate.save(_liveDataSnapshot);
    
    _riskRun = new RiskRun();
    _riskRun.setOpenGammaVersion(_openGammaVersion);
    _riskRun.setMasterProcessHost(_computeHost);
    _riskRun.setRunReason("BatchResultWriterTest");
    _riskRun.setRunTime(_observationDateTime);
    _riskRun.setValuationTime(DateUtil.toSqlTimestamp(now));
    _riskRun.setViewOid("view-oid");
    _riskRun.setViewVersion(1);
    _riskRun.setLiveDataSnapshot(_liveDataSnapshot);
    _riskRun.setCreateInstant(DateUtil.toSqlTimestamp(now));
    _riskRun.setStartInstant(DateUtil.toSqlTimestamp(now));
    _riskRun.setNumRestarts(0);
    _riskRun.setComplete(false);
    _hibernateTemplate.save(_riskRun);
    
    _calculationConfiguration = new CalculationConfiguration();
    _calculationConfiguration.setName(AbstractCalculationNodeTest.CALC_CONF_NAME);
    _calculationConfiguration.setRiskRun(_riskRun);
    _hibernateTemplate.save(_calculationConfiguration);
    _riskRun.addCalculationConfiguration(_calculationConfiguration);
    
    _valueNames = new HashSet<RiskValueName>();
    RiskValueName valueName = new RiskValueName();
    valueName.setName("OUTPUT");
    _valueNames.add(valueName);
    valueName = new RiskValueName();
    valueName.setName("OUTPUT1");
    _valueNames.add(valueName);
    valueName = new RiskValueName();
    valueName.setName("OUTPUT2");
    _valueNames.add(valueName);
    _hibernateTemplate.saveOrUpdateAll(_valueNames);
    
    _mockFunctionComputationTarget = new com.opengamma.engine.ComputationTarget(ComputationTargetType.POSITION, 
        new PositionImpl(
            UniqueIdentifier.of("Mock", "AAPL Stock UID"), 
            new BigDecimal(500), 
            new Identifier("Mock", "AAPL Stock ID")));
    _mockFunctionOutput = new Double(4000.50);   
    _mockFunction = AbstractCalculationNodeTest.getMockFunction(_mockFunctionComputationTarget, _mockFunctionOutput);
    
    _dbComputationTargets = new HashSet<com.opengamma.financial.batch.db.ComputationTarget>();
    _dbComputationTarget = new com.opengamma.financial.batch.db.ComputationTarget();
    _dbComputationTarget.setComputationTargetType(_mockFunction.getTarget().getType());
    _dbComputationTarget.setIdScheme(_mockFunction.getTarget().getUniqueIdentifier().getScheme());
    _dbComputationTarget.setIdValue(_mockFunction.getTarget().getUniqueIdentifier().getValue());
    _dbComputationTargets.add(_dbComputationTarget);
    _hibernateTemplate.saveOrUpdateAll(_dbComputationTargets);

    _calcNode = AbstractCalculationNodeTest.getTestCalcNode(_mockFunction);
    _calcJob = AbstractCalculationNodeTest.getCalculationJob(_mockFunction);

    getSessionFactory().getCurrentSession().getTransaction().commit();
  }
  
  
  // --------------------------------------------------------------------------
  
  
  private BatchResultWriter getSuccessResultWriter() {
    CalculationJobResultItem item = new CalculationJobResultItem(_calcJob.getJobItems().get(0));
    CalculationJobResult result = new CalculationJobResult(
        _calcJob.getSpecification(),
        200,
        Collections.singletonList(item),
        "localhost");
    
    return getResultWriter(result);
  }
  
  private BatchResultWriter getResultWriter(CalculationJobResult result) {
    
    Map<String, ViewComputationCache> cachesByCalculationConfiguration = new HashMap<String, ViewComputationCache>();
    cachesByCalculationConfiguration.put(AbstractCalculationNodeTest.CALC_CONF_NAME, getCache());
    
    BatchResultWriter resultWriter = new BatchResultWriter(
        new TestDependencyGraphExecutor<CalculationJobResult>(result),
        new ResultModelDefinition(),
        cachesByCalculationConfiguration);
    
    resultWriter.setJdbcUrl(getDbTool().getJdbcUrl());
    resultWriter.setUsername(getDbTool().getUser());
    resultWriter.setPassword(getDbTool().getPassword());
    
    resultWriter.setTransactionManager(getTransactionManager());
    resultWriter.setSessionFactory(getSessionFactory());
    
    resultWriter.setRiskRun(_riskRun);
    resultWriter.setRiskValueNames(_valueNames);
    
    resultWriter.setComputationTargets(_dbComputationTargets);
    resultWriter.initialize(getDbTool());
    
    return resultWriter;
  }

  private DependencyGraph getPositionDepGraph() {
    DependencyNode node = new DependencyNode(
        _mockFunction,
        _mockFunction.getTarget(),
        Collections.<DependencyNode>emptySet(),
        Collections.<ValueSpecification>emptySet(),
        _mockFunction.getResultSpecs());
    DependencyGraph graph = new DependencyGraph(AbstractCalculationNodeTest.CALC_CONF_NAME);
    graph.addDependencyNode(node);
    return graph;
  }
  
  private DependencyGraph getPrimitiveDepGraph() {
    com.opengamma.engine.ComputationTarget primitiveTarget = 
      new com.opengamma.engine.ComputationTarget(ComputationTargetType.PRIMITIVE, new String("foo"));
    
    DependencyNode node = new DependencyNode(
        new MockFunction(primitiveTarget),
        primitiveTarget,
        Collections.<DependencyNode>emptySet(),
        Collections.<ValueSpecification>emptySet(),
        _mockFunction.getResultSpecs());
    DependencyGraph graph = new DependencyGraph(AbstractCalculationNodeTest.CALC_CONF_NAME);
    graph.addDependencyNode(node);
    return graph;
  }
  
  private void setIsRestart(BatchResultWriter resultWriter) {
    _riskRun.setNumRestarts(1);
    resultWriter.setIsRestart(true);
  }
  

  // --------------------------------------------------------------------------
  
  
  @Test
  public void notARestart() {
    // should execute

    BatchResultWriter resultWriter = getSuccessResultWriter();
    DependencyGraph originalGraph = getPositionDepGraph();
    DependencyGraph graphToExecute = resultWriter.getGraphToExecute(originalGraph);
    assertEquals(originalGraph.getSize(), graphToExecute.getSize());
  }
  
  @Test
  public void restartButNoStatusEntryInDb() {
    // should re-execute
    
    BatchResultWriter resultWriter = getSuccessResultWriter();
    setIsRestart(resultWriter);

    DependencyGraph originalGraph = getPositionDepGraph();
    DependencyGraph graphToExecute = resultWriter.getGraphToExecute(originalGraph);
    assertEquals(originalGraph.getSize(), graphToExecute.getSize());
  }
  
  @Test
  public void restartSuccessButOutputsNotInCache() {
    // should re-execute, but not write results into DB.
<<<<<<< HEAD
    _resultWriter.openSession();
    try {
      _resultWriter.upsertStatusEntries(
          _calcJob.getSpecification(), 
          StatusEntry.Status.SUCCESS, 
          Sets.newHashSet(_dbComputationTarget.toSpec()));
    } finally {
      _resultWriter.closeSession();
    }
    
    itemsToExecute = _resultWriter.getItemsToExecute(_calcNode, _calcJob);
    assertEquals(1, itemsToExecute.size());
    CalculationJobItem expected = _calcJob.getJobItems().get(0);
    CalculationJobItem actual = itemsToExecute.get(0);
    assertEquals(expected.getComputationTargetSpecification(), actual.getComputationTargetSpecification());
    assertEquals(expected.getDesiredValues(), actual.getDesiredValues());
    assertEquals(expected.getFunctionUniqueIdentifier(), actual.getFunctionUniqueIdentifier());
    assertEquals(expected.getInputs(), actual.getInputs());
    assertEquals(expected.getOutputs(), actual.getOutputs());
    assertEquals(false, expected.isOutputsDisabled());
    assertEquals(true, actual.isOutputsDisabled());
    
    // already successfully executed, AND outputs in cache
=======
    
    BatchResultWriter resultWriter = getSuccessResultWriter();
    setIsRestart(resultWriter);
    
    resultWriter.openSession();
    resultWriter.upsertStatusEntries(
        _calcJob.getSpecification(), 
        StatusEntry.Status.SUCCESS, 
        Sets.newHashSet(_dbComputationTarget.toSpec()));
    resultWriter.closeSession();
    
    DependencyGraph originalGraph = getPositionDepGraph();
    DependencyGraph graphToExecute = resultWriter.getGraphToExecute(originalGraph);
    assertEquals(originalGraph.getSize(), graphToExecute.getSize());
  }
  
  @Test
  public void restartSuccessOutputInCache() {
>>>>>>> 05485904
    // should not re-execute
    
    putOutputToCache();
    
    BatchResultWriter resultWriter = getSuccessResultWriter();
    setIsRestart(resultWriter);
    
    resultWriter.openSession();
    resultWriter.upsertStatusEntries(
        _calcJob.getSpecification(), 
        StatusEntry.Status.SUCCESS, 
        Sets.newHashSet(_dbComputationTarget.toSpec()));
    resultWriter.closeSession();
    
    DependencyGraph originalGraph = getPositionDepGraph();
    DependencyGraph graphToExecute = resultWriter.getGraphToExecute(originalGraph);
    assertEquals(0, graphToExecute.getSize());
  }

  @Test
  public void restartFailed() {
    // should re-execute
    
    BatchResultWriter resultWriter = getSuccessResultWriter();
    setIsRestart(resultWriter);
    
    resultWriter.openSession();
    resultWriter.upsertStatusEntries(
        _calcJob.getSpecification(), 
        StatusEntry.Status.FAILURE, 
        Sets.newHashSet(_dbComputationTarget.toSpec()));
    resultWriter.closeSession();
    
    DependencyGraph originalGraph = getPositionDepGraph();
    DependencyGraph graphToExecute = resultWriter.getGraphToExecute(originalGraph);
    assertEquals(originalGraph.getSize(), graphToExecute.getSize());
  }
  
  @Test
  public void restartRunning() {
    // should re-execute (assumption being that the previous batch attempt
    // was hard-killed while it was running and is no longer really running)
    
    BatchResultWriter resultWriter = getSuccessResultWriter();
    setIsRestart(resultWriter);
    
    resultWriter.openSession();
    resultWriter.upsertStatusEntries(
        _calcJob.getSpecification(), 
        StatusEntry.Status.RUNNING, 
        Sets.newHashSet(_dbComputationTarget.toSpec()));
    resultWriter.closeSession();
    
    DependencyGraph originalGraph = getPositionDepGraph();
    DependencyGraph graphToExecute = resultWriter.getGraphToExecute(originalGraph);
    assertEquals(originalGraph.getSize(), graphToExecute.getSize());
  }
  
  @Test
  public void restartNotRunning() {
    // should re-execute
    
    BatchResultWriter resultWriter = getSuccessResultWriter();
    setIsRestart(resultWriter);
    
    resultWriter.openSession();
    resultWriter.upsertStatusEntries(
        _calcJob.getSpecification(), 
        StatusEntry.Status.NOT_RUNNING, 
        Sets.newHashSet(_dbComputationTarget.toSpec()));
    resultWriter.closeSession();
    
    DependencyGraph originalGraph = getPositionDepGraph();
    DependencyGraph graphToExecute = resultWriter.getGraphToExecute(originalGraph);
    assertEquals(originalGraph.getSize(), graphToExecute.getSize());
  }
  
  @Test
  public void restartPrimitiveSuccess() {
    // should re-execute
    
    BatchResultWriter resultWriter = getSuccessResultWriter();
    setIsRestart(resultWriter);
    
    DependencyGraph originalGraph = getPrimitiveDepGraph();
    DependencyGraph graphToExecute = resultWriter.getGraphToExecute(originalGraph);
    assertEquals(originalGraph.getSize(), graphToExecute.getSize());
  }

  @Test
  public void restartPrimitiveSuccessOutputsInCache() {
    // should not re-execute
    
    BatchResultWriter resultWriter = getSuccessResultWriter();
    setIsRestart(resultWriter);
    
    DependencyGraph originalGraph = getPrimitiveDepGraph();
    DependencyNode primitiveNode = originalGraph.getDependencyNodes().iterator().next();
    putValue(new ComputedValue(primitiveNode.getOutputValues().iterator().next(), 500.50));
    
    DependencyGraph graphToExecute = resultWriter.getGraphToExecute(originalGraph);
    assertEquals(0, graphToExecute.getSize());
  }
  
  
  // --------------------------------------------------------------------------
  
  
  @Test
  public void emptyResult() {
    CalculationJobResult result = new CalculationJobResult(
        _calcJob.getSpecification(),
        0,
        Collections.<CalculationJobResultItem>emptyList(),
        "localhost");
    
    BatchResultWriter resultWriter = getSuccessResultWriter();
    resultWriter.jobExecuted(result);
    
    assertEquals(0, resultWriter.getNumRiskRows());
    assertEquals(0, resultWriter.getNumRiskFailureRows());
    assertEquals(0, resultWriter.getNumRiskFailureReasonRows());
    assertEquals(0, resultWriter.getNumRiskComputeFailureRows());
  }
  
  @Test
  public void functionWasSuccessful() {
    CalculationJobResultItem item = new CalculationJobResultItem(_calcJob.getJobItems().get(0));
    putOutputToCache();
    
    CalculationJobResult result = new CalculationJobResult(
        _calcJob.getSpecification(),
        200,
        Collections.singletonList(item),
        "localhost");
    
    BatchResultWriter resultWriter = getSuccessResultWriter();
    resultWriter.jobExecuted(result);
    
    assertEquals(1, resultWriter.getNumRiskRows());
    RiskValue value = getValueFromDb(resultWriter);
    assertEquals(_mockFunction.getResult().getValue(), value.getValue());
    
    assertEquals(0, resultWriter.getNumRiskFailureRows());
    assertEquals(0, resultWriter.getNumRiskFailureReasonRows());
    assertEquals(0, resultWriter.getNumRiskComputeFailureRows());
  }
  
  @Test
  public void functionWasSuccessfulButProducesUnsupportedOutputType() {
    CalculationJobResultItem item = new CalculationJobResultItem(_calcJob.getJobItems().get(0));
    
    ComputedValue outputWithANonDoubleValue = new ComputedValue(
        _mockFunction.getResultSpec(), 
        "unsupported value type: String");
    putValue(outputWithANonDoubleValue);
    
    CalculationJobResult result = new CalculationJobResult(
        _calcJob.getSpecification(),
        200,
        Collections.singletonList(item),
        "localhost");
    
    BatchResultWriter resultWriter = getSuccessResultWriter();
    resultWriter.jobExecuted(result);
    
    assertEquals(0, resultWriter.getNumRiskRows());
    assertEquals(1, resultWriter.getNumRiskFailureRows());
    assertEquals(0, resultWriter.getNumRiskFailureReasonRows());
    assertEquals(0, resultWriter.getNumRiskComputeFailureRows());
  }
  
  @Test
  public void functionExecutionThrewException() {
    CalculationJobResultItem item = new CalculationJobResultItem(
        _calcJob.getJobItems().get(0),
        new RuntimeException("function execution failed"));
    
    CalculationJobResult result = new CalculationJobResult(
        _calcJob.getSpecification(),
        200,
        Collections.singletonList(item),
        "localhost");
    
    BatchResultWriter resultWriter = getSuccessResultWriter();
    resultWriter.jobExecuted(result);
    
    assertEquals(0, resultWriter.getNumRiskRows());
    assertEquals(1, resultWriter.getNumRiskFailureRows());
    assertEquals(1, resultWriter.getNumRiskFailureReasonRows());
    assertEquals(1, resultWriter.getNumRiskComputeFailureRows());
  }
  
  @Test
  public void missingFunctionInputs() {
    CalculationJobResultItem item = new CalculationJobResultItem(
        _calcJob.getJobItems().get(0),
        new MissingInputException(
            _calcJob.getJobItems().get(0).getInputs(), 
            _mockFunction.getUniqueIdentifier()));
    
    ComputeFailureKey inputFailureKey = new ComputeFailureKey(
        item.getItem().getFunctionUniqueIdentifier(),
        item.getExceptionClass(),
        item.getExceptionMsg(),
        item.getStackTrace());
    
    BatchResultWriter resultWriter = getSuccessResultWriter();
    
    resultWriter.openSession();
    ComputeFailure inputFailure = resultWriter.saveComputeFailure(inputFailureKey);
    resultWriter.closeSession();
    
    assertEquals(0, resultWriter.getNumRiskRows());
    assertEquals(0, resultWriter.getNumRiskFailureRows());
    assertEquals(0, resultWriter.getNumRiskFailureReasonRows());
    assertEquals(1, resultWriter.getNumRiskComputeFailureRows());
    
    BatchResultWriter.BatchResultWriterFailure cachedInputFailure = new BatchResultWriter.BatchResultWriterFailure();
    cachedInputFailure.addComputeFailureId(inputFailure.getId());
    ComputedValue cachedInputFailureValue = new ComputedValue(item.getItem().getInputs().iterator().next(), cachedInputFailure);
    putValue(cachedInputFailureValue);
    
    CalculationJobResult result = new CalculationJobResult(
        _calcJob.getSpecification(),
        200,
        Collections.singletonList(item),
        "localhost");
    
    resultWriter.jobExecuted(result);
    
    assertEquals(0, resultWriter.getNumRiskRows());
    assertEquals(1, resultWriter.getNumRiskFailureRows());
    assertEquals(1, resultWriter.getNumRiskFailureReasonRows());
    assertEquals(1, resultWriter.getNumRiskComputeFailureRows());
  }
  
  @Test
  public void missingFunctionInputsButNoInputFailureInformationInCache() {
    CalculationJobResultItem item = new CalculationJobResultItem(
        _calcJob.getJobItems().get(0),
        new MissingInputException(
            _calcJob.getJobItems().get(0).getInputs(), 
            _mockFunction.getUniqueIdentifier()));
    
    CalculationJobResult result = new CalculationJobResult(
        _calcJob.getSpecification(),
        200,
        Collections.singletonList(item),
        "localhost");
    
    BatchResultWriter resultWriter = getSuccessResultWriter();
    resultWriter.jobExecuted(result);
    
    assertEquals(0, resultWriter.getNumRiskRows());
    assertEquals(1, resultWriter.getNumRiskFailureRows());
    assertEquals(0, resultWriter.getNumRiskFailureReasonRows());
    assertEquals(0, resultWriter.getNumRiskComputeFailureRows());
  }
  
  @Test
  public void successfulAndFailedResultOnSameTarget() {
    CalculationJobResultItem successItem = new CalculationJobResultItem(
        new CalculationJobItem("function1", 
            _mockFunction.getTarget().toSpecification(),
            Collections.<ValueSpecification>emptySet(),
            Collections.singleton(new ValueRequirement("OUTPUT1", _mockFunction.getTarget().toSpecification()))));
    
    CalculationJobResultItem failedItem = new CalculationJobResultItem(
        new CalculationJobItem("function1", 
            _mockFunction.getTarget().toSpecification(),
            Collections.<ValueSpecification>emptySet(),
            Collections.singleton(new ValueRequirement("OUTPUT2", _mockFunction.getTarget().toSpecification()))),
            new RuntimeException("function execution failed"));
    
    ArrayList<CalculationJobResultItem> items = new ArrayList<CalculationJobResultItem>();
    items.add(successItem);
    items.add(failedItem);
    
    CalculationJobResult result = new CalculationJobResult(
        _calcJob.getSpecification(),
        200,
        items,
        "localhost");
    
    BatchResultWriter resultWriter = getSuccessResultWriter();
    resultWriter.jobExecuted(result);
    
    // note - success row not written
    assertEquals(0, resultWriter.getNumRiskRows());
    assertEquals(2, resultWriter.getNumRiskFailureRows());
    assertEquals(1, resultWriter.getNumRiskFailureReasonRows());
    assertEquals(1, resultWriter.getNumRiskComputeFailureRows());
  }
  
  
  
  // --------------------------------------------------------------------------
  
  
  
  @Override
  public Class<?>[] getHibernateMappingClasses() {
    return BatchDbManagerImpl.getHibernateMappingClasses();
  }
  
  private RiskValue getValueFromDb(BatchResultWriter resultWriter) {
    return resultWriter.getValue(
        AbstractCalculationNodeTest.CALC_CONF_NAME, 
        _mockFunction.getResultSpec().getRequirementSpecification().getValueName(), 
        _mockFunction.getTarget().toSpecification());
  }
  
  private void putOutputToCache() {
    ComputedValue output = _mockFunction.getResult();
    putValue(output);
  }
  
  private void putValue(ComputedValue value) {
    ViewComputationCache cache = getCache();
    cache.putValue(value);
  }

  private ViewComputationCache getCache() {
    ViewComputationCache cache = _calcNode.getCache(_calcJob.getSpecification());
    return cache;
  }
  
}<|MERGE_RESOLUTION|>--- conflicted
+++ resolved
@@ -273,31 +273,6 @@
   @Test
   public void restartSuccessButOutputsNotInCache() {
     // should re-execute, but not write results into DB.
-<<<<<<< HEAD
-    _resultWriter.openSession();
-    try {
-      _resultWriter.upsertStatusEntries(
-          _calcJob.getSpecification(), 
-          StatusEntry.Status.SUCCESS, 
-          Sets.newHashSet(_dbComputationTarget.toSpec()));
-    } finally {
-      _resultWriter.closeSession();
-    }
-    
-    itemsToExecute = _resultWriter.getItemsToExecute(_calcNode, _calcJob);
-    assertEquals(1, itemsToExecute.size());
-    CalculationJobItem expected = _calcJob.getJobItems().get(0);
-    CalculationJobItem actual = itemsToExecute.get(0);
-    assertEquals(expected.getComputationTargetSpecification(), actual.getComputationTargetSpecification());
-    assertEquals(expected.getDesiredValues(), actual.getDesiredValues());
-    assertEquals(expected.getFunctionUniqueIdentifier(), actual.getFunctionUniqueIdentifier());
-    assertEquals(expected.getInputs(), actual.getInputs());
-    assertEquals(expected.getOutputs(), actual.getOutputs());
-    assertEquals(false, expected.isOutputsDisabled());
-    assertEquals(true, actual.isOutputsDisabled());
-    
-    // already successfully executed, AND outputs in cache
-=======
     
     BatchResultWriter resultWriter = getSuccessResultWriter();
     setIsRestart(resultWriter);
@@ -316,7 +291,6 @@
   
   @Test
   public void restartSuccessOutputInCache() {
->>>>>>> 05485904
     // should not re-execute
     
     putOutputToCache();
