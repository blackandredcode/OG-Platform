--- conflicted
+++ resolved
@@ -40,10 +40,6 @@
 import static com.opengamma.timeseries.TimeSeriesConstant.LOAD_ALL_SCHEME;
 import static com.opengamma.timeseries.TimeSeriesConstant.LOAD_TIME_SERIES_DELTA;
 import static com.opengamma.timeseries.TimeSeriesConstant.LOAD_TIME_SERIES_WITH_DATES;
-<<<<<<< HEAD
-import static com.opengamma.timeseries.TimeSeriesConstant.MILLIS_PER_DAY;
-=======
->>>>>>> 5791534e
 import static com.opengamma.timeseries.TimeSeriesConstant.SELECT_ALL_BUNDLE;
 import static com.opengamma.timeseries.TimeSeriesConstant.SELECT_BUNDLE_FROM_IDENTIFIERS;
 import static com.opengamma.timeseries.TimeSeriesConstant.SELECT_DATA_FIELD_ID;
@@ -108,15 +104,8 @@
 import com.opengamma.timeseries.TimeSeriesSearchRequest;
 import com.opengamma.timeseries.TimeSeriesSearchResult;
 import com.opengamma.util.ArgumentChecker;
-<<<<<<< HEAD
-import com.opengamma.util.time.DateUtil;
-import com.opengamma.util.timeseries.localdate.ArrayLocalDateDoubleTimeSeries;
-import com.opengamma.util.timeseries.localdate.LocalDateDoubleTimeSeries;
-import com.opengamma.util.timeseries.localdate.MapLocalDateDoubleTimeSeries;
-=======
 import com.opengamma.util.timeseries.DoubleTimeSeries;
 import com.opengamma.util.timeseries.MutableDoubleTimeSeries;
->>>>>>> 5791534e
 import com.opengamma.util.tuple.ObjectsPair;
 import com.opengamma.util.tuple.Pair;
 
@@ -315,26 +304,17 @@
     return UniqueIdentifier.of(_identifierScheme, String.valueOf(tsKey));
   }
 
-<<<<<<< HEAD
-  private void insertDataPoints(LocalDateDoubleTimeSeries timeSeries, long tsKey) {
-=======
   private void insertDataPoints(DoubleTimeSeries<T> sqlDateDoubleTimeSeries, long tsKey) {
->>>>>>> 5791534e
     String insertSQL = _namedSQLMap.get(INSERT_TIME_SERIES);
     String insertDelta = _namedSQLMap.get(INSERT_TIME_SERIES_DELTA_I);
     
     Date now = new Date(System.currentTimeMillis());
     
-    SqlParameterSource[] batchArgs = new MapSqlParameterSource[timeSeries.size()];
+    SqlParameterSource[] batchArgs = new MapSqlParameterSource[sqlDateDoubleTimeSeries.size()];
     int index = 0;
     
-<<<<<<< HEAD
-    for (Entry<LocalDate, Double> dataPoint : timeSeries) {
-      Date date = DateUtil.toSqlDate(dataPoint.getKey());
-=======
     for (Entry<T, Double> dataPoint : sqlDateDoubleTimeSeries) {
       T date = dataPoint.getKey();
->>>>>>> 5791534e
       Double value = dataPoint.getValue();
       MapSqlParameterSource parameterSource = new MapSqlParameterSource();
       parameterSource.addValue("timeSeriesID", tsKey, Types.BIGINT);
@@ -591,40 +571,23 @@
     
   }
     
-<<<<<<< HEAD
-  private LocalDateDoubleTimeSeries loadTimeSeries(long timeSeriesKey, LocalDate start, LocalDate end) {
-=======
   private DoubleTimeSeries<T> loadTimeSeries(long timeSeriesKey, T start, T end) {
->>>>>>> 5791534e
     String sql = _namedSQLMap.get(LOAD_TIME_SERIES_WITH_DATES);
     MapSqlParameterSource parameters = new MapSqlParameterSource().addValue("timeSeriesKey", timeSeriesKey, Types.INTEGER);
     
     if (start != null) {
       sql += " AND ts_date >= :startDate";
-<<<<<<< HEAD
-      parameters.addValue("startDate", DateUtil.toSqlDate(start), Types.DATE);
-    }
-    
-    if (end != null) {
-      sql += " AND ts_date <= :endDate";
-      parameters.addValue("endDate", DateUtil.toSqlDate(end), Types.DATE);
-=======
       parameters.addValue("startDate", getSqlDate(start), getSqlDateType());
     }
     
     if (end != null) {
       sql += " AND ts_date < :endDate";
       parameters.addValue("endDate", getSqlDate(end), getSqlDateType());
->>>>>>> 5791534e
     }
     
     sql += " ORDER BY ts_date";
     
-<<<<<<< HEAD
-    final List<LocalDate> dates = new LinkedList<LocalDate>();
-=======
     final List<T> dates = new LinkedList<T>();
->>>>>>> 5791534e
     final List<Double> values = new LinkedList<Double>();
     
     NamedParameterJdbcOperations parameterJdbcOperations = _simpleJdbcTemplate.getNamedParameterJdbcOperations();
@@ -634,17 +597,10 @@
       public void processRow(ResultSet rs) throws SQLException {
         dates.add(getDate(rs, "ts_date"));
         values.add(rs.getDouble("value"));
-<<<<<<< HEAD
-        dates.add(DateUtil.fromSqlDate(rs.getDate("ts_date")));
       }
     });
-    return new ArrayLocalDateDoubleTimeSeries(dates, values);
-=======
-      }
-    });
     
     return getTimeSeries(dates, values);
->>>>>>> 5791534e
   }
 
   private void updateDataPoint(T date, Double value, long tsID) {
@@ -652,11 +608,7 @@
     
     MapSqlParameterSource parameters = new MapSqlParameterSource()
       .addValue("tsID", tsID, Types.BIGINT)
-<<<<<<< HEAD
-      .addValue("date", DateUtil.toSqlDate(date), Types.DATE);
-=======
       .addValue("date", getSqlDate(date), getSqlDateType());
->>>>>>> 5791534e
     
     Double oldValue = _simpleJdbcTemplate.queryForObject(selectSQL, Double.class, parameters);
     
@@ -713,11 +665,7 @@
     parameterSource.addValue("time", new Date(timeStamp.toEpochMillisLong()), Types.TIMESTAMP);
     parameterSource.addValue("tsID", tsID, Types.BIGINT);
 
-<<<<<<< HEAD
-    final List<LocalDate> deltaDates = new ArrayList<LocalDate>();
-=======
     final List<T> deltaDates = new ArrayList<T>();
->>>>>>> 5791534e
     final List<Double> deltaValues = new ArrayList<Double>();
     final List<String> deltaOperations = new ArrayList<String>();
     
@@ -726,25 +674,12 @@
     jdbcOperations.query(selectDeltaSql, parameterSource, new RowCallbackHandler() {
       @Override
       public void processRow(ResultSet rs) throws SQLException {
-<<<<<<< HEAD
-        deltaDates.add(DateUtil.fromSqlDate(rs.getDate("ts_date")));
-=======
         deltaDates.add(getDate(rs, "ts_date"));
->>>>>>> 5791534e
         deltaValues.add(rs.getDouble("old_value"));
         deltaOperations.add(rs.getString("operation"));
       }
     });
     
-<<<<<<< HEAD
-    LocalDateDoubleTimeSeries timeSeries = loadTimeSeries(tsID, null, null);
-    
-    MapLocalDateDoubleTimeSeries tsMap = new MapLocalDateDoubleTimeSeries(timeSeries);
-    
-    //reapply deltas
-    for (int i = 0; i < deltaDates.size(); i++) {
-      LocalDate date = deltaDates.get(i);
-=======
     DoubleTimeSeries<T> timeSeries = loadTimeSeries(tsID, null, null);
     
     MutableDoubleTimeSeries<T> tsMap = getMutableTimeSeries(timeSeries); 
@@ -752,7 +687,6 @@
     //reapply deltas
     for (int i = 0; i < deltaDates.size(); i++) {
       T date = deltaDates.get(i);
->>>>>>> 5791534e
       Double oldValue = deltaValues.get(i);
       String operation = deltaOperations.get(i);
       if (operation.toUpperCase().equals("I")) {
@@ -765,11 +699,7 @@
     
     return tsMap;
   }
-<<<<<<< HEAD
-      
-=======
-  
->>>>>>> 5791534e
+  
   /**
    * @param namedSQLMap the map containing sql queries
    */
@@ -792,12 +722,8 @@
     ArgumentChecker.isTrue(uid.getScheme().equals(_identifierScheme), "Uid not for TimeSeriesStorage");
     ArgumentChecker.isTrue(uid.getValue() != null, "Uid value cannot be null");
     int timeSeriesKey = Integer.parseInt(uid.getValue());
-<<<<<<< HEAD
-    return loadTimeSeries(timeSeriesKey, start, end);
-=======
     DoubleTimeSeries<T> timeSeries = loadTimeSeries(timeSeriesKey, start, end);
     return timeSeries;
->>>>>>> 5791534e
   }
 
   protected DoubleTimeSeries<T> getHistoricalTimeSeries(UniqueIdentifier uid) {
@@ -905,12 +831,8 @@
     result.setDataProvider(metaData.getDataProvider());
     result.setDataSource(metaData.getDataSource());
     result.setObservationTime(metaData.getObservationTime());
-<<<<<<< HEAD
-    result.setTimeSeries(loadTimeSeries(tsId, null, null));
-=======
     DoubleTimeSeries<T> timeSeries = loadTimeSeries(tsId, null, null);
     result.setTimeSeries(timeSeries);
->>>>>>> 5791534e
     
     return result;
   }
@@ -1111,11 +1033,7 @@
         tsMetaData.setLatestDate(dates.get("latest"));
       }
       if (request.isLoadTimeSeries()) {
-<<<<<<< HEAD
-        LocalDateDoubleTimeSeries timeSeries = loadTimeSeries(tsId, request.getStart(), request.getEnd());
-=======
         DoubleTimeSeries<T> timeSeries = loadTimeSeries(tsId, request.getStart(), request.getEnd());
->>>>>>> 5791534e
         document.setTimeSeries(timeSeries);
       }
       result.getDocuments().add(document);
@@ -1183,12 +1101,8 @@
           document.setLatest(tsMetaData.getLatestDate());
         }
         if (request.isLoadTimeSeries()) {
-<<<<<<< HEAD
-          document.setTimeSeries(loadTimeSeries(timeSeriesKey, request.getStart(), request.getEnd()));
-=======
           DoubleTimeSeries<T> loadTimeSeries = loadTimeSeries(timeSeriesKey, request.getStart(), request.getEnd());
           document.setTimeSeries(loadTimeSeries);
->>>>>>> 5791534e
         }
         result.getDocuments().add(document);
       }
@@ -1204,13 +1118,8 @@
     jdbcOperations.query(_namedSQLMap.get(GET_TS_DATE_RANGE_BY_OID), parameters, new RowCallbackHandler() {
       @Override
       public void processRow(ResultSet rs) throws SQLException {
-<<<<<<< HEAD
-        result.put("earliest", DateUtil.fromSqlDate(rs.getDate("earliest")));
-        result.put("latest", DateUtil.fromSqlDate(rs.getDate("latest")));
-=======
         result.put("earliest", getDate("earliest"));
         result.put("latest", getDate("latest"));
->>>>>>> 5791534e
       }
     });
     return result;
@@ -1298,11 +1207,7 @@
     
     MapSqlParameterSource parameterSource = new MapSqlParameterSource();
     parameterSource.addValue("timeSeriesID", tsId, Types.BIGINT);
-<<<<<<< HEAD
-    parameterSource.addValue("date", DateUtil.toSqlDate(document.getDate()), Types.DATE);
-=======
     parameterSource.addValue("date", getSqlDate(document.getDate()), getSqlDateType());
->>>>>>> 5791534e
     parameterSource.addValue("value", document.getValue(), Types.DOUBLE);
     parameterSource.addValue("timeStamp", now, Types.TIMESTAMP);
     
@@ -1318,12 +1223,7 @@
   @Override
   @Transactional(readOnly = false, propagation = Propagation.REQUIRES_NEW)
   public void removeDataPoint(UniqueIdentifier uid) {
-<<<<<<< HEAD
-    ObjectsPair<Long, LocalDate> tsIdDatePair = validateAndGetDataPointId(uid);
-    Date date = DateUtil.toSqlDate(tsIdDatePair.getSecond());
-=======
     ObjectsPair<Long, T> tsIdDatePair = validateAndGetDataPointId(uid);
->>>>>>> 5791534e
     Long tsId = tsIdDatePair.getFirst();
     T date = tsIdDatePair.getSecond();
     removeDataPoint(tsId, date);
@@ -1333,10 +1233,6 @@
   public DataPointDocument<T> getDataPoint(UniqueIdentifier uid) {
     ObjectsPair<Long, T> tsIdDatePair = validateAndGetDataPointId(uid);
     
-<<<<<<< HEAD
-    Date date = DateUtil.toSqlDate(tsIdDatePair.getSecond());
-=======
->>>>>>> 5791534e
     Long tsId = tsIdDatePair.getFirst();
     T date = tsIdDatePair.getSecond();
     
