package com.opengamma.timeseries;

import java.util.ArrayList;
import java.util.Iterator;
import java.util.List;
import java.util.Map;
import java.util.NoSuchElementException;
import java.util.SortedMap;
import java.util.TreeMap;
import java.util.Map.Entry;

import javax.time.Instant;
import javax.time.calendar.TimeZone;
import javax.time.calendar.ZonedDateTime;

public class MapDoubleTimeSeries extends DoubleTimeSeries  {
<<<<<<< HEAD
  public static final DoubleTimeSeries EMPTY_SERIES = new MapDoubleTimeSeries();
  private TreeMap<InstantProvider, Double> _data;
=======
  public static final MapDoubleTimeSeries EMPTY_SERIES = new MapDoubleTimeSeries();
  private TreeMap<ZonedDateTime, Double> _data;
>>>>>>> fcbe1281
  
  public MapDoubleTimeSeries() {
    _data = new TreeMap<ZonedDateTime, Double>();
  }
  
  public MapDoubleTimeSeries(SortedMap<ZonedDateTime, Double> data) {
    _data = new TreeMap<ZonedDateTime, Double>(data);
  }
  
  public MapDoubleTimeSeries(List<ZonedDateTime> times, List<Double> values) {
    this();
    if (times.size() != values.size()) { throw new IllegalArgumentException("lists of different lengths"); }
    Iterator<Double> valuesIter = values.iterator();
    for (ZonedDateTime time : times) {
      Double value = valuesIter.next();
      if (time != null && value != null) {
        _data.put(time, value);
      } else {
        throw new IllegalArgumentException("list contains null");
      }
    }
  }
  
  public MapDoubleTimeSeries(long[] times, double[] values, TimeZone[] zones) {
    this();
    if (times.length != values.length || times.length != zones.length) { 
      throw new IllegalArgumentException("arrays of different lengths"); 
      }
    long timeMax = 0;
    for (int i=0; i<times.length; i++) {
      if (times[i] > timeMax) {
        _data.put(ZonedDateTime.fromInstant(Instant.millisInstant(times[i]), zones[i]), values[i]);
        timeMax = times[i];
      } else {
        throw new IllegalArgumentException("times array must be increasing");
      }
    }
  }
  
  public MapDoubleTimeSeries(DoubleTimeSeries dts) {
    this();
    Iterator<Entry<ZonedDateTime, Double>> iterator = dts.iterator();
    while (iterator.hasNext()) {
      Entry<ZonedDateTime, Double> entry = iterator.next();
      _data.put(entry.getKey(), entry.getValue());
    }
  }
  
  @Override
  public Double getDataPoint(ZonedDateTime instant) {
    return _data.get(instant);
  }

  @Override
  public Iterator<Map.Entry<ZonedDateTime, Double>> iterator() {
    return _data.entrySet().iterator();
  }
  
  @Override
  public Iterator<ZonedDateTime> timeIterator() {
    return _data.keySet().iterator();
  }
  
  @Override
  public List<ZonedDateTime> times() {
    return new ArrayList<ZonedDateTime>(_data.keySet());
  }
  
  @Override
  public Iterator<Double> valuesIterator() {
    return _data.values().iterator();
  }
  
  @Override 
  public List<Double> values() {
    return new ArrayList<Double>(_data.values());
  }
  
  @Override
  public Double getEarliestValue() {
    return _data.get(_data.firstKey());
  }
  
  @Override
  public ZonedDateTime getEarliestTime() {
    return _data.firstKey();
  }
  
  @Override
  public Double getLatestValue() {
    return _data.get(_data.lastKey());
  }
    
  @Override
  public ZonedDateTime getLatestTime() {
    return _data.lastKey();
  }
  
  @Override
  public int size() {
    return _data.size();
  }
  
  @Override
  public Double[] getValues() {
    return _data.values().toArray(new Double[0]);
  }
  
  public boolean isEmpty() {
    return _data.isEmpty();
  }
  
  public int hashCode() {
    return _data.hashCode();
  }
  
  public DoubleTimeSeries subSeries(ZonedDateTime startTime, ZonedDateTime endTime) {
    return new MapDoubleTimeSeries(_data.subMap(startTime, true, endTime, true));
  }
  
  /* oldest n items */
  public DoubleTimeSeries head(int numItems) {
    ZonedDateTime[] keys = _data.keySet().toArray(new ZonedDateTime[] {});
    if (numItems > keys.length) {
      throw new IllegalStateException("you asked for more head elements that are available");
    } else if (numItems == 0) {
      return EMPTY_SERIES;
    } else {
      return new MapDoubleTimeSeries(_data.headMap(keys[numItems]));
    }
  }
  
  public boolean equals(Object other) {
    if (other instanceof DoubleTimeSeries) {
      DoubleTimeSeries dts = (DoubleTimeSeries)other;
      if (dts.size() != size()) { return false; }
      Iterator<Entry<ZonedDateTime, Double>> iterator = _data.entrySet().iterator();
      for (Entry<?, ?> entry : dts) {
        Entry<ZonedDateTime, Double> myEntry = iterator.next();
        if (!myEntry.equals(entry)) {
          return false;
        }
      }
      return true;
    } else {
      return false;
    }
  }
  
  protected SortedMap<ZonedDateTime, Double> getUnderlyingMap() {
    return _data;
  }

  @Override
  public Double getValue(int index) {
    // TODO: make this efficient
    if (index < _data.size()) { // this assumption has threading implications in Mutable subclass
      Iterator<Double> iter = _data.values().iterator();
      for (int i=0; i<index; i++) {
        iter.next();
      }
      return iter.next();
    } else {
      throw new IndexOutOfBoundsException("Cannot reference data point outside size of time series");
    }
  }
  

  @Override
  public TimeSeries<Double> tail(int numItems) {
    // TODO: make this efficient
    if(numItems == 0) return EMPTY_SERIES; 
    if (numItems < _data.size()) {
      ZonedDateTime[] keys = _data.keySet().toArray(new ZonedDateTime[] {});      
      return new MapDoubleTimeSeries(_data.tailMap(keys[keys.length - numItems]));
    } else {
      throw new IndexOutOfBoundsException("Cannot reference data point outside size of time series");
    }
  }

  @Override
  public ZonedDateTime getTime(int index) {
    // TODO: make this efficient
    if (index < _data.size()) { // this assumption has threading implications in Mutable subclass
      Iterator<ZonedDateTime> iter = _data.keySet().iterator();
      for (int i=0; i<index; i++) {
        iter.next();
      }
      return iter.next();
    } else {
      throw new IndexOutOfBoundsException("Cannot reference data point outside size of time series");
    }

  }

  @Override
  public Double getValue(ZonedDateTime instant) {
    Double value = _data.get(instant);
    if (value != null) {
      return value;
    } else {
      throw new NoSuchElementException();
    }
  }
}
<|MERGE_RESOLUTION|>--- conflicted
+++ resolved
@@ -1,228 +1,223 @@
-package com.opengamma.timeseries;
-
-import java.util.ArrayList;
-import java.util.Iterator;
-import java.util.List;
-import java.util.Map;
-import java.util.NoSuchElementException;
-import java.util.SortedMap;
-import java.util.TreeMap;
-import java.util.Map.Entry;
-
-import javax.time.Instant;
-import javax.time.calendar.TimeZone;
-import javax.time.calendar.ZonedDateTime;
-
-public class MapDoubleTimeSeries extends DoubleTimeSeries  {
-<<<<<<< HEAD
-  public static final DoubleTimeSeries EMPTY_SERIES = new MapDoubleTimeSeries();
-  private TreeMap<InstantProvider, Double> _data;
-=======
-  public static final MapDoubleTimeSeries EMPTY_SERIES = new MapDoubleTimeSeries();
-  private TreeMap<ZonedDateTime, Double> _data;
->>>>>>> fcbe1281
-  
-  public MapDoubleTimeSeries() {
-    _data = new TreeMap<ZonedDateTime, Double>();
-  }
-  
-  public MapDoubleTimeSeries(SortedMap<ZonedDateTime, Double> data) {
-    _data = new TreeMap<ZonedDateTime, Double>(data);
-  }
-  
-  public MapDoubleTimeSeries(List<ZonedDateTime> times, List<Double> values) {
-    this();
-    if (times.size() != values.size()) { throw new IllegalArgumentException("lists of different lengths"); }
-    Iterator<Double> valuesIter = values.iterator();
-    for (ZonedDateTime time : times) {
-      Double value = valuesIter.next();
-      if (time != null && value != null) {
-        _data.put(time, value);
-      } else {
-        throw new IllegalArgumentException("list contains null");
-      }
-    }
-  }
-  
-  public MapDoubleTimeSeries(long[] times, double[] values, TimeZone[] zones) {
-    this();
-    if (times.length != values.length || times.length != zones.length) { 
-      throw new IllegalArgumentException("arrays of different lengths"); 
-      }
-    long timeMax = 0;
-    for (int i=0; i<times.length; i++) {
-      if (times[i] > timeMax) {
-        _data.put(ZonedDateTime.fromInstant(Instant.millisInstant(times[i]), zones[i]), values[i]);
-        timeMax = times[i];
-      } else {
-        throw new IllegalArgumentException("times array must be increasing");
-      }
-    }
-  }
-  
-  public MapDoubleTimeSeries(DoubleTimeSeries dts) {
-    this();
-    Iterator<Entry<ZonedDateTime, Double>> iterator = dts.iterator();
-    while (iterator.hasNext()) {
-      Entry<ZonedDateTime, Double> entry = iterator.next();
-      _data.put(entry.getKey(), entry.getValue());
-    }
-  }
-  
-  @Override
-  public Double getDataPoint(ZonedDateTime instant) {
-    return _data.get(instant);
-  }
-
-  @Override
-  public Iterator<Map.Entry<ZonedDateTime, Double>> iterator() {
-    return _data.entrySet().iterator();
-  }
-  
-  @Override
-  public Iterator<ZonedDateTime> timeIterator() {
-    return _data.keySet().iterator();
-  }
-  
-  @Override
-  public List<ZonedDateTime> times() {
-    return new ArrayList<ZonedDateTime>(_data.keySet());
-  }
-  
-  @Override
-  public Iterator<Double> valuesIterator() {
-    return _data.values().iterator();
-  }
-  
-  @Override 
-  public List<Double> values() {
-    return new ArrayList<Double>(_data.values());
-  }
-  
-  @Override
-  public Double getEarliestValue() {
-    return _data.get(_data.firstKey());
-  }
-  
-  @Override
-  public ZonedDateTime getEarliestTime() {
-    return _data.firstKey();
-  }
-  
-  @Override
-  public Double getLatestValue() {
-    return _data.get(_data.lastKey());
-  }
-    
-  @Override
-  public ZonedDateTime getLatestTime() {
-    return _data.lastKey();
-  }
-  
-  @Override
-  public int size() {
-    return _data.size();
-  }
-  
-  @Override
-  public Double[] getValues() {
-    return _data.values().toArray(new Double[0]);
-  }
-  
-  public boolean isEmpty() {
-    return _data.isEmpty();
-  }
-  
-  public int hashCode() {
-    return _data.hashCode();
-  }
-  
-  public DoubleTimeSeries subSeries(ZonedDateTime startTime, ZonedDateTime endTime) {
-    return new MapDoubleTimeSeries(_data.subMap(startTime, true, endTime, true));
-  }
-  
-  /* oldest n items */
-  public DoubleTimeSeries head(int numItems) {
-    ZonedDateTime[] keys = _data.keySet().toArray(new ZonedDateTime[] {});
-    if (numItems > keys.length) {
-      throw new IllegalStateException("you asked for more head elements that are available");
-    } else if (numItems == 0) {
-      return EMPTY_SERIES;
-    } else {
-      return new MapDoubleTimeSeries(_data.headMap(keys[numItems]));
-    }
-  }
-  
-  public boolean equals(Object other) {
-    if (other instanceof DoubleTimeSeries) {
-      DoubleTimeSeries dts = (DoubleTimeSeries)other;
-      if (dts.size() != size()) { return false; }
-      Iterator<Entry<ZonedDateTime, Double>> iterator = _data.entrySet().iterator();
-      for (Entry<?, ?> entry : dts) {
-        Entry<ZonedDateTime, Double> myEntry = iterator.next();
-        if (!myEntry.equals(entry)) {
-          return false;
-        }
-      }
-      return true;
-    } else {
-      return false;
-    }
-  }
-  
-  protected SortedMap<ZonedDateTime, Double> getUnderlyingMap() {
-    return _data;
-  }
-
-  @Override
-  public Double getValue(int index) {
-    // TODO: make this efficient
-    if (index < _data.size()) { // this assumption has threading implications in Mutable subclass
-      Iterator<Double> iter = _data.values().iterator();
-      for (int i=0; i<index; i++) {
-        iter.next();
-      }
-      return iter.next();
-    } else {
-      throw new IndexOutOfBoundsException("Cannot reference data point outside size of time series");
-    }
-  }
-  
-
-  @Override
-  public TimeSeries<Double> tail(int numItems) {
-    // TODO: make this efficient
-    if(numItems == 0) return EMPTY_SERIES; 
-    if (numItems < _data.size()) {
-      ZonedDateTime[] keys = _data.keySet().toArray(new ZonedDateTime[] {});      
-      return new MapDoubleTimeSeries(_data.tailMap(keys[keys.length - numItems]));
-    } else {
-      throw new IndexOutOfBoundsException("Cannot reference data point outside size of time series");
-    }
-  }
-
-  @Override
-  public ZonedDateTime getTime(int index) {
-    // TODO: make this efficient
-    if (index < _data.size()) { // this assumption has threading implications in Mutable subclass
-      Iterator<ZonedDateTime> iter = _data.keySet().iterator();
-      for (int i=0; i<index; i++) {
-        iter.next();
-      }
-      return iter.next();
-    } else {
-      throw new IndexOutOfBoundsException("Cannot reference data point outside size of time series");
-    }
-
-  }
-
-  @Override
-  public Double getValue(ZonedDateTime instant) {
-    Double value = _data.get(instant);
-    if (value != null) {
-      return value;
-    } else {
-      throw new NoSuchElementException();
-    }
-  }
-}
+package com.opengamma.timeseries;
+
+import java.util.ArrayList;
+import java.util.Iterator;
+import java.util.List;
+import java.util.Map;
+import java.util.NoSuchElementException;
+import java.util.SortedMap;
+import java.util.TreeMap;
+import java.util.Map.Entry;
+
+import javax.time.Instant;
+import javax.time.calendar.TimeZone;
+import javax.time.calendar.ZonedDateTime;
+
+public class MapDoubleTimeSeries extends DoubleTimeSeries  {
+  public static final DoubleTimeSeries EMPTY_SERIES = new MapDoubleTimeSeries();
+  private TreeMap<ZonedDateTime, Double> _data;
+  
+  public MapDoubleTimeSeries() {
+    _data = new TreeMap<ZonedDateTime, Double>();
+  }
+  
+  public MapDoubleTimeSeries(SortedMap<ZonedDateTime, Double> data) {
+    _data = new TreeMap<ZonedDateTime, Double>(data);
+  }
+  
+  public MapDoubleTimeSeries(List<ZonedDateTime> times, List<Double> values) {
+    this();
+    if (times.size() != values.size()) { throw new IllegalArgumentException("lists of different lengths"); }
+    Iterator<Double> valuesIter = values.iterator();
+    for (ZonedDateTime time : times) {
+      Double value = valuesIter.next();
+      if (time != null && value != null) {
+        _data.put(time, value);
+      } else {
+        throw new IllegalArgumentException("list contains null");
+      }
+    }
+  }
+  
+  public MapDoubleTimeSeries(long[] times, double[] values, TimeZone[] zones) {
+    this();
+    if (times.length != values.length || times.length != zones.length) { 
+      throw new IllegalArgumentException("arrays of different lengths"); 
+      }
+    long timeMax = 0;
+    for (int i=0; i<times.length; i++) {
+      if (times[i] > timeMax) {
+        _data.put(ZonedDateTime.fromInstant(Instant.millisInstant(times[i]), zones[i]), values[i]);
+        timeMax = times[i];
+      } else {
+        throw new IllegalArgumentException("times array must be increasing");
+      }
+    }
+  }
+  
+  public MapDoubleTimeSeries(DoubleTimeSeries dts) {
+    this();
+    Iterator<Entry<ZonedDateTime, Double>> iterator = dts.iterator();
+    while (iterator.hasNext()) {
+      Entry<ZonedDateTime, Double> entry = iterator.next();
+      _data.put(entry.getKey(), entry.getValue());
+    }
+  }
+  
+  @Override
+  public Double getDataPoint(ZonedDateTime instant) {
+    return _data.get(instant);
+  }
+
+  @Override
+  public Iterator<Map.Entry<ZonedDateTime, Double>> iterator() {
+    return _data.entrySet().iterator();
+  }
+  
+  @Override
+  public Iterator<ZonedDateTime> timeIterator() {
+    return _data.keySet().iterator();
+  }
+  
+  @Override
+  public List<ZonedDateTime> times() {
+    return new ArrayList<ZonedDateTime>(_data.keySet());
+  }
+  
+  @Override
+  public Iterator<Double> valuesIterator() {
+    return _data.values().iterator();
+  }
+  
+  @Override 
+  public List<Double> values() {
+    return new ArrayList<Double>(_data.values());
+  }
+  
+  @Override
+  public Double getEarliestValue() {
+    return _data.get(_data.firstKey());
+  }
+  
+  @Override
+  public ZonedDateTime getEarliestTime() {
+    return _data.firstKey();
+  }
+  
+  @Override
+  public Double getLatestValue() {
+    return _data.get(_data.lastKey());
+  }
+    
+  @Override
+  public ZonedDateTime getLatestTime() {
+    return _data.lastKey();
+  }
+  
+  @Override
+  public int size() {
+    return _data.size();
+  }
+  
+  @Override
+  public Double[] getValues() {
+    return _data.values().toArray(new Double[0]);
+  }
+  
+  public boolean isEmpty() {
+    return _data.isEmpty();
+  }
+  
+  public int hashCode() {
+    return _data.hashCode();
+  }
+  
+  public DoubleTimeSeries subSeries(ZonedDateTime startTime, ZonedDateTime endTime) {
+    return new MapDoubleTimeSeries(_data.subMap(startTime, true, endTime, true));
+  }
+  
+  /* oldest n items */
+  public DoubleTimeSeries head(int numItems) {
+    ZonedDateTime[] keys = _data.keySet().toArray(new ZonedDateTime[] {});
+    if (numItems > keys.length) {
+      throw new IllegalStateException("you asked for more head elements that are available");
+    } else if (numItems == 0) {
+      return EMPTY_SERIES;
+    } else {
+      return new MapDoubleTimeSeries(_data.headMap(keys[numItems]));
+    }
+  }
+  
+  public boolean equals(Object other) {
+    if (other instanceof DoubleTimeSeries) {
+      DoubleTimeSeries dts = (DoubleTimeSeries)other;
+      if (dts.size() != size()) { return false; }
+      Iterator<Entry<ZonedDateTime, Double>> iterator = _data.entrySet().iterator();
+      for (Entry<?, ?> entry : dts) {
+        Entry<ZonedDateTime, Double> myEntry = iterator.next();
+        if (!myEntry.equals(entry)) {
+          return false;
+        }
+      }
+      return true;
+    } else {
+      return false;
+    }
+  }
+  
+  protected SortedMap<ZonedDateTime, Double> getUnderlyingMap() {
+    return _data;
+  }
+
+  @Override
+  public Double getValue(int index) {
+    // TODO: make this efficient
+    if (index < _data.size()) { // this assumption has threading implications in Mutable subclass
+      Iterator<Double> iter = _data.values().iterator();
+      for (int i=0; i<index; i++) {
+        iter.next();
+      }
+      return iter.next();
+    } else {
+      throw new IndexOutOfBoundsException("Cannot reference data point outside size of time series");
+    }
+  }
+  
+
+  @Override
+  public TimeSeries<Double> tail(int numItems) {
+    // TODO: make this efficient
+    if(numItems == 0) return EMPTY_SERIES; 
+    if (numItems < _data.size()) {
+      ZonedDateTime[] keys = _data.keySet().toArray(new ZonedDateTime[] {});      
+      return new MapDoubleTimeSeries(_data.tailMap(keys[keys.length - numItems]));
+    } else {
+      throw new IndexOutOfBoundsException("Cannot reference data point outside size of time series");
+    }
+  }
+
+  @Override
+  public ZonedDateTime getTime(int index) {
+    // TODO: make this efficient
+    if (index < _data.size()) { // this assumption has threading implications in Mutable subclass
+      Iterator<ZonedDateTime> iter = _data.keySet().iterator();
+      for (int i=0; i<index; i++) {
+        iter.next();
+      }
+      return iter.next();
+    } else {
+      throw new IndexOutOfBoundsException("Cannot reference data point outside size of time series");
+    }
+
+  }
+
+  @Override
+  public Double getValue(ZonedDateTime instant) {
+    Double value = _data.get(instant);
+    if (value != null) {
+      return value;
+    } else {
+      throw new NoSuchElementException();
+    }
+  }
+}