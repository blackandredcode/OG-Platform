/**
 * Copyright (C) 2009 - 2010 by OpenGamma Inc.
 *
 * Please see distribution for license.
 */
package com.opengamma.engine.view;

import java.util.NoSuchElementException;
import java.util.Set;

<<<<<<< HEAD
import org.slf4j.Logger;
import org.slf4j.LoggerFactory;
import org.springframework.context.Lifecycle;

import com.opengamma.engine.function.FunctionCompilationService;
import com.opengamma.engine.function.FunctionRepository;
import com.opengamma.engine.function.resolver.DefaultFunctionResolver;
import com.opengamma.engine.livedata.CombiningLiveDataSnapshotProvider;
import com.opengamma.engine.livedata.InMemoryLKVSnapshotProvider;
import com.opengamma.engine.livedata.LiveDataAvailabilityProvider;
import com.opengamma.engine.livedata.LiveDataSnapshotProvider;
import com.opengamma.engine.position.PositionSource;
import com.opengamma.engine.security.SecuritySource;
import com.opengamma.engine.view.cache.ViewComputationCacheSource;
import com.opengamma.engine.view.calc.DependencyGraphExecutorFactory;
import com.opengamma.engine.view.calc.stats.GraphExecutorStatisticsGathererProvider;
import com.opengamma.engine.view.calcnode.JobDispatcher;
import com.opengamma.engine.view.calcnode.ViewProcessorQueryReceiver;
import com.opengamma.engine.view.permission.ViewPermission;
import com.opengamma.engine.view.permission.ViewPermissionProvider;
import com.opengamma.livedata.client.LiveDataClient;
=======
>>>>>>> bf6c9b19
import com.opengamma.livedata.msg.UserPrincipal;

/**
 * A view processor manages the computation of views, and is responsible for initialising the computation context of
 * these views. A view processor can manage only one instance of any view, but potentially there can be many view
 * processors responsible for possibly-overlapping sets of views.
 * <p>
 * This interface exposes full control over the view processor, for example using through
 * {@link #stopProcessing(String)}, and is designed for internal use by the engine. The {@link ViewProcessorClient}
 * interface is designed to provide more restricted access to a {@link ViewProcessor} for external use.
 */
<<<<<<< HEAD
public class ViewProcessor implements Lifecycle {
  private static final Logger s_logger = LoggerFactory.getLogger(ViewProcessor.class);
  // Injected Inputs:
  private ViewDefinitionRepository _viewDefinitionRepository;
  private SecuritySource _securitySource;
  private PositionSource _positionSource;
  private FunctionCompilationService _functionCompilationService;
  private LiveDataClient _liveDataClient;
  private LiveDataAvailabilityProvider _liveDataAvailabilityProvider;
  private LiveDataSnapshotProvider _liveDataSnapshotProvider;
  private ViewComputationCacheSource _computationCacheSource;
  private JobDispatcher _computationJobDispatcher;
  private ViewProcessorQueryReceiver _viewProcessorQueryReceiver;
  private DependencyGraphExecutorFactory<?> _dependencyGraphExecutorFactory;
  private ViewPermissionProvider _viewPermissionProvider;
  private Map<String, Object> _configurationResource;
  private GraphExecutorStatisticsGathererProvider _graphExecutionStatistics;
  // State:
  private final ConcurrentMap<String, View> _viewsByName = new ConcurrentHashMap<String, View>();
  private final ReentrantLock _lifecycleLock = new ReentrantLock();
  private boolean _isStarted /* = false */;
  private ExecutorService _executorService;
  private boolean _localExecutorService /* = false */;

  public ViewProcessor() {
  }

  protected void assertNotStarted() {
    if (_isStarted) {
      throw new IllegalStateException("Cannot change injected properties once this ViewProcessor has been started.");
    }
  }

  /**
   * @return the viewDefinitionRepository
   */
  public ViewDefinitionRepository getViewDefinitionRepository() {
    return _viewDefinitionRepository;
  }
=======
public interface ViewProcessor {
>>>>>>> bf6c9b19

  /**
   * Gets the names of the views which the view processor can provide access to. Not all of these views are necessarily
   * initialized, less so being processed.
   * 
   * @return  a set of view names
   */
<<<<<<< HEAD
  public JobDispatcher getComputationJobDispatcher() {
    return _computationJobDispatcher;
  }

  /**
   * @param computationJobDispatcher the computationJobDispatcher to set
   */
  public void setComputationJobDispatcher(JobDispatcher computationJobDispatcher) {
    assertNotStarted();
    _computationJobDispatcher = computationJobDispatcher;
  }

  /**
   * @return the calculation node query receiver (for messages back from the calc node).
   */
  public ViewProcessorQueryReceiver getViewProcessorQueryReceiver() {
    return _viewProcessorQueryReceiver;
  }

  public void setViewProcessorQueryReceiver(ViewProcessorQueryReceiver calcNodeQueryReceiver) {
    assertNotStarted();
    _viewProcessorQueryReceiver = calcNodeQueryReceiver;
  }

  public DependencyGraphExecutorFactory<?> getDependencyGraphExecutorFactory() {
    return _dependencyGraphExecutorFactory;
  }

  public void setDependencyGraphExecutorFactory(DependencyGraphExecutorFactory<?> dependencyGraphExecutorFactory) {
    _dependencyGraphExecutorFactory = dependencyGraphExecutorFactory;
  }

  public ViewPermissionProvider getViewPermissionProvider() {
    return _viewPermissionProvider;
  }

  public void setViewPermissionProvider(ViewPermissionProvider viewPermissionProvider) {
    _viewPermissionProvider = viewPermissionProvider;
  }

  public void setConfigurationResource(final Map<String, Object> configurationResource) {
    _configurationResource = configurationResource;
  }

  public Map<String, Object> getConfigurationResource() {
    return _configurationResource;
  }

  public void setGraphExecutionStatistics(final GraphExecutorStatisticsGathererProvider graphExecutorStatistics) {
    _graphExecutionStatistics = graphExecutorStatistics;
  }

  public GraphExecutorStatisticsGathererProvider getGraphExecutionStatistics() {
    return _graphExecutionStatistics;
  }

  /**
   * @return the executorService
   */
  public ExecutorService getExecutorService() {
    return _executorService;
  }

  /**
   * @param executorService the executorService to set
   */
  public void setExecutorService(ExecutorService executorService) {
    assertNotStarted();
    _executorService = executorService;
  }

  /**
   * @return the localExecutorService
   */
  public boolean isLocalExecutorService() {
    return _localExecutorService;
  }

  /**
   * @param localExecutorService the localExecutorService to set
   */
  public void setLocalExecutorService(boolean localExecutorService) {
    assertNotStarted();
    _localExecutorService = localExecutorService;
  }

  public Set<String> getViewNames() {
    return getViewDefinitionRepository().getDefinitionNames();
  }

=======
  Set<String> getViewNames();
  
>>>>>>> bf6c9b19
  /**
   * Obtain an already-initialized {@link View} instance.
   * <p/>
   * This method will only return a view if it has already been initialized and if the given user has access to the
   * view.
   * <p/>
   * If there is a view definition available, and the user has access to it, but this method returns {@code null}, the
   * view needs to be initialized using {@link #initializeView(String)}.
   * 
   * @param name  the name of the view to obtain, not null
   * @param credentials  the user attempting to access the view, not null
   * @return  the initialized view, or {@code null}.
   */
  View getView(String name, UserPrincipal credentials);
  
  /**
  * Initializes the named view.
  *
  * @param viewName the name of the view to initialize
  * @throws NoSuchElementException if a view with the name is not available
  */
  void initializeView(String viewName);
  
  /**
   * Attempts to get a view by name, initializing it if necessary.
   * 
   * @param viewName  the name of the view to obtain, not null
   * @param credentials  the user attempting to access the view, not null
   * @return the view, not null
   */
<<<<<<< HEAD
  public void initializeView(String viewName) {
    ArgumentChecker.notNull(viewName, "View name");
    if (_viewsByName.containsKey(viewName)) {
      return;
    }
    ViewDefinition viewDefinition = getViewDefinitionRepository().getDefinition(viewName);
    if (viewDefinition == null) {
      throw new NoSuchElementException("No view available with name \"" + viewName + "\"");
    }
    // NOTE kirk 2010-03-02 -- We construct a bespoke ViewProcessingContext because the resolvers might be based on the
    // view definition (particularly for functions and the like).
    // NOTE jonathan 2010-08-18 -- Same thing as above for the permission provider. At the moment we're using the
    // default for everything, but we could potentially customise this per view, perhaps based on some property of the
    // view definition - it's easy to imagine that there might be different broad types of view permissioning.
    FunctionRepository functionRepository = getFunctionCompilationService().getFunctionRepository();
    InMemoryLKVSnapshotProvider viewLevelLiveData = new InMemoryLKVSnapshotProvider();
    ViewProcessingContext vpc = new ViewProcessingContext(getLiveDataClient(), getLiveDataAvailabilityProvider(), new CombiningLiveDataSnapshotProvider(Arrays.asList(viewLevelLiveData,
        getLiveDataSnapshotProvider())), functionRepository, new DefaultFunctionResolver(functionRepository), getPositionSource(), getSecuritySource(), getComputationCacheSource(),
        getComputationJobDispatcher(), getViewProcessorQueryReceiver(), getFunctionCompilationService().getFunctionCompilationContext(), getExecutorService(), getDependencyGraphExecutorFactory(),
        getViewPermissionProvider(), getGraphExecutionStatistics());
    View freshView = new View(viewDefinition, vpc, viewLevelLiveData);
    View actualView = _viewsByName.putIfAbsent(viewName, freshView);
    if (actualView == null) {
      actualView = freshView;
    }
    switch (actualView.getCalculationState()) {
      case INITIALIZING:
        // Do nothing, another thread is taking care of this.
        s_logger.debug("Not initializing {} as another thread already doing it.", viewName);
        break;
      case NOT_INITIALIZED:
        // We want to initialize it.
        actualView.init();
        break;
      default:
        // REVIEW kirk 2010-03-02 -- Is this the right thing to do?
        s_logger.warn("Asked to initialize view {} but in state {}. Doing nothing.", viewName, actualView.getCalculationState());
    }
  }

  public void startProcessing(String viewName) {
    View view = getViewInternal(viewName);
    switch (view.getCalculationState()) {
      case NOT_INITIALIZED:
        throw new IllegalStateException("View constructed but not yet initialized.");
      case INITIALIZING:
        throw new IllegalStateException("View still initializing.");
      case TERMINATED:
      case TERMINATING:
        throw new IllegalStateException("Restarts of Views not supported right now.");
      case NOT_STARTED:
        s_logger.info("Starting view {}", viewName);
        view.start();
        break;
      case RUNNING:
      case STARTING:
        s_logger.info("Requested start of {} but either running or starting. No action taken.", viewName);
    }
  }

  public void stopProcessing(String viewName) {
    View view = getViewInternal(viewName);
    switch (view.getCalculationState()) {
      case NOT_INITIALIZED:
      case INITIALIZING:
      case NOT_STARTED:
        s_logger.info("View {} not started so not stopping.", viewName);
        break;
      case TERMINATED:
      case TERMINATING:
        s_logger.info("View {} requested termination, but already terminated or terminating", viewName);
        break;
      case STARTING:
        throw new IllegalStateException("Attempted to terminate view \"" + viewName + "\" while starting.");
      case RUNNING:
        s_logger.info("Terminating view {}", viewName);
        view.stop();
        _viewsByName.remove(viewName);
    }
  }

  protected View getViewInternal(String viewName) {
    ArgumentChecker.notNull(viewName, "View name");
    View view = _viewsByName.get(viewName);
    if (view != null) {
      return view;
    }
    ViewDefinition viewDefinition = getViewDefinitionRepository().getDefinition(viewName);
    if (viewDefinition == null) {
      throw new IllegalArgumentException("No view available with name \"" + viewName + "\"");
    }
    throw new IllegalStateException("View \"" + viewName + "\" available, but not initialized. Must be initialized first.");
  }

  // --------------------------------------------------------------------------
  // LIFECYCLE METHODS
  // --------------------------------------------------------------------------

  @Override
  public boolean isRunning() {
    _lifecycleLock.lock();
    try {
      return _isStarted;
    } finally {
      _lifecycleLock.unlock();
    }
  }

  @Override
  public void start() {
    OperationTimer timer = new OperationTimer(s_logger, "Starting on lifecycle call");
    _lifecycleLock.lock();
    try {
      s_logger.info("Starting on lifecycle call.");
      checkInjectedInputs();
      initializeExecutorService();
      getFunctionCompilationService().initialize(getExecutorService());
      // REVIEW kirk 2010-03-03 -- If we initialize all views or anything, this is
      // where we'd do it.

      _isStarted = true;
    } finally {
      _lifecycleLock.unlock();
    }
    timer.finished();
  }

  @Override
  public void stop() {
    _lifecycleLock.lock();
    try {
      s_logger.info("Stopping on lifecycle call, terminating all running views.");
      Collection<View> views = _viewsByName.values();
      for (View view : views) {
        if (view.isRunning()) {
          s_logger.info("Terminating view {} due to lifecycle call", view.getDefinition().getName());
          view.stop();
        }
      }
      _viewsByName.clear();
      s_logger.info("All views terminated.");
      if (isLocalExecutorService()) {
        s_logger.info("Shutting down local executor service.");
        getExecutorService().shutdown();
        try {
          getExecutorService().awaitTermination(90, TimeUnit.SECONDS);
        } catch (InterruptedException e) {
          s_logger.info("Interrupted while attempting to shutdown local executor service");
          Thread.interrupted();
        }
        s_logger.info("Executor service shut down.");
      }
      _isStarted = false;
      // REVIEW Andrew 2010-03-25 -- It might be coincidence, but if this gets called during undeploy/stop within a container the Bloomberg API explodes with a ton of NPEs.
    } finally {
      _lifecycleLock.unlock();
    }
  }

  // --------------------------------------------------------------------------
  // INITIALIZATION METHODS
  // For all methods that are ultimately called from start()
  // --------------------------------------------------------------------------

  protected void initializeExecutorService() {
    if (getExecutorService() == null) {
      OperationTimer timer = new OperationTimer(s_logger, "Initializing View Processor");
      ThreadFactory tf = new NamedThreadPoolFactory("ViewProcessor", true);
      int nThreads = Runtime.getRuntime().availableProcessors() - 1;
      if (nThreads == 0) {
        nThreads = 1;
      }
      s_logger.info("No injected executor service; starting one with {} max threads", nThreads);
      // REVIEW kirk 2010-03-07 -- Is this the right queue to use here?
      ThreadPoolExecutor executor = new ThreadPoolExecutor(0, nThreads, 5L, TimeUnit.SECONDS, new LinkedBlockingQueue<Runnable>(), tf);
      setExecutorService(executor);
      setLocalExecutorService(true);
      timer.finished();
    } else {
      setLocalExecutorService(false);
    }
  }

  protected void checkInjectedInputs() {
    s_logger.debug("Checking injected inputs.");
    ArgumentChecker.notNullInjected(getViewDefinitionRepository(), "viewDefinitionRepository");
    ArgumentChecker.notNullInjected(getFunctionCompilationService(), "functionCompilationService");
    ArgumentChecker.notNullInjected(getSecuritySource(), "securitySource");
    ArgumentChecker.notNullInjected(getPositionSource(), "positionSource");
    ArgumentChecker.notNullInjected(getLiveDataAvailabilityProvider(), "liveDataAvailabilityProvider");
    ArgumentChecker.notNullInjected(getLiveDataSnapshotProvider(), "liveDataSnapshotProvider");
    ArgumentChecker.notNullInjected(getComputationCacheSource(), "computationCacheSource");
    ArgumentChecker.notNullInjected(getComputationJobDispatcher(), "computationJobRequestSender");
  }

=======
  View getOrInitializeView(String viewName, UserPrincipal credentials);
  
  /**
   * Causes processing to begin on the named view.
   * 
   * @param viewName  the name of the view
   */
  void startProcessing(String viewName);
  
  /**
   * Causes processing to stop on the named view.
   * 
   * @param viewName  the name of the view
   */
  void stopProcessing(String viewName);
  
>>>>>>> bf6c9b19
}<|MERGE_RESOLUTION|>--- conflicted
+++ resolved
@@ -8,34 +8,10 @@
 import java.util.NoSuchElementException;
 import java.util.Set;
 
-<<<<<<< HEAD
-import org.slf4j.Logger;
-import org.slf4j.LoggerFactory;
-import org.springframework.context.Lifecycle;
-
-import com.opengamma.engine.function.FunctionCompilationService;
-import com.opengamma.engine.function.FunctionRepository;
-import com.opengamma.engine.function.resolver.DefaultFunctionResolver;
-import com.opengamma.engine.livedata.CombiningLiveDataSnapshotProvider;
-import com.opengamma.engine.livedata.InMemoryLKVSnapshotProvider;
-import com.opengamma.engine.livedata.LiveDataAvailabilityProvider;
-import com.opengamma.engine.livedata.LiveDataSnapshotProvider;
-import com.opengamma.engine.position.PositionSource;
-import com.opengamma.engine.security.SecuritySource;
-import com.opengamma.engine.view.cache.ViewComputationCacheSource;
-import com.opengamma.engine.view.calc.DependencyGraphExecutorFactory;
-import com.opengamma.engine.view.calc.stats.GraphExecutorStatisticsGathererProvider;
-import com.opengamma.engine.view.calcnode.JobDispatcher;
-import com.opengamma.engine.view.calcnode.ViewProcessorQueryReceiver;
-import com.opengamma.engine.view.permission.ViewPermission;
-import com.opengamma.engine.view.permission.ViewPermissionProvider;
-import com.opengamma.livedata.client.LiveDataClient;
-=======
->>>>>>> bf6c9b19
 import com.opengamma.livedata.msg.UserPrincipal;
 
 /**
- * A view processor manages the computation of views, and is responsible for initialising the computation context of
+ * A view processor manages the computation of views, and is responsible for initializing the computation context of
  * these views. A view processor can manage only one instance of any view, but potentially there can be many view
  * processors responsible for possibly-overlapping sets of views.
  * <p>
@@ -43,49 +19,7 @@
  * {@link #stopProcessing(String)}, and is designed for internal use by the engine. The {@link ViewProcessorClient}
  * interface is designed to provide more restricted access to a {@link ViewProcessor} for external use.
  */
-<<<<<<< HEAD
-public class ViewProcessor implements Lifecycle {
-  private static final Logger s_logger = LoggerFactory.getLogger(ViewProcessor.class);
-  // Injected Inputs:
-  private ViewDefinitionRepository _viewDefinitionRepository;
-  private SecuritySource _securitySource;
-  private PositionSource _positionSource;
-  private FunctionCompilationService _functionCompilationService;
-  private LiveDataClient _liveDataClient;
-  private LiveDataAvailabilityProvider _liveDataAvailabilityProvider;
-  private LiveDataSnapshotProvider _liveDataSnapshotProvider;
-  private ViewComputationCacheSource _computationCacheSource;
-  private JobDispatcher _computationJobDispatcher;
-  private ViewProcessorQueryReceiver _viewProcessorQueryReceiver;
-  private DependencyGraphExecutorFactory<?> _dependencyGraphExecutorFactory;
-  private ViewPermissionProvider _viewPermissionProvider;
-  private Map<String, Object> _configurationResource;
-  private GraphExecutorStatisticsGathererProvider _graphExecutionStatistics;
-  // State:
-  private final ConcurrentMap<String, View> _viewsByName = new ConcurrentHashMap<String, View>();
-  private final ReentrantLock _lifecycleLock = new ReentrantLock();
-  private boolean _isStarted /* = false */;
-  private ExecutorService _executorService;
-  private boolean _localExecutorService /* = false */;
-
-  public ViewProcessor() {
-  }
-
-  protected void assertNotStarted() {
-    if (_isStarted) {
-      throw new IllegalStateException("Cannot change injected properties once this ViewProcessor has been started.");
-    }
-  }
-
-  /**
-   * @return the viewDefinitionRepository
-   */
-  public ViewDefinitionRepository getViewDefinitionRepository() {
-    return _viewDefinitionRepository;
-  }
-=======
 public interface ViewProcessor {
->>>>>>> bf6c9b19
 
   /**
    * Gets the names of the views which the view processor can provide access to. Not all of these views are necessarily
@@ -93,101 +27,8 @@
    * 
    * @return  a set of view names
    */
-<<<<<<< HEAD
-  public JobDispatcher getComputationJobDispatcher() {
-    return _computationJobDispatcher;
-  }
-
-  /**
-   * @param computationJobDispatcher the computationJobDispatcher to set
-   */
-  public void setComputationJobDispatcher(JobDispatcher computationJobDispatcher) {
-    assertNotStarted();
-    _computationJobDispatcher = computationJobDispatcher;
-  }
-
-  /**
-   * @return the calculation node query receiver (for messages back from the calc node).
-   */
-  public ViewProcessorQueryReceiver getViewProcessorQueryReceiver() {
-    return _viewProcessorQueryReceiver;
-  }
-
-  public void setViewProcessorQueryReceiver(ViewProcessorQueryReceiver calcNodeQueryReceiver) {
-    assertNotStarted();
-    _viewProcessorQueryReceiver = calcNodeQueryReceiver;
-  }
-
-  public DependencyGraphExecutorFactory<?> getDependencyGraphExecutorFactory() {
-    return _dependencyGraphExecutorFactory;
-  }
-
-  public void setDependencyGraphExecutorFactory(DependencyGraphExecutorFactory<?> dependencyGraphExecutorFactory) {
-    _dependencyGraphExecutorFactory = dependencyGraphExecutorFactory;
-  }
-
-  public ViewPermissionProvider getViewPermissionProvider() {
-    return _viewPermissionProvider;
-  }
-
-  public void setViewPermissionProvider(ViewPermissionProvider viewPermissionProvider) {
-    _viewPermissionProvider = viewPermissionProvider;
-  }
-
-  public void setConfigurationResource(final Map<String, Object> configurationResource) {
-    _configurationResource = configurationResource;
-  }
-
-  public Map<String, Object> getConfigurationResource() {
-    return _configurationResource;
-  }
-
-  public void setGraphExecutionStatistics(final GraphExecutorStatisticsGathererProvider graphExecutorStatistics) {
-    _graphExecutionStatistics = graphExecutorStatistics;
-  }
-
-  public GraphExecutorStatisticsGathererProvider getGraphExecutionStatistics() {
-    return _graphExecutionStatistics;
-  }
-
-  /**
-   * @return the executorService
-   */
-  public ExecutorService getExecutorService() {
-    return _executorService;
-  }
-
-  /**
-   * @param executorService the executorService to set
-   */
-  public void setExecutorService(ExecutorService executorService) {
-    assertNotStarted();
-    _executorService = executorService;
-  }
-
-  /**
-   * @return the localExecutorService
-   */
-  public boolean isLocalExecutorService() {
-    return _localExecutorService;
-  }
-
-  /**
-   * @param localExecutorService the localExecutorService to set
-   */
-  public void setLocalExecutorService(boolean localExecutorService) {
-    assertNotStarted();
-    _localExecutorService = localExecutorService;
-  }
-
-  public Set<String> getViewNames() {
-    return getViewDefinitionRepository().getDefinitionNames();
-  }
-
-=======
   Set<String> getViewNames();
   
->>>>>>> bf6c9b19
   /**
    * Obtain an already-initialized {@link View} instance.
    * <p/>
@@ -218,203 +59,6 @@
    * @param credentials  the user attempting to access the view, not null
    * @return the view, not null
    */
-<<<<<<< HEAD
-  public void initializeView(String viewName) {
-    ArgumentChecker.notNull(viewName, "View name");
-    if (_viewsByName.containsKey(viewName)) {
-      return;
-    }
-    ViewDefinition viewDefinition = getViewDefinitionRepository().getDefinition(viewName);
-    if (viewDefinition == null) {
-      throw new NoSuchElementException("No view available with name \"" + viewName + "\"");
-    }
-    // NOTE kirk 2010-03-02 -- We construct a bespoke ViewProcessingContext because the resolvers might be based on the
-    // view definition (particularly for functions and the like).
-    // NOTE jonathan 2010-08-18 -- Same thing as above for the permission provider. At the moment we're using the
-    // default for everything, but we could potentially customise this per view, perhaps based on some property of the
-    // view definition - it's easy to imagine that there might be different broad types of view permissioning.
-    FunctionRepository functionRepository = getFunctionCompilationService().getFunctionRepository();
-    InMemoryLKVSnapshotProvider viewLevelLiveData = new InMemoryLKVSnapshotProvider();
-    ViewProcessingContext vpc = new ViewProcessingContext(getLiveDataClient(), getLiveDataAvailabilityProvider(), new CombiningLiveDataSnapshotProvider(Arrays.asList(viewLevelLiveData,
-        getLiveDataSnapshotProvider())), functionRepository, new DefaultFunctionResolver(functionRepository), getPositionSource(), getSecuritySource(), getComputationCacheSource(),
-        getComputationJobDispatcher(), getViewProcessorQueryReceiver(), getFunctionCompilationService().getFunctionCompilationContext(), getExecutorService(), getDependencyGraphExecutorFactory(),
-        getViewPermissionProvider(), getGraphExecutionStatistics());
-    View freshView = new View(viewDefinition, vpc, viewLevelLiveData);
-    View actualView = _viewsByName.putIfAbsent(viewName, freshView);
-    if (actualView == null) {
-      actualView = freshView;
-    }
-    switch (actualView.getCalculationState()) {
-      case INITIALIZING:
-        // Do nothing, another thread is taking care of this.
-        s_logger.debug("Not initializing {} as another thread already doing it.", viewName);
-        break;
-      case NOT_INITIALIZED:
-        // We want to initialize it.
-        actualView.init();
-        break;
-      default:
-        // REVIEW kirk 2010-03-02 -- Is this the right thing to do?
-        s_logger.warn("Asked to initialize view {} but in state {}. Doing nothing.", viewName, actualView.getCalculationState());
-    }
-  }
-
-  public void startProcessing(String viewName) {
-    View view = getViewInternal(viewName);
-    switch (view.getCalculationState()) {
-      case NOT_INITIALIZED:
-        throw new IllegalStateException("View constructed but not yet initialized.");
-      case INITIALIZING:
-        throw new IllegalStateException("View still initializing.");
-      case TERMINATED:
-      case TERMINATING:
-        throw new IllegalStateException("Restarts of Views not supported right now.");
-      case NOT_STARTED:
-        s_logger.info("Starting view {}", viewName);
-        view.start();
-        break;
-      case RUNNING:
-      case STARTING:
-        s_logger.info("Requested start of {} but either running or starting. No action taken.", viewName);
-    }
-  }
-
-  public void stopProcessing(String viewName) {
-    View view = getViewInternal(viewName);
-    switch (view.getCalculationState()) {
-      case NOT_INITIALIZED:
-      case INITIALIZING:
-      case NOT_STARTED:
-        s_logger.info("View {} not started so not stopping.", viewName);
-        break;
-      case TERMINATED:
-      case TERMINATING:
-        s_logger.info("View {} requested termination, but already terminated or terminating", viewName);
-        break;
-      case STARTING:
-        throw new IllegalStateException("Attempted to terminate view \"" + viewName + "\" while starting.");
-      case RUNNING:
-        s_logger.info("Terminating view {}", viewName);
-        view.stop();
-        _viewsByName.remove(viewName);
-    }
-  }
-
-  protected View getViewInternal(String viewName) {
-    ArgumentChecker.notNull(viewName, "View name");
-    View view = _viewsByName.get(viewName);
-    if (view != null) {
-      return view;
-    }
-    ViewDefinition viewDefinition = getViewDefinitionRepository().getDefinition(viewName);
-    if (viewDefinition == null) {
-      throw new IllegalArgumentException("No view available with name \"" + viewName + "\"");
-    }
-    throw new IllegalStateException("View \"" + viewName + "\" available, but not initialized. Must be initialized first.");
-  }
-
-  // --------------------------------------------------------------------------
-  // LIFECYCLE METHODS
-  // --------------------------------------------------------------------------
-
-  @Override
-  public boolean isRunning() {
-    _lifecycleLock.lock();
-    try {
-      return _isStarted;
-    } finally {
-      _lifecycleLock.unlock();
-    }
-  }
-
-  @Override
-  public void start() {
-    OperationTimer timer = new OperationTimer(s_logger, "Starting on lifecycle call");
-    _lifecycleLock.lock();
-    try {
-      s_logger.info("Starting on lifecycle call.");
-      checkInjectedInputs();
-      initializeExecutorService();
-      getFunctionCompilationService().initialize(getExecutorService());
-      // REVIEW kirk 2010-03-03 -- If we initialize all views or anything, this is
-      // where we'd do it.
-
-      _isStarted = true;
-    } finally {
-      _lifecycleLock.unlock();
-    }
-    timer.finished();
-  }
-
-  @Override
-  public void stop() {
-    _lifecycleLock.lock();
-    try {
-      s_logger.info("Stopping on lifecycle call, terminating all running views.");
-      Collection<View> views = _viewsByName.values();
-      for (View view : views) {
-        if (view.isRunning()) {
-          s_logger.info("Terminating view {} due to lifecycle call", view.getDefinition().getName());
-          view.stop();
-        }
-      }
-      _viewsByName.clear();
-      s_logger.info("All views terminated.");
-      if (isLocalExecutorService()) {
-        s_logger.info("Shutting down local executor service.");
-        getExecutorService().shutdown();
-        try {
-          getExecutorService().awaitTermination(90, TimeUnit.SECONDS);
-        } catch (InterruptedException e) {
-          s_logger.info("Interrupted while attempting to shutdown local executor service");
-          Thread.interrupted();
-        }
-        s_logger.info("Executor service shut down.");
-      }
-      _isStarted = false;
-      // REVIEW Andrew 2010-03-25 -- It might be coincidence, but if this gets called during undeploy/stop within a container the Bloomberg API explodes with a ton of NPEs.
-    } finally {
-      _lifecycleLock.unlock();
-    }
-  }
-
-  // --------------------------------------------------------------------------
-  // INITIALIZATION METHODS
-  // For all methods that are ultimately called from start()
-  // --------------------------------------------------------------------------
-
-  protected void initializeExecutorService() {
-    if (getExecutorService() == null) {
-      OperationTimer timer = new OperationTimer(s_logger, "Initializing View Processor");
-      ThreadFactory tf = new NamedThreadPoolFactory("ViewProcessor", true);
-      int nThreads = Runtime.getRuntime().availableProcessors() - 1;
-      if (nThreads == 0) {
-        nThreads = 1;
-      }
-      s_logger.info("No injected executor service; starting one with {} max threads", nThreads);
-      // REVIEW kirk 2010-03-07 -- Is this the right queue to use here?
-      ThreadPoolExecutor executor = new ThreadPoolExecutor(0, nThreads, 5L, TimeUnit.SECONDS, new LinkedBlockingQueue<Runnable>(), tf);
-      setExecutorService(executor);
-      setLocalExecutorService(true);
-      timer.finished();
-    } else {
-      setLocalExecutorService(false);
-    }
-  }
-
-  protected void checkInjectedInputs() {
-    s_logger.debug("Checking injected inputs.");
-    ArgumentChecker.notNullInjected(getViewDefinitionRepository(), "viewDefinitionRepository");
-    ArgumentChecker.notNullInjected(getFunctionCompilationService(), "functionCompilationService");
-    ArgumentChecker.notNullInjected(getSecuritySource(), "securitySource");
-    ArgumentChecker.notNullInjected(getPositionSource(), "positionSource");
-    ArgumentChecker.notNullInjected(getLiveDataAvailabilityProvider(), "liveDataAvailabilityProvider");
-    ArgumentChecker.notNullInjected(getLiveDataSnapshotProvider(), "liveDataSnapshotProvider");
-    ArgumentChecker.notNullInjected(getComputationCacheSource(), "computationCacheSource");
-    ArgumentChecker.notNullInjected(getComputationJobDispatcher(), "computationJobRequestSender");
-  }
-
-=======
   View getOrInitializeView(String viewName, UserPrincipal credentials);
   
   /**
@@ -431,5 +75,4 @@
    */
   void stopProcessing(String viewName);
   
->>>>>>> bf6c9b19
 }