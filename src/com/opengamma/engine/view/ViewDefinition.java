--- conflicted
+++ resolved
@@ -25,14 +25,9 @@
 public class ViewDefinition implements Serializable {
   private final String _name;
   private final String _rootPortfolioName;
-<<<<<<< HEAD
   private final String _userName;
-  private final Map<String, Set<String>> _definitionsBySecurityType =
-    new TreeMap<String, Set<String>>();
-=======
   private final Map<String, ViewCalculationConfiguration> _calculationConfigurationsByName =
     new TreeMap<String, ViewCalculationConfiguration>();
->>>>>>> 3e6be5f9
   
   public ViewDefinition(String name, String rootPortfolioName, String userName) {
     ArgumentChecker.checkNotNull(name, "View name");
@@ -60,17 +55,11 @@
     return _rootPortfolioName;
   }
   
-<<<<<<< HEAD
   public String getUserName() {
     return _userName;
   }
-
-  public Map<String, Set<String>> getValueDefinitionsBySecurityTypes() {
-    return Collections.unmodifiableMap(_definitionsBySecurityType);
-=======
   public Collection<ViewCalculationConfiguration> getAllCalculationConfigurations() {
     return new ArrayList<ViewCalculationConfiguration>(_calculationConfigurationsByName.values());
->>>>>>> 3e6be5f9
   }
   
   public Set<String> getAllCalculationConfigurationNames() {
