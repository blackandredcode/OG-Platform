/**
 * Copyright (C) 2009 - 2009 by OpenGamma Inc.
 *
 * Please see distribution for license.
 */
package com.opengamma.engine.view;

import java.util.Collection;
import java.util.HashMap;
import java.util.HashSet;
import java.util.Map;
import java.util.Set;
import java.util.concurrent.atomic.AtomicLong;
import java.util.concurrent.locks.ReentrantReadWriteLock;

import org.slf4j.Logger;
import org.slf4j.LoggerFactory;

import com.opengamma.engine.ComputationTargetType;
import com.opengamma.engine.depgraph.DependencyGraph;
import com.opengamma.engine.depgraph.DependencyGraphModel;
import com.opengamma.engine.depgraph.DependencyNode;
import com.opengamma.engine.value.ComputedValue;
import com.opengamma.engine.value.ValueRequirement;
import com.opengamma.engine.value.ValueSpecification;
import com.opengamma.engine.view.cache.ViewComputationCache;

/**
 * Holds all data and actions for a single pass through a computation cycle.
 * In general, each invocation of {@link ViewRecalculationJob#runOneCycle()}
 * will create an instance of this class.
 * <p/>
 * At the moment, the concurrency metaphor is:
 * <ul>
 *   <li>Each distinct security has its own execution plan</li>
 *   <li>The cycle will schedule each node in the execution plan sequentially</li>
 *   <li>If there are shared sub-graphs that aren't security specific, they'll be captured at execution time.</li>
 * </ul>
 * This is, of course, not optimal, and later on we can fix that.
 *
 * @author kirk
 */
public class SingleComputationCycle {
  private static final Logger s_logger = LoggerFactory.getLogger(SingleComputationCycle.class);
  // Injected Inputs:
  private final String _viewName;
  private final ViewProcessingContext _processingContext;
  private final PortfolioEvaluationModel _portfolioEvaluationModel;
  
  // State:
  private final long _startTime;
  private final AtomicLong _jobIdSource = new AtomicLong(0l);
  private final ReentrantReadWriteLock _nodeExecutionLock = new ReentrantReadWriteLock();
  private final Set<DependencyNode> _executedNodes = new HashSet<DependencyNode>();
  private final Set<DependencyNode> _failedNodes = new HashSet<DependencyNode>();
  private final Map<String, ViewComputationCache> _cachesByCalculationConfiguration =
    new HashMap<String, ViewComputationCache>();
  
  // Outputs:
  private long _snapshotTime;
  private final ViewComputationResultModelImpl _resultModel;
  
  public SingleComputationCycle(
      String viewName,
      ViewProcessingContext processingContext,
      PortfolioEvaluationModel portfolioEvaluationModel,
      ViewComputationResultModelImpl resultModel,
      ViewDefinition viewDefinition) {
    // TODO kirk 2010-03-02 -- Convert to proper arg checks.
    assert viewName != null;
    assert processingContext != null;
    assert portfolioEvaluationModel != null;
    assert resultModel != null;
    _viewName = viewName;
    _processingContext = processingContext;
    _portfolioEvaluationModel = portfolioEvaluationModel;
    _resultModel = resultModel;
    _startTime = System.currentTimeMillis();
  }
  
  /**
   * @return the snapshotTime
   */
  public long getSnapshotTime() {
    return _snapshotTime;
  }

  /**
   * @param snapshotTime the snapshotTime to set
   */
  public void setSnapshotTime(long snapshotTime) {
    _snapshotTime = snapshotTime;
  }

  /**
   * @return the viewName
   */
  public String getViewName() {
    return _viewName;
  }

  /**
   * @return the processingContext
   */
  public ViewProcessingContext getProcessingContext() {
    return _processingContext;
  }

  /**
   * @return the portfolioEvaluationModel
   */
  public PortfolioEvaluationModel getPortfolioEvaluationModel() {
    return _portfolioEvaluationModel;
  }

  /**
   * @return the startTime
   */
  public long getStartTime() {
    return _startTime;
  }

  /**
   * @return the resultModel
   */
  public ViewComputationResultModelImpl getResultModel() {
    return _resultModel;
  }
<<<<<<< HEAD

  public void prepareInputs() {
    setSnapshotTime(getProcessingContext().getLiveDataSnapshotProvider().snapshot());
    ViewComputationCache cache = getProcessingContext().getComputationCacheSource().getCache(getViewName(), getSnapshotTime());
    assert cache != null;
    setComputationCache(cache);
=======
  
  public ViewComputationCache getComputationCache(String calcConfigName) {
    return _cachesByCalculationConfiguration.get(calcConfigName);
  }
  
  public boolean prepareInputs() {
    long snapshotTime = getProcessingContext().getLiveDataSnapshotProvider().snapshot();
    setSnapshotTime(snapshotTime);
>>>>>>> 3e6be5f9
    getResultModel().setInputDataTimestamp(getSnapshotTime());
    
    createAllCaches();
    
    Set<ValueRequirement> allLiveDataRequirements = getPortfolioEvaluationModel().getAllLiveDataRequirements();
    s_logger.debug("Populating {} market data items for snapshot {}", allLiveDataRequirements.size(), getSnapshotTime());
    
    Set<ValueRequirement> missingLiveData = new HashSet<ValueRequirement>();
    for(ValueRequirement liveDataRequirement : allLiveDataRequirements) {
      Object data = getProcessingContext().getLiveDataSnapshotProvider().querySnapshot(getSnapshotTime(), liveDataRequirement);
      if(data == null) {
        s_logger.debug("Unable to load live data value for {} at snapshot {}.", liveDataRequirement, getSnapshotTime());
        missingLiveData.add(liveDataRequirement);
      } else {
        ComputedValue dataAsValue = new ComputedValue(new ValueSpecification(liveDataRequirement), data);
        addToAllCaches(dataAsValue);
      }
    }
    if(!missingLiveData.isEmpty()) {
      s_logger.warn("Missing live data: {}", missingLiveData);
    }
  }
  
  /**
   * 
   */
  private void createAllCaches() {
    for(DependencyGraphModel depGraphModel : getPortfolioEvaluationModel().getAllDependencyGraphModels()) {
      ViewComputationCache cache =  getProcessingContext().getComputationCacheSource().getCache(getViewName(), depGraphModel.getCalculationConfigurationName(), getSnapshotTime());
      _cachesByCalculationConfiguration.put(depGraphModel.getCalculationConfigurationName(), cache);
    }
  }

  /**
   * @param dataAsValue
   */
  private void addToAllCaches(ComputedValue dataAsValue) {
    for(DependencyGraphModel depGraphModel : getPortfolioEvaluationModel().getAllDependencyGraphModels()) {
      getComputationCache(depGraphModel.getCalculationConfigurationName()).putValue(dataAsValue);
    }
  }

  // REVIEW kirk 2009-11-03 -- This is a database kernel. Act accordingly.
  public void executePlans() {
    for(DependencyGraphModel depGraphModel : getPortfolioEvaluationModel().getAllDependencyGraphModels()) {
      s_logger.info("Executing plans for calculation configuration {}", depGraphModel.getCalculationConfigurationName());
      executePlans(depGraphModel, ComputationTargetType.PRIMITIVE);
      executePlans(depGraphModel, ComputationTargetType.SECURITY);
      executePlans(depGraphModel, ComputationTargetType.POSITION);
      executePlans(depGraphModel, ComputationTargetType.MULTIPLE_POSITIONS);
    }
  }
  
  /**
   * @param primitive
   */
  protected void executePlans(DependencyGraphModel depGraphModel, ComputationTargetType targetType) {
    Collection<DependencyGraph> depGraphs = depGraphModel.getDependencyGraphs(targetType);
    for(DependencyGraph depGraph : depGraphs) {
      s_logger.info("{} - Executing dependency graph for {}", depGraphModel.getCalculationConfigurationName(), depGraph.getComputationTarget());
      DependencyGraphExecutor depGraphExecutor = new DependencyGraphExecutor(
          getViewName(),
          depGraphModel.getCalculationConfigurationName(),
          depGraph,
          getProcessingContext(),
          this);
      depGraphExecutor.executeGraph(getSnapshotTime(), _jobIdSource);
    }
  }

  
  public void populateResultModel() {
    for(DependencyGraphModel depGraphModel : getPortfolioEvaluationModel().getAllDependencyGraphModels()) {
      populateResultModel(depGraphModel, ComputationTargetType.POSITION);
      populateResultModel(depGraphModel, ComputationTargetType.MULTIPLE_POSITIONS);
    }
  }
  
  protected void populateResultModel(DependencyGraphModel depGraphModel, ComputationTargetType targetType) {
    Collection<DependencyGraph> depGraphs = depGraphModel.getDependencyGraphs(targetType);
    for(DependencyGraph depGraph : depGraphs) {
      for(ValueSpecification outputSpec : depGraph.getOutputValues()) {
        ComputedValue value = getComputationCache(depGraphModel.getCalculationConfigurationName()).getValue(outputSpec);
        if(value != null) {
          getResultModel().addValue(depGraphModel.getCalculationConfigurationName(), value);
        }
      }
    }
  }
  
  public void releaseResources() {
    getProcessingContext().getLiveDataSnapshotProvider().releaseSnapshot(getSnapshotTime());
    getProcessingContext().getComputationCacheSource().releaseCaches(getViewName(), getSnapshotTime());
  }
  
  // Dependency Node Maintenance:
  public boolean isExecuted(DependencyNode node) {
    if(node == null) {
      return true;
    }
    _nodeExecutionLock.readLock().lock();
    try {
      return _executedNodes.contains(node);
    } finally {
      _nodeExecutionLock.readLock().unlock();
    }
  }
  
  public void markExecuted(DependencyNode node) {
    if(node == null) {
      return;
    }
    _nodeExecutionLock.writeLock().lock();
    try {
      _executedNodes.add(node);
    } finally {
      _nodeExecutionLock.writeLock().unlock();
    }
  }

  public boolean isFailed(DependencyNode node) {
    if(node == null) {
      return true;
    }
    _nodeExecutionLock.readLock().lock();
    try {
      return _failedNodes.contains(node);
    } finally {
      _nodeExecutionLock.readLock().unlock();
    }
  }
  
  public void markFailed(DependencyNode node) {
    if(node == null) {
      return;
    }
    _nodeExecutionLock.writeLock().lock();
    try {
      _failedNodes.add(node);
    } finally {
      _nodeExecutionLock.writeLock().unlock();
    }
  }
}<|MERGE_RESOLUTION|>--- conflicted
+++ resolved
@@ -126,23 +126,14 @@
   public ViewComputationResultModelImpl getResultModel() {
     return _resultModel;
   }
-<<<<<<< HEAD
-
-  public void prepareInputs() {
-    setSnapshotTime(getProcessingContext().getLiveDataSnapshotProvider().snapshot());
-    ViewComputationCache cache = getProcessingContext().getComputationCacheSource().getCache(getViewName(), getSnapshotTime());
-    assert cache != null;
-    setComputationCache(cache);
-=======
   
   public ViewComputationCache getComputationCache(String calcConfigName) {
     return _cachesByCalculationConfiguration.get(calcConfigName);
   }
   
-  public boolean prepareInputs() {
+  public void prepareInputs() {
     long snapshotTime = getProcessingContext().getLiveDataSnapshotProvider().snapshot();
     setSnapshotTime(snapshotTime);
->>>>>>> 3e6be5f9
     getResultModel().setInputDataTimestamp(getSnapshotTime());
     
     createAllCaches();
