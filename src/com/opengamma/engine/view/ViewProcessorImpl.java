/**
 * Copyright (C) 2009 - 2009 by OpenGamma Inc.
 * 
 * Please see distribution for license.
 */
package com.opengamma.engine.view;

import java.util.Collection;
<<<<<<< HEAD
import java.util.Map;
=======
import java.util.NoSuchElementException;
>>>>>>> 038e23e9
import java.util.Set;
import java.util.Timer;
import java.util.concurrent.ConcurrentHashMap;
import java.util.concurrent.ConcurrentMap;
import java.util.concurrent.ExecutorService;
import java.util.concurrent.LinkedBlockingQueue;
import java.util.concurrent.ThreadFactory;
import java.util.concurrent.ThreadPoolExecutor;
import java.util.concurrent.TimeUnit;
import java.util.concurrent.locks.ReentrantLock;

import org.slf4j.Logger;
import org.slf4j.LoggerFactory;
import org.springframework.context.Lifecycle;

import com.opengamma.OpenGammaRuntimeException;
import com.opengamma.engine.function.FunctionCompilationService;
import com.opengamma.engine.function.FunctionRepository;
import com.opengamma.engine.function.resolver.DefaultFunctionResolver;
import com.opengamma.engine.function.resolver.FunctionResolver;
import com.opengamma.engine.livedata.LiveDataAvailabilityProvider;
import com.opengamma.engine.livedata.LiveDataSnapshotProvider;
import com.opengamma.engine.position.PositionSource;
import com.opengamma.engine.security.SecuritySource;
import com.opengamma.engine.view.cache.ViewComputationCacheSource;
import com.opengamma.engine.view.calc.DependencyGraphExecutorFactory;
import com.opengamma.engine.view.calc.stats.DiscardingGraphStatisticsGathererProvider;
import com.opengamma.engine.view.calc.stats.GraphExecutorStatisticsGathererProvider;
import com.opengamma.engine.view.calcnode.JobDispatcher;
import com.opengamma.engine.view.calcnode.ViewProcessorQueryReceiver;
import com.opengamma.engine.view.permission.ViewPermission;
import com.opengamma.engine.view.permission.ViewPermissionProvider;
import com.opengamma.livedata.client.LiveDataClient;
import com.opengamma.livedata.msg.UserPrincipal;
import com.opengamma.util.ArgumentChecker;
import com.opengamma.util.NamedThreadPoolFactory;
import com.opengamma.util.monitor.OperationTimer;

/**
 * Default implementation of {@link ViewProcessor}.
 */
public class ViewProcessorImpl implements ViewProcessorInternal, Lifecycle {
  private static final Logger s_logger = LoggerFactory.getLogger(ViewProcessor.class);
  // Injected Inputs:
  private ViewDefinitionRepository _viewDefinitionRepository;
  private SecuritySource _securitySource;
  private PositionSource _positionSource;
  private FunctionCompilationService _functionCompilationService;
  private LiveDataClient _liveDataClient;
  private LiveDataAvailabilityProvider _liveDataAvailabilityProvider;
  private LiveDataSnapshotProvider _liveDataSnapshotProvider;
  private ViewComputationCacheSource _computationCacheSource;
  private JobDispatcher _computationJobDispatcher;
  private ViewProcessorQueryReceiver _viewProcessorQueryReceiver;
  private DependencyGraphExecutorFactory<?> _dependencyGraphExecutorFactory;
  private ViewPermissionProvider _viewPermissionProvider;
  private GraphExecutorStatisticsGathererProvider _graphExecutionStatistics = new DiscardingGraphStatisticsGathererProvider();
  // State:
  private final ConcurrentMap<String, ViewImpl> _viewsByName = new ConcurrentHashMap<String, ViewImpl>();
  private final ReentrantLock _lifecycleLock = new ReentrantLock();
  private final Timer _clientResultTimer = new Timer("ViewProcessor client result timer");
  private boolean _isStarted /* = false */;
  private ExecutorService _executorService;
  private boolean _localExecutorService /* = false */;

  public ViewProcessorImpl() {
  }

  protected void assertNotStarted() {
    if (_isStarted) {
      throw new IllegalStateException("Cannot change injected properties once this ViewProcessor has been started.");
    }
  }

  /**
   * @return the viewDefinitionRepository
   */
  public ViewDefinitionRepository getViewDefinitionRepository() {
    return _viewDefinitionRepository;
  }

  /**
   * @param viewDefinitionRepository the viewDefinitionRepository to set
   */
  public void setViewDefinitionRepository(ViewDefinitionRepository viewDefinitionRepository) {
    assertNotStarted();
    _viewDefinitionRepository = viewDefinitionRepository;
  }

  @Override
  public FunctionCompilationService getFunctionCompilationService() {
    return _functionCompilationService;
  }

  /**
   * Sets the function compilation service
   * 
   * @param functionCompilationService  the function compilation service
   */
  public void setFunctionCompilationService(final FunctionCompilationService functionCompilationService) {
    assertNotStarted();
    _functionCompilationService = functionCompilationService;
  }

  @Override
  public SecuritySource getSecuritySource() {
    return _securitySource;
  }

  /**
   * Sets the source of securities.
   * @param securitySource  the source of securities
   */
  public void setSecuritySource(SecuritySource securitySource) {
    assertNotStarted();
    _securitySource = securitySource;
  }

  @Override
  public PositionSource getPositionSource() {
    return _positionSource;
  }

  /**
   * Sets the source of positions.
   * @param positionSource  the source of positions
   */
  public void setPositionSource(PositionSource positionSource) {
    assertNotStarted();
    _positionSource = positionSource;
  }

  @Override
  public LiveDataClient getLiveDataClient() {
    return _liveDataClient;
  }

  public void setLiveDataClient(LiveDataClient liveDataClient) {
    _liveDataClient = liveDataClient;
  }

  /**
   * @return the liveDataAvailabilityProvider
   */
  public LiveDataAvailabilityProvider getLiveDataAvailabilityProvider() {
    return _liveDataAvailabilityProvider;
  }

  /**
   * @param liveDataAvailabilityProvider the liveDataAvailabilityProvider to set
   */
  public void setLiveDataAvailabilityProvider(LiveDataAvailabilityProvider liveDataAvailabilityProvider) {
    assertNotStarted();
    _liveDataAvailabilityProvider = liveDataAvailabilityProvider;
  }

  @Override
  public LiveDataSnapshotProvider getLiveDataSnapshotProvider() {
    return _liveDataSnapshotProvider;
  }

  /**
   * @param liveDataSnapshotProvider the liveDataSnapshotProvider to set
   */
  public void setLiveDataSnapshotProvider(LiveDataSnapshotProvider liveDataSnapshotProvider) {
    assertNotStarted();
    _liveDataSnapshotProvider = liveDataSnapshotProvider;
  }

  @Override
  public ViewComputationCacheSource getComputationCacheSource() {
    return _computationCacheSource;
  }

  /**
   * @param computationCacheSource the computationCacheSource to set
   */
  public void setComputationCacheSource(ViewComputationCacheSource computationCacheSource) {
    assertNotStarted();
    _computationCacheSource = computationCacheSource;
  }

  @Override
  public JobDispatcher getComputationJobDispatcher() {
    return _computationJobDispatcher;
  }

  /**
   * @param computationJobDispatcher the computationJobDispatcher to set
   */
  public void setComputationJobDispatcher(JobDispatcher computationJobDispatcher) {
    assertNotStarted();
    _computationJobDispatcher = computationJobDispatcher;
  }

  @Override
  public ViewProcessorQueryReceiver getViewProcessorQueryReceiver() {
    return _viewProcessorQueryReceiver;
  }

  public void setViewProcessorQueryReceiver(ViewProcessorQueryReceiver calcNodeQueryReceiver) {
    assertNotStarted();
    _viewProcessorQueryReceiver = calcNodeQueryReceiver;
  }

  @Override
  public DependencyGraphExecutorFactory<?> getDependencyGraphExecutorFactory() {
    return _dependencyGraphExecutorFactory;
  }

  public void setDependencyGraphExecutorFactory(DependencyGraphExecutorFactory<?> dependencyGraphExecutorFactory) {
    _dependencyGraphExecutorFactory = dependencyGraphExecutorFactory;
  }

  @Override
  public ViewPermissionProvider getViewPermissionProvider() {
    return _viewPermissionProvider;
  }

  public void setViewPermissionProvider(ViewPermissionProvider viewPermissionProvider) {
    _viewPermissionProvider = viewPermissionProvider;
  }

<<<<<<< HEAD
  public void setConfigurationResource(final Map<String, Object> configurationResource) {
    _configurationResource = configurationResource;
  }

  // TODO DVI-101 -- this doesn't belong here, so has been excluded from the ViewProcessor interface
  public Map<String, Object> getConfigurationResource() {
    return _configurationResource;
  }

  @Override
=======
  /**
   * @return the executorService
   */
>>>>>>> 038e23e9
  public ExecutorService getExecutorService() {
    return _executorService;
  }

  /**
   * @param executorService the executorService to set
   */
  public void setExecutorService(ExecutorService executorService) {
    assertNotStarted();
    _executorService = executorService;
  }

  /**
   * @return the localExecutorService
   */
  public boolean isLocalExecutorService() {
    return _localExecutorService;
  }

  /**
   * @param localExecutorService the localExecutorService to set
   */
  public void setLocalExecutorService(boolean localExecutorService) {
    assertNotStarted();
    _localExecutorService = localExecutorService;
  }

  @Override
  public Set<String> getViewNames() {
    return getViewDefinitionRepository().getDefinitionNames();
  }

  @Override
  public View getView(String name, UserPrincipal credentials) {
    ArgumentChecker.notNull(name, "View name");
    ArgumentChecker.notNull(credentials, "User credentials");

    ViewImpl view = _viewsByName.get(name);
    if (view == null) {
<<<<<<< HEAD
      ViewDefinition definition = getViewDefinitionRepository().getDefinition(name);
      if (definition == null) {
        throw new OpenGammaRuntimeException("No view definition with the name '" + name + "' could be found.");
      }
      
      ViewProcessingContext viewProcessingContext = createViewProcessingContext();
      view = new ViewImpl(definition, viewProcessingContext, _clientResultTimer);
      _viewsByName.put(name, view);
=======
      return null;
    }
    view.getPermissionProvider().assertPermission(ViewPermission.ACCESS, credentials, view);
    return view;
  }

  @Override
  public void initializeView(String viewName) {
    ArgumentChecker.notNull(viewName, "View name");
    if (_viewsByName.containsKey(viewName)) {
      return;
    }
    ViewDefinition viewDefinition = getViewDefinitionRepository().getDefinition(viewName);
    if (viewDefinition == null) {
      throw new NoSuchElementException("No view available with name \"" + viewName + "\"");
    }
    // NOTE kirk 2010-03-02 -- We construct a bespoke ViewProcessingContext because the resolvers might be based on the
    // view definition (particularly for functions and the like).
    // NOTE jonathan 2010-08-18 -- Same thing as above for the permission provider. At the moment we're using the
    // default for everything, but we could potentially customise this per view, perhaps based on some property of the
    // view definition - it's easy to imagine that there might be different broad types of view permissioning.
    FunctionRepository functionRepository = getFunctionCompilationService().getFunctionRepository();
    InMemoryLKVSnapshotProvider viewLevelLiveData = new InMemoryLKVSnapshotProvider();
    ViewProcessingContext vpc = new ViewProcessingContext(getLiveDataClient(), getLiveDataAvailabilityProvider(), new CombiningLiveDataSnapshotProvider(Arrays.asList(viewLevelLiveData,
        getLiveDataSnapshotProvider())), functionRepository, new DefaultFunctionResolver(functionRepository), getPositionSource(), getSecuritySource(), getComputationCacheSource(),
        getComputationJobDispatcher(), getViewProcessorQueryReceiver(), getFunctionCompilationService().getFunctionCompilationContext(), getExecutorService(), getDependencyGraphExecutorFactory(),
        getViewPermissionProvider(), getGraphExecutionStatistics());
    ViewImpl freshView = new ViewImpl(viewDefinition, vpc, viewLevelLiveData);
    ViewImpl actualView = _viewsByName.putIfAbsent(viewName, freshView);
    if (actualView == null) {
      actualView = freshView;
    }
    switch (actualView.getCalculationState()) {
      case INITIALIZING:
        // Do nothing, another thread is taking care of this.
        s_logger.debug("Not initializing {} as another thread already doing it.", viewName);
        break;
      case NOT_INITIALIZED:
        // We want to initialize it.
        actualView.init();
        break;
      default:
        // REVIEW kirk 2010-03-02 -- Is this the right thing to do?
        s_logger.warn("Asked to initialize view {} but in state {}. Doing nothing.", viewName, actualView.getCalculationState());
    }
  }
  
  @Override
  public View getOrInitializeView(String viewName, UserPrincipal credentials) {
    View view = getView(viewName, credentials);
    if (view == null) {
      s_logger.debug("No view available with name {}, initializing", viewName);
      initializeView(viewName);
      view = getView(viewName, credentials);
>>>>>>> 038e23e9
    }
    getViewPermissionProvider().assertPermission(ViewPermission.ACCESS, credentials, view);
    return view;
  }

  // --------------------------------------------------------------------------
  // LIFECYCLE METHODS
  // --------------------------------------------------------------------------

  @Override
  public boolean isRunning() {
    _lifecycleLock.lock();
    try {
      return _isStarted;
    } finally {
      _lifecycleLock.unlock();
    }
  }

  @Override
  public void start() {
    OperationTimer timer = new OperationTimer(s_logger, "Starting on lifecycle call");
    _lifecycleLock.lock();
    try {
      s_logger.info("Starting on lifecycle call.");
      checkInjectedInputs();
      initializeExecutorService();
      getFunctionCompilationService().initialize(getExecutorService());
      // REVIEW kirk 2010-03-03 -- If we initialize all views or anything, this is
      // where we'd do it.

      _isStarted = true;
    } finally {
      _lifecycleLock.unlock();
    }
    timer.finished();
  }

  @Override
  public void stop() {
    _lifecycleLock.lock();
    try {
      s_logger.info("Stopping on lifecycle call, terminating all running views.");
      Collection<ViewImpl> views = _viewsByName.values();
      for (ViewImpl view : views) {
        if (view.isRunning()) {
          s_logger.info("Terminating view {} due to lifecycle call", view.getDefinition().getName());
          view.stop();
        }
      }
      _viewsByName.clear();
      s_logger.info("All views terminated.");
      if (isLocalExecutorService()) {
        s_logger.info("Shutting down local executor service.");
        getExecutorService().shutdown();
        try {
          getExecutorService().awaitTermination(90, TimeUnit.SECONDS);
        } catch (InterruptedException e) {
          s_logger.info("Interrupted while attempting to shutdown local executor service");
          Thread.interrupted();
        }
        s_logger.info("Executor service shut down.");
      }
      _isStarted = false;
      // REVIEW Andrew 2010-03-25 -- It might be coincidence, but if this gets called during undeploy/stop within a container the Bloomberg API explodes with a ton of NPEs.
    } finally {
      _lifecycleLock.unlock();
    }
  }

  // --------------------------------------------------------------------------
  // INITIALIZATION METHODS
  // For all methods that are ultimately called from start()
  // --------------------------------------------------------------------------

  protected void initializeExecutorService() {
    if (getExecutorService() == null) {
      OperationTimer timer = new OperationTimer(s_logger, "Initializing View Processor");
      ThreadFactory tf = new NamedThreadPoolFactory("ViewProcessor", true);
      int nThreads = Runtime.getRuntime().availableProcessors() - 1;
      if (nThreads == 0) {
        nThreads = 1;
      }
      s_logger.info("No injected executor service; starting one with {} max threads", nThreads);
      // REVIEW kirk 2010-03-07 -- Is this the right queue to use here?
      ThreadPoolExecutor executor = new ThreadPoolExecutor(0, nThreads, 5L, TimeUnit.SECONDS, new LinkedBlockingQueue<Runnable>(), tf);
      setExecutorService(executor);
      setLocalExecutorService(true);
      timer.finished();
    } else {
      setLocalExecutorService(false);
    }
  }

  protected void checkInjectedInputs() {
    s_logger.debug("Checking injected inputs.");
    ArgumentChecker.notNullInjected(getViewDefinitionRepository(), "viewDefinitionRepository");
    ArgumentChecker.notNullInjected(getFunctionCompilationService(), "functionCompilationService");
    ArgumentChecker.notNullInjected(getSecuritySource(), "securitySource");
    ArgumentChecker.notNullInjected(getPositionSource(), "positionSource");
    ArgumentChecker.notNullInjected(getLiveDataAvailabilityProvider(), "liveDataAvailabilityProvider");
    ArgumentChecker.notNullInjected(getLiveDataSnapshotProvider(), "liveDataSnapshotProvider");
    ArgumentChecker.notNullInjected(getComputationCacheSource(), "computationCacheSource");
    ArgumentChecker.notNullInjected(getComputationJobDispatcher(), "computationJobRequestSender");
  }
  
  private ViewProcessingContext createViewProcessingContext() {
    FunctionRepository functionRepository = getFunctionCompilationService().getFunctionRepository();
    FunctionResolver functionResolver = new DefaultFunctionResolver(functionRepository);
    
    return new ViewProcessingContext(
        getLiveDataClient(),
        getLiveDataAvailabilityProvider(),
        getLiveDataSnapshotProvider(),
        functionRepository,
        functionResolver,
        getPositionSource(),
        getSecuritySource(),
        getComputationCacheSource(),
        getComputationJobDispatcher(),
        getViewProcessorQueryReceiver(),
        getFunctionCompilationService().getFunctionCompilationContext(),
        getExecutorService(),
        getDependencyGraphExecutorFactory(),
        getViewPermissionProvider());
  }

  /**
   * Sets the graphExecutionStatistics field.
   * @param graphExecutionStatistics  the graphExecutionStatistics
   */
  public void setGraphExecutionStatistics(GraphExecutorStatisticsGathererProvider graphExecutionStatistics) {
    _graphExecutionStatistics = graphExecutionStatistics;
  }

  /**
   * Gets the graphExecutionStatistics field.
   * @return the graphExecutionStatistics
   */
  public GraphExecutorStatisticsGathererProvider getGraphExecutionStatistics() {
    return _graphExecutionStatistics;
  }

}<|MERGE_RESOLUTION|>--- conflicted
+++ resolved
@@ -6,11 +6,6 @@
 package com.opengamma.engine.view;
 
 import java.util.Collection;
-<<<<<<< HEAD
-import java.util.Map;
-=======
-import java.util.NoSuchElementException;
->>>>>>> 038e23e9
 import java.util.Set;
 import java.util.Timer;
 import java.util.concurrent.ConcurrentHashMap;
@@ -234,22 +229,7 @@
     _viewPermissionProvider = viewPermissionProvider;
   }
 
-<<<<<<< HEAD
-  public void setConfigurationResource(final Map<String, Object> configurationResource) {
-    _configurationResource = configurationResource;
-  }
-
-  // TODO DVI-101 -- this doesn't belong here, so has been excluded from the ViewProcessor interface
-  public Map<String, Object> getConfigurationResource() {
-    return _configurationResource;
-  }
-
-  @Override
-=======
-  /**
-   * @return the executorService
-   */
->>>>>>> 038e23e9
+  @Override
   public ExecutorService getExecutorService() {
     return _executorService;
   }
@@ -289,7 +269,6 @@
 
     ViewImpl view = _viewsByName.get(name);
     if (view == null) {
-<<<<<<< HEAD
       ViewDefinition definition = getViewDefinitionRepository().getDefinition(name);
       if (definition == null) {
         throw new OpenGammaRuntimeException("No view definition with the name '" + name + "' could be found.");
@@ -298,62 +277,6 @@
       ViewProcessingContext viewProcessingContext = createViewProcessingContext();
       view = new ViewImpl(definition, viewProcessingContext, _clientResultTimer);
       _viewsByName.put(name, view);
-=======
-      return null;
-    }
-    view.getPermissionProvider().assertPermission(ViewPermission.ACCESS, credentials, view);
-    return view;
-  }
-
-  @Override
-  public void initializeView(String viewName) {
-    ArgumentChecker.notNull(viewName, "View name");
-    if (_viewsByName.containsKey(viewName)) {
-      return;
-    }
-    ViewDefinition viewDefinition = getViewDefinitionRepository().getDefinition(viewName);
-    if (viewDefinition == null) {
-      throw new NoSuchElementException("No view available with name \"" + viewName + "\"");
-    }
-    // NOTE kirk 2010-03-02 -- We construct a bespoke ViewProcessingContext because the resolvers might be based on the
-    // view definition (particularly for functions and the like).
-    // NOTE jonathan 2010-08-18 -- Same thing as above for the permission provider. At the moment we're using the
-    // default for everything, but we could potentially customise this per view, perhaps based on some property of the
-    // view definition - it's easy to imagine that there might be different broad types of view permissioning.
-    FunctionRepository functionRepository = getFunctionCompilationService().getFunctionRepository();
-    InMemoryLKVSnapshotProvider viewLevelLiveData = new InMemoryLKVSnapshotProvider();
-    ViewProcessingContext vpc = new ViewProcessingContext(getLiveDataClient(), getLiveDataAvailabilityProvider(), new CombiningLiveDataSnapshotProvider(Arrays.asList(viewLevelLiveData,
-        getLiveDataSnapshotProvider())), functionRepository, new DefaultFunctionResolver(functionRepository), getPositionSource(), getSecuritySource(), getComputationCacheSource(),
-        getComputationJobDispatcher(), getViewProcessorQueryReceiver(), getFunctionCompilationService().getFunctionCompilationContext(), getExecutorService(), getDependencyGraphExecutorFactory(),
-        getViewPermissionProvider(), getGraphExecutionStatistics());
-    ViewImpl freshView = new ViewImpl(viewDefinition, vpc, viewLevelLiveData);
-    ViewImpl actualView = _viewsByName.putIfAbsent(viewName, freshView);
-    if (actualView == null) {
-      actualView = freshView;
-    }
-    switch (actualView.getCalculationState()) {
-      case INITIALIZING:
-        // Do nothing, another thread is taking care of this.
-        s_logger.debug("Not initializing {} as another thread already doing it.", viewName);
-        break;
-      case NOT_INITIALIZED:
-        // We want to initialize it.
-        actualView.init();
-        break;
-      default:
-        // REVIEW kirk 2010-03-02 -- Is this the right thing to do?
-        s_logger.warn("Asked to initialize view {} but in state {}. Doing nothing.", viewName, actualView.getCalculationState());
-    }
-  }
-  
-  @Override
-  public View getOrInitializeView(String viewName, UserPrincipal credentials) {
-    View view = getView(viewName, credentials);
-    if (view == null) {
-      s_logger.debug("No view available with name {}, initializing", viewName);
-      initializeView(viewName);
-      view = getView(viewName, credentials);
->>>>>>> 038e23e9
     }
     getViewPermissionProvider().assertPermission(ViewPermission.ACCESS, credentials, view);
     return view;
@@ -479,7 +402,6 @@
         getExecutorService(),
         getDependencyGraphExecutorFactory(),
         getViewPermissionProvider());
-  }
 
   /**
    * Sets the graphExecutionStatistics field.
