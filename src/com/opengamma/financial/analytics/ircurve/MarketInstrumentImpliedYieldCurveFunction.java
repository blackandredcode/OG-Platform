--- conflicted
+++ resolved
@@ -246,17 +246,11 @@
     try {
       //TODO have the decomposition as an optional input [FIN-146]
       rootFinder = new BroydenVectorRootFinder(1e-7, 1e-7, 100, DecompositionFactory.getDecomposition(DecompositionFactory.LU_COMMONS_NAME));
-<<<<<<< HEAD
       yields = rootFinder.getRoot(curveCalculator, jacobianCalculator, new DoubleMatrix1D(initialRatesGuess)).getData();
     } catch (final RootNotFoundException e) {  
       rootFinder = new BroydenVectorRootFinder(1e-7, 1e-7, 100, DecompositionFactory.getDecomposition(DecompositionFactory.SV_COMMONS_NAME));
       yields = rootFinder.getRoot(curveCalculator, jacobianCalculator, new DoubleMatrix1D(initialRatesGuess)).getData();
-=======
-      yields = rootFinder.getRoot(curveCalculator, new DoubleMatrix1D(initialRatesGuess)).getData();
-    } catch (final IllegalArgumentException e) {
-      rootFinder = new BroydenVectorRootFinder(1e-7, 1e-7, 100, DecompositionFactory.getDecomposition(DecompositionFactory.SV_COMMONS_NAME));
-      yields = rootFinder.getRoot(curveCalculator, new DoubleMatrix1D(initialRatesGuess)).getData();
->>>>>>> c417cd50
+
     }
     
     final YieldAndDiscountCurve curve = new InterpolatedYieldCurve(nodeTimes, yields, interpolator);
